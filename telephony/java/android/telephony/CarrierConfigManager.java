--- conflicted
+++ resolved
@@ -516,7 +516,6 @@
     public static final String KEY_MMS_USER_AGENT_STRING = "userAgent";
 
     /**
-<<<<<<< HEAD
      * Determines whether the carrier supports making non-emergency phone calls while the phone is
      * in emergency callback mode.  Default value is {@code true}, meaning that non-emergency calls
      * are allowed in emergency callback mode.
@@ -524,7 +523,8 @@
      */
     public static final String KEY_ALLOW_NON_EMERGENCY_CALLS_IN_ECM_BOOL =
             "allow_non_emergency_calls_in_ecm_bool";
-=======
+
+    /**
      * Flag indicating whether to allow carrier video calls to emergency numbers.
      * When {@code true}, video calls to emergency numbers will be allowed.  When {@code false},
      * video calls to emergency numbers will be initiated as audio-only calls instead.
@@ -547,7 +547,6 @@
     @SystemApi
     public static final String BOOL_ALLOW_VIDEO_PAUSE =
             "bool_allow_video_pause";
->>>>>>> 024557b2
 
     /** The default value for every variable. */
     private final static PersistableBundle sDefaults;
@@ -601,7 +600,6 @@
         sDefaults.putInt(KEY_VVM_PORT_NUMBER_INT, 0);
         sDefaults.putString(KEY_VVM_TYPE_STRING, "");
         sDefaults.putString(KEY_CARRIER_VVM_PACKAGE_NAME_STRING, "");
-<<<<<<< HEAD
         sDefaults.putBoolean(KEY_CI_ACTION_ON_SYS_UPDATE_BOOL, false);
         sDefaults.putString(KEY_CI_ACTION_ON_SYS_UPDATE_INTENT_STRING, "");
         sDefaults.putString(KEY_CI_ACTION_ON_SYS_UPDATE_EXTRA_STRING, "");
@@ -622,10 +620,8 @@
         sDefaults.putBoolean(KEY_EDITABLE_ENHANCED_4G_LTE_BOOL, true);
         sDefaults.putBoolean(KEY_HIDE_IMS_APN_BOOL, false);
         sDefaults.putBoolean(KEY_HIDE_PREFERRED_NETWORK_TYPE_BOOL, false);
-=======
         sDefaults.putBoolean(BOOL_ALLOW_EMERGENCY_VIDEO_CALLS, false);
         sDefaults.putBoolean(BOOL_ALLOW_VIDEO_PAUSE, true);
->>>>>>> 024557b2
 
         // MMS defaults
         sDefaults.putBoolean(KEY_MMS_ALIAS_ENABLED_BOOL, false);
