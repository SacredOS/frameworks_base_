--- conflicted
+++ resolved
@@ -210,15 +210,10 @@
         @Override
         public void onTaskStackChanged() {
             SystemServicesProxy ssp = Recents.getSystemServices();
-<<<<<<< HEAD
-            ActivityManager.RunningTaskInfo runningTaskInfo = ssp.getTopMostTask();
+            ActivityManager.RunningTaskInfo runningTaskInfo = ssp.getRunningTask();
             if (runningTaskInfo != null && runningTaskInfo.baseActivity != null) {
                 mController.taskChanged(runningTaskInfo.baseActivity.getPackageName());
             }
-=======
-            ActivityManager.RunningTaskInfo runningTaskInfo = ssp.getRunningTask();
-            mController.taskChanged(runningTaskInfo.baseActivity.getPackageName());
->>>>>>> 72c0452d
         }
     }
 
