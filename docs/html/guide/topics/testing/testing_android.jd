page.title=Testing Fundamentals
@jd:body

<div id="qv-wrapper">
  <div id="qv">
  <h2>In this document</h2>
  <ol>
    <li>
        <a href="#TestStructure">Test Structure</a>
    </li>
    <li>
        <a href="#TestProjects">Test Projects</a>
    </li>
    <li>
      <a href="#TestAPI">The Testing API</a>
      <ol>
        <li>
          <a href="#JUnit">JUnit</a>
        </li>
        <li>
          <a href="#Instrumentation">Instrumentation</a>
        </li>
        <li>
            <a href="#TestCaseClasses">Test case classes</a>
        </li>
        <li>
          <a href="#AssertionClasses">Assertion classes</a>
        </li>
        <li>
          <a href="#MockObjectClasses">Mock object classes</a>
        </li>
      </ol>
    </li>
    <li>
        <a href="#InstrumentationTestRunner">Running Tests</a>
    </li>
    <li>
        <a href="#TestResults">Seeing Test Results</a>
    </li>
    <li>
        <a href="#Monkeys">Monkey and MonkeyRunner</a>
    </li>
    <li>
       <a href="#PackageNames">Working With Package Names</a>
    </li>
    <li>
        <a href="#WhatToTest">What To Test</a>
    </li>
    <li>
        <a href="#NextSteps">Next Steps</a>
    </li>
  </ol>
<<<<<<< HEAD
  <h2>Key Classes and Packages</h2>
=======
  <h2>Key classes</h2>
>>>>>>> 7008b7c1
    <ol>
      <li>{@link android.test.InstrumentationTestRunner}</li>
      <li>{@link android.test}</li>
      <li>{@link android.test.mock}</li>
      <li>{@link junit.framework}</li>
    </ol>
  <h2>Related tutorials</h2>
    <ol>
        <li>
            <a href="{@docRoot}resources/tutorials/testing/helloandroid_test.html">
            Hello, Testing</a>
        </li>
        <li>
            <a href="{@docRoot}resources/tutorials/testing/activity_test.html">Activity Testing</a>
        </li>
    </ol>
  <h2>See also</h2>
      <ol>
        <li>
          <a href="{@docRoot}guide/developing/testing/testing_eclipse.html">
          Testing in Eclipse, with ADT</a>
        </li>
        <li>
          <a href="{@docRoot}guide/developing/testing/testing_otheride.html">
          Testing in Other IDEs</a>
        </li>
      </ol>
  </div>
</div>
<p>
    The Android testing framework, an integral part of the development environment,
    provides an architecture and powerful tools that help you test every aspect of your application
    at every level from unit to framework.
</p>
<p>
    The testing framework has these key features:
</p>
<ul>
    <li>
        Android test suites are based on JUnit. You can use plain JUnit to test a class that doesn't
        call the Android API, or Android's JUnit extensions to test Android components. If you're
        new to Android testing, you can start with general-purpose test case classes such as {@link
        android.test.AndroidTestCase} and then go on to use more sophisticated classes.
    </li>
    <li>
        The Android JUnit extensions provide component-specific test case classes. These classes
        provide helper methods for creating mock objects and methods that help you control the
        lifecycle of a component.
    </li>
    <li>
        Test suites are contained in test packages that are similar to main application packages, so
        you don't need to learn a new set of tools or techniques for designing and building tests.
    </li>
    <li>
        The SDK tools for building and tests are available in Eclipse with ADT, and also in
        command-line form for use with other IDES. These tools get information from the project of
        the application under test and use this information to automatically create the build files,
        manifest file, and directory structure for the test package.
    </li>
    <li>
        The SDK also provides
        <a href="{@docRoot}guide/topics/testing/monkeyrunner.html">MonkeyRunner</a>, an API for
        testing devices with Jython scripts, and <a
        href="{@docRoot}guide/developing/tools/monkey.html">Monkey</a>, a command-line tool for
        stress-testing UIs by sending pseudo-random events to a device.
    </li>
</ul>
<p>
    This document describes the fundamentals of the Android testing framework, including the
    structure of tests, the APIs that you use to develop tests, and the tools that you use to run
    tests and view results. The document assumes you have a basic knowledge of Android application
    programming and JUnit testing methodology.
</p>
<p>
    The following diagram summarizes the testing framework:
</p>
<div style="width: 70%; margin-left:auto; margin-right:auto;">
<a href="{@docRoot}images/testing/test_framework.png">
    <img src="{@docRoot}images/testing/test_framework.png"
        alt="The Android testing framework"/>
</a>
</div>
<h2 id="TestStructure">Test Structure</h2>
<p>
    Android's build and test tools assume that test projects are organized into a standard
    structure of tests, test case classes, test packages, and test projects.
</p>
<p>
    Android testing is based on JUnit. In general, a JUnit test is a method whose
    statements test a part of the application under test. You organize test methods into classes
    called test cases (or test suites). Each test is an isolated test of an individual module in
    the application under test. Each class is a container for related test methods, although it
    often provides helper methods as well.
</p>
<p>
    In JUnit, you build one or more test source files into a class file. Similarly, in Android you
    use the SDK's build tools to build one or more test source files into class files in an
    Android test package. In JUnit, you use a test runner to execute test classes. In Android, you
    use test tools to load the test package and the application under test, and the tools then
    execute an Android-specific test runner.
</p>
<h2 id="TestProjects">Test Projects</h2>
<p>
    Tests, like Android applications, are organized into projects.
</p>
<p>
    A test project is a directory or Eclipse project in which you create the source code, manifest
    file, and other files for a test package. The Android SDK contains tools for Eclipse with ADT
    and for the command line that create and update test projects for you. The tools create the
    directories you use for source code and resources and the manifest file for the test package.
    The command-line tools also create the Ant build files you need.
</p>
<p>
    You should always use Android tools to create a test project. Among other benefits,
    the tools:
</p>
    <ul>
        <li>
            Automatically set up your test package to use
            {@link android.test.InstrumentationTestRunner} as the test case runner. You must use
            <code>InstrumentationTestRunner</code> (or a subclass) to run JUnit tests.
        </li>
        <li>
            Create an appropriate name for the test package. If the application
            under test has a package name of <code>com.mydomain.myapp</code>, then the
            Android tools set the test package name to <code>com.mydomain.myapp.test</code>. This
            helps you identify their relationship, while preventing conflicts within the system.
        </li>
        <li>
            Automatically create the proper build files, manifest file, and directory
            structure for the test project. This helps you to build the test package without
            having to modify build files and sets up the linkage between your test package and
            the application under test.
            The
        </li>
    </ul>
<p>
    You can create a test project anywhere in your file system, but the best approach is to
    add the test project so that its root directory <code>tests/</code> is at the same level
    as the <code>src/</code> directory of the main application's project. This helps you find the
    tests associated with an application. For example, if your application project's root directory
    is <code>MyProject</code>, then you should use the following directory structure:
</p>
<pre class="classic no-pretty-print">
  MyProject/
      AndroidManifest.xml
      res/
          ... (resources for main application)
      src/
          ... (source code for main application) ...
      tests/
          AndroidManifest.xml
          res/
              ... (resources for tests)
          src/
              ... (source code for tests)
</pre>
<h2 id="TestAPI">The Testing API</h2>
<p>
    The Android testing API is based on the JUnit API and extended with a instrumentation
    framework and Android-specific testing classes.
</p>
<h3 id="JUnit">JUnit</h3>
<p>
    You can use the JUnit {@link junit.framework.TestCase TestCase} class to do unit testing on
    a plain Java object. <code>TestCase</code> is also the base class for
    {@link android.test.AndroidTestCase}, which you can use to test Android-dependent objects.
    Besides providing the JUnit framework, AndroidTestCase offers Android-specific setup,
    teardown, and helper methods.
</p>
<p>
    You use the JUnit {@link junit.framework.Assert} class to display test results.
    The assert methods compare values you expect from a test to the actual results and
    throw an exception if the comparison fails. Android also provides a class of assertions that
    extend the possible types of comparisons, and another class of assertions for testing the UI.
    These are described in more detail in the section <a href="#AssertionClasses">
    Assertion classes</a>
</p>
<p>
    To learn more about JUnit, you can read the documentation on the
    <a href="http://www.junit.org">junit.org</a> home page.
    Note that the Android testing API supports JUnit 3 code style, but not JUnit 4. Also, you must
    use Android's instrumented test runner {@link android.test.InstrumentationTestRunner} to run
    your test case classes. This test runner is described in the
    section <a href="#InstrumentationTestRunner">Running Tests</a>.
</p>
<h3 id="Instrumentation">Instrumentation</h3>
<p>
    Android instrumentation is a set of control methods or "hooks" in the Android system. These hooks
    control an Android component independently of its normal lifecycle. They also control how
    Android loads applications.
</p>
<p>
    Normally, an Android component runs in a lifecycle determined by the system. For example, an
    Activity object's lifecycle starts when the Activity is activated by an Intent. The object's
    <code>onCreate()</code> method is called, followed by <code>onResume()</code>. When the user
    starts another application, the <code>onPause()</code> method is called. If the Activity
    code calls the <code>finish()</code> method, the <code>onDestroy()</code> method is called.
    The Android framework API does not provide a way for your code to invoke these callback
    methods directly, but you can do so using instrumentation.
</p>
<p>
    Also, the system runs all the components of an application into the same
    process. You can allow some components, such as content providers, to run in a separate process,
    but you can't force an application to run in the same process as another application that is
    already running.
</p>
<p>
    With Android instrumentation, though, you can invoke callback methods in your test code.
    This allows you to run through the lifecycle of a component step by step, as if you were
    debugging the component. The following test code snippet demonstrates how to use this to
    test that an Activity saves and restores its state:
</p>
<a name="ActivitySnippet"></a>
<pre>
    // Start the main activity of the application under test
    mActivity = getActivity();

    // Get a handle to the Activity object's main UI widget, a Spinner
    mSpinner = (Spinner)mActivity.findViewById(com.android.example.spinner.R.id.Spinner01);

    // Set the Spinner to a known position
    mActivity.setSpinnerPosition(TEST_STATE_DESTROY_POSITION);

    // Stop the activity - The onDestroy() method should save the state of the Spinner
    mActivity.finish();

    // Re-start the Activity - the onResume() method should restore the state of the Spinner
    mActivity = getActivity();

    // Get the Spinner's current position
    int currentPosition = mActivity.getSpinnerPosition();

    // Assert that the current position is the same as the starting position
    assertEquals(TEST_STATE_DESTROY_POSITION, currentPosition);
</pre>
<p>
    The key method used here is
    {@link android.test.ActivityInstrumentationTestCase2#getActivity()}, which is a
    part of the instrumentation API. The Activity under test is not started until you call this
    method. You can set up the test fixture in advance, and then call this method to start the
    Activity.
</p>
<p>
    Also, instrumentation can load both a test package and the application under test into the
    same process. Since the application components and their tests are in the same process, the
    tests can invoke methods in the components, and modify and examine fields in the components.
</p>
<h3 id="TestCaseClasses">Test case classes</h3>
<p>
    Android provides several test case classes that extend {@link junit.framework.TestCase} and
    {@link junit.framework.Assert} with Android-specific setup, teardown, and helper methods.
</p>
<h4 id="AndroidTestCase">AndroidTestCase</h4>
<p>
    A useful general test case class, especially if you are
    just starting out with Android testing, is {@link android.test.AndroidTestCase}. It extends
    both {@link junit.framework.TestCase} and {@link junit.framework.Assert}. It provides the
    JUnit-standard <code>setUp()</code> and <code>tearDown()</code> methods, as well as well as
    all of JUnit's Assert methods. In addition, it provides methods for testing permissions, and a
    method that guards against memory leaks by clearing out certain class references.
</p>
<h4 id="ComponentTestCase">Component-specific test cases</h4>
<p>
    A key feature of the Android testing framework is its component-specific test case classes.
    These address specific component testing needs with methods for fixture setup and
    teardown and component lifecycle control. They also provide methods for setting up mock objects.
    These classes are described in the component-specific testing topics:
</p>
<ul>
    <li>
        <a href="{@docRoot}guide/topics/testing/activity_testing.html">Activity Testing</a>
    </li>
    <li>
        <a href="{@docRoot}guide/topics/testing/contentprovider_testing.html">
        Content Provider Testing</a>
    </li>
    <li>
        <a href="{@docRoot}guide/topics/testing/service_testing.html">Service Testing</a>
    </li>
</ul>
<p>
    Android does not provide a separate test case class for BroadcastReceiver. Instead, test a
    BroadcastReceiver by testing the component that sends it Intent objects, to verify that the
    BroadcastReceiver responds correctly.
</p>
<h4 id="ApplicationTestCase">ApplicationTestCase</h4>
<p>
    You use the {@link android.test.ApplicationTestCase} test case class to test the setup and
    teardown of {@link android.app.Application} objects. These objects maintain the global state of
    information that applies to all the components in an application package. The test case can
    be useful in verifying that the &lt;application&gt; element in the manifest file is correctly
    set up. Note, however, that this test case does not allow you to control testing of the
    components within your application package.
</p>
<h4 id="InstrumentationTestCase">InstrumentationTestCase</h4>
<p>
    If you want to use instrumentation methods in a test case class, you must use
    {@link android.test.InstrumentationTestCase} or one of its subclasses. The
    {@link android.app.Activity} test cases extend this base class with other functionality that
    assists in Activity testing.
</p>

<h3 id="AssertionClasses">Assertion classes</h3>
<p>
    Because Android test case classes extend JUnit, you can use assertion methods to display the
    results of tests. An assertion method compares an actual value returned by a test to an
    expected value, and throws an AssertionException if the comparison test fails. Using assertions
    is more convenient than doing logging, and provides better test performance.
</p>
<p>
    Besides the JUnit {@link junit.framework.Assert} class methods, the testing API also provides
    the {@link android.test.MoreAsserts} and {@link android.test.ViewAsserts} classes:
</p>
<ul>
    <li>
        {@link android.test.MoreAsserts} contains more powerful assertions such as
        {@link android.test.MoreAsserts#assertContainsRegex}, which does regular expression
        matching.
    </li>
    <li>
        {@link android.test.ViewAsserts} contains useful assertions about Views. For example
        it contains {@link android.test.ViewAsserts#assertHasScreenCoordinates} that tests if a View
        has a particular X and Y position on the visible screen. These asserts simplify testing of
        geometry and alignment in the UI.
    </li>
</ul>
<h3 id="MockObjectClasses">Mock object classes</h3>
<p>
    To facilitate dependency injection in testing, Android provides classes that create mock system
    objects such as {@link android.content.Context} objects,
    {@link android.content.ContentProvider} objects, {@link android.content.ContentResolver}
    objects, and {@link android.app.Service} objects. Some test cases also provide mock
    {@link android.content.Intent} objects. You use these mocks both to isolate tests
    from the rest of the system and to facilitate dependency injection for testing. These classes
    are found in the Java packages {@link android.test} and {@link android.test.mock}.
</p>
<p>
    Mock objects isolate tests from a running system by stubbing out or overriding
    normal operations. For example, a {@link android.test.mock.MockContentResolver}
    replaces the normal resolver framework with its own local framework, which is isolated
    from the rest of the system. MockContentResolver also also stubs out the
    {@link android.content.ContentResolver#notifyChange(Uri, ContentObserver, boolean)} method
    so that observer objects outside the test environment are not accidentally triggered.
</p>
<p>
    Mock object classes also facilitate dependency injection by providing a subclass of the
    normal object that is non-functional except for overrides you define. For example, the
    {@link android.test.mock.MockResources} object provides a subclass of
    {@link android.content.res.Resources} in which all the methods throw Exceptions when called.
    To use it, you override only those methods that must provide information.
</p>
<p>
    These are the mock object classes available in Android:
</p>
<h4 id="SimpleMocks">Simple mock object classes</h4>
<p>
    {@link android.test.mock.MockApplication}, {@link android.test.mock.MockContext},
    {@link android.test.mock.MockContentProvider}, {@link android.test.mock.MockCursor},
    {@link android.test.mock.MockDialogInterface}, {@link android.test.mock.MockPackageManager}, and
    {@link android.test.mock.MockResources} provide a simple and useful mock strategy. They are
    stubbed-out versions of the corresponding system object class, and all of their methods throw an
    {@link java.lang.UnsupportedOperationException} exception if called. To use them, you override
    the methods you need in order to provide mock dependencies.
</p>
<p class="Note"><strong>Note:</strong>
    {@link android.test.mock.MockContentProvider}
    and {@link android.test.mock.MockCursor} are new as of API level 8.
</p>
<h4 id="ResolverMocks">Resolver mock objects</h4>
<p>
    {@link android.test.mock.MockContentResolver} provides isolated testing of content providers by
    masking out the normal system resolver framework. Instead of looking in the system to find a
    content provider given an authority string, MockContentResolver uses its own internal table. You
    must explicitly add providers to this table using
    {@link android.test.mock.MockContentResolver#addProvider(String,ContentProvider)}.
</p>
<p>
    With this feature, you can associate a mock content provider with an authority. You can create
    an instance of a real provider but use test data in it. You can even set the provider for an
    authority to <code>null</code>. In effect, a MockContentResolver object isolates your test
    from providers that contain real data. You can control the
    function of the provider, and you can prevent your test from affecting real data.
</p>
<h3 id="ContextMocks">Contexts for testing</h3>
<p>
    Android provides two Context classes that are useful for testing:
</p>
<ul>
    <li>
        {@link android.test.IsolatedContext} provides an isolated {@link android.content.Context},
        File, directory, and database operations that use this Context take place in a test area.
        Though its functionality is limited, this Context has enough stub code to respond to
        system calls.
        <p>
            This class allows you to test an application's data operations without affecting real
            data that may be present on the device.
        </p>
    </li>
    <li>
        {@link android.test.RenamingDelegatingContext} provides a Context in which
        most functions are handled by an existing {@link android.content.Context}, but
        file and database operations are handled by a {@link android.test.IsolatedContext}.
        The isolated part uses a test directory and creates special file and directory names.
        You can control the naming yourself, or let the constructor determine it automatically.
        <p>
            This object provides a quick way to set up an isolated area for data operations,
            while keeping normal functionality for all other Context operations.
        </p>
    </li>
</ul>
<h2 id="InstrumentationTestRunner">Running Tests</h2>
<p>
    Test cases are run by a test runner class that loads the test case class, set ups,
    runs, and tears down each test. An Android test runner must also be instrumented, so that
    the system utility for starting applications can control how the test package
    loads test cases and the application under test. You tell the Android platform
    which instrumented test runner to use by setting a value in the test package's manifest file.
</p>
<p>
    {@link android.test.InstrumentationTestRunner} is the primary Android test runner class. It
    extends the JUnit test runner framework and is also instrumented. It can run any of the test
    case classes provided by Android and supports all possible types of testing.
</p>
<p>
    You specify <code>InstrumentationTestRunner</code> or a subclass in your test package's
    manifest file, in the <a href="{@docRoot}guide/topics/manifest/instrumentation-element.html">
    instrumentation</a> element. Also, <code>InstrumentationTestRunner</code> code resides
    in the shared library <code>android.test.runner</code>,  which is not normally linked to
    Android code. To include it, you must specify it in a
    <a href="{@docRoot}guide/topics/manifest/uses-library-element.html">uses-library</a> element.
    You do not have to set up these elements yourself. Both Eclipse with ADT and the
    <code>android</code> command-line tool construct them automatically and add them to your
    test package's manifest file.
</p>
<p class="Note">
    <strong>Note:</strong> If you use a test runner other than
    <code>InstrumentationTestRunner</code>, you must change the &lt;instrumentation&gt;
    element to point to the class you want to use.
</p>
<p>
    To run {@link android.test.InstrumentationTestRunner}, you use internal system classes called by
    Android tools. When you run a test in Eclipse with ADT, the classes are called automatically.
    When you run a test from the command line, you run these classes with
    <a href="{@docRoot}guide/developing/tools/adb.html">Android Debug Bridge (adb)</a>.
</p>
<p>
    The system classes load and start the test package, kill any processes that
    are running an instance of the application under test, and then load a new instance of the
    application under test. They then pass control to
    {@link android.test.InstrumentationTestRunner}, which runs
    each test case class in the test package. You can also control which test cases and
    methods are run using settings in Eclipse with ADT, or using flags with the command-line tools.
</p>
<p>
    Neither the system classes nor {@link android.test.InstrumentationTestRunner} run
    the application under test. Instead, the test case does this directly. It either calls methods
    in the application under test, or it calls its own methods that trigger lifecycle events in
    the application under test. The application is under the complete control of the test case,
    which allows it to set up the test environment (the test fixture) before running a test. This
    is demonstrated in the previous <a href="#ActivitySnippet">code snippet</a> that tests an
    Activity that displays a Spinner widget.
</p>
<p>
    To learn more about running tests, please read the topics
    <a href="{@docRoot}guide/developing/testing/testing_eclipse.html"">
    Testing in Eclipse, with ADT</a> or
    <a href="{@docRoot}guide/developing/testing/testing_otheride.html">
    Testing in Other IDes</a>.
</p>
<h2 id="TestResults">Seeing Test Results</h2>
<p>
    The Android testing framework returns test results back to the tool that started the test.
    If you run a test in Eclipse with ADT, the results are displayed in a new JUnit view pane. If
    you run a test from the command line, the results are displayed in <code>STDOUT</code>. In
    both cases, you see a test summary that displays the name of each test case and method that
    was run. You also see all the assertion failures that occurred. These include pointers to the
    line in the test code where the failure occurred. Assertion failures also list the expected
    value and actual value.
</p>
<p>
    The test results have a format that is specific to the IDE that you are using. The test
    results format for Eclipse with ADT is described in
    <a href="{@docRoot}guide/developing/testing/testing_eclipse.html#RunTestEclipse">
    Testing in Eclipse, with ADT</a>. The test results format for tests run from the
    command line is described in
    <a href="{@docRoot}guide/developing/testing/testing_otheride.html#RunTestsCommand">
    Testing in Other IDEs</a>.
</p>
<h2 id="Monkeys">Monkey and MonkeyRunner</h2>
<p>
    The SDK provides two tools for functional-level application testing:
</p>
    <ul>
        <li>
            <a href="{@docRoot}guide/developing/tools/monkey.html">Monkey</a> is a command-line
            tool that sends pseudo-random streams of keystrokes, touches, and gestures to a
            device. You run it with the <a href="{@docRoot}guide/developing/tools/adb.html">
            Android Debug Bridge</a> (adb) tool. You use it to stress-test your application and
            report back errors that are encountered. You can repeat a stream of events by
            running the tool each time with the same random number seed.
        </li>
        <li>
            <a href="{@docRoot}guide/topics/testing/monkeyrunner.html">MonkeyRunner</a> is a
            Jython API that you use in test programs written in Python. The API includes functions
            for connecting to a device, installing and uninstalling packages, taking screenshots,
            comparing two images, and running a test package against an application. Using the API
            with Python, you can write a wide range of large, powerful, and complex tests.
        </li>
    </ul>
<h2 id="PackageNames">Working With Package names</h2>
<p>
    In the test environment, you work with both Android application package names and
    Java package identifiers. Both use the same naming format, but they represent substantially
    different entities. You need to know the difference to set up your tests correctly.
</p>
<p>
    An Android package name is a unique system name for a <code>.apk</code> file, set by the
    &quot;android:package&quot; attribute of the &lt;manifest&gt; element in the package's
    manifest. The Android package name of your test package must be different from the
    Android package name of the application under test. By default, Android tools create the
    test package name by appending ".test" to the package name of the application under test.
</p>
<p>
    The test package also uses an Android package name to target the application package it
    tests. This is set in the &quot;android:targetPackage&quot; attribute of the
    &lt;instrumentation&gt; element in the test package's manifest.
</p>
<p>
    A Java package identifier applies to a source file. This package name reflects the directory
    path of the source file. It also affects the visibility of classes and members to each other.
</p>
<p>
    Android tools that create test projects set up an Android test package name for you.
    From your input, the tools set up the test package name and the target package name for the
    application under test. For these tools to work, the application project must already exist.
</p>
<p>
    By default, these tools set the Java package identifier for the test class to be the same
    as the Android package identifier. You may want to change this if you want to expose
    members in the application under test by giving them package visibility. If you do this,
    change only the Java package identifier, not the Android package names, and change only the
    test case source files. Do not change the Java package name of the generated
    <code>R.java</code> class in your test package, because it will then conflict with the
    <code>R.java</code> class in the application under test. Do not change the Android package name
    of your test package to be the same as the application it tests, because then their names
    will no longer be unique in the system.
</p>
<h2 id="WhatToTest">What to Test</h2>
<p>
    The topic <a href="{@docRoot}guide/topics/testing/what_to_test.html">What To Test</a>
    describes the key functionality you should test in an Android application, and the key
    situations that might affect that functionality.
</p>
<p>
    Most unit testing is specific to the Android component you are testing.
    The topics <a href="{@docRoot}guide/topics/testing/activity_testing.html">Activity Testing</a>,
    <a href="{@docRoot}guide/topics/testing/contentprovider_testing.html">
    Content Provider Testing</a>, and <a href="{@docRoot}guide/topics/testing/service_testing.html">
    Service Testing</a> each have a section entitled "What To Test" that lists possible testing
    areas.
</p>
<p>
    When possible, you should run these tests on an actual device. If this is not possible, you can
    use the <a href="{@docRoot}guide/developing/tools/emulator.html">Android Emulator</a> with
    <a href="{@docRoot}guide/developing/tools/avd.html">Android Virtual Devices</a> configured for
    the hardware, screens, and versions you want to test.
</p>
<h2 id="NextSteps">Next Steps</h2>
<p>
    To learn how to set up and run tests in Eclipse, please refer to <a
    href="{@docRoot}guide/developing/testing/testing_eclipse.html">Testing in
    Eclipse, with ADT</a>. If you're not working in Eclipse, refer to <a
    href="{@docRoot}guide/developing/testing/testing_otheride.html">Testing in Other
    IDEs</a>.
</p>
<p>
    If you want a step-by-step introduction to Android testing, try one of the
    testing tutorials or sample test packages:
</p>
<ul>
    <li>
        The <a
        href="{@docRoot}resources/tutorials/testing/helloandroid_test.html">Hello,
        Testing</a> tutorial introduces basic testing concepts and procedures in the
        context of the Hello, World application.
    </li>
    <li>
        The <a href="{@docRoot}resources/tutorials/testing/activity_test.html">Activity
        Testing</a> tutorial is an excellent follow-up to the Hello, Testing tutorial.
        It guides you through a more complex testing scenario that you develop against a
        more realistic application.
    </li>
    <li>
        The sample test package
        <a href="{@docRoot}resources/samples/NotePadTest">Note Pad Test</a> is an example of
        testing a {@link android.content.ContentProvider}. It contains a set of unit tests for the
        Note Pad sample application's {@link android.content.ContentProvider}.
    </li>
    <li>
        The sample test package <a href="{@docRoot}resources/samples/AlarmServiceTest"}>
        Alarm Service Test</a> is an example of testing a {@link android.app.Service}. It contains
        a set of unit tests for the Alarm Service sample application's {@link android.app.Service}.
    </li>
</ul>
<|MERGE_RESOLUTION|>--- conflicted
+++ resolved
@@ -50,11 +50,7 @@
         <a href="#NextSteps">Next Steps</a>
     </li>
   </ol>
-<<<<<<< HEAD
-  <h2>Key Classes and Packages</h2>
-=======
   <h2>Key classes</h2>
->>>>>>> 7008b7c1
     <ol>
       <li>{@link android.test.InstrumentationTestRunner}</li>
       <li>{@link android.test}</li>
