page.title=Support and Release Notes
meta.keywords="preview", "android"
page.tags="preview", "developer preview"
page.image=images/cards/card-n-support_2x.png

@jd:body

<p>
  Two primary support channels are available to you when developing and testing
  with the Android N Developer Preview: Please file bugs at <a href=
  "https://developer.android.com/preview/bug">https://developer.android.com/preview/bug</a> for
  device-specific, system, and Google App bugs. For issues in other apps,
  please contact the developer directly.
</p>

<p>To discuss issues or ideas with other developers working with Android N, join the
<a href="{@docRoot}preview/dev-community">Developer Preview Google+ community</a>.</p>

<h2 id="dp2">Developer Preview 2</h2>

<div class="wrap">
  <div class="cols">
    <div class="col-6of12">
      <p>
        <em>Date: April 2016<br>
        Builds: NPC91K<br>
        Emulator support: x86 &amp; ARM (32/64-bit)<br>
        Google Play services: 8.4</em>
      </p>
    </div>
  </div>
</div>

<h3 id="new">New in DP2</h3>

<ul>
  <li>Platform support for Vulkan, a new 3D rendering API that provides
  explicit, low-overhead GPU (Graphics Processor Unit) control and offers
  improved performance for draw-call heavy applications. For details, see the
  <a href="{@docRoot}ndk/guides/graphics/index.html">documentation</a>.
  </li>

  <li>New people emoji with support for skin tones, and new Unicode 9 glyphs.
  Skin tone and new emoji will not show up until keyboards build support for
  them in the palette. Apps should not need to take any action to take
  advantage of these new emoji, unless the apps use a non-system font. IME
  developers need to incorporate support for the new emoji.
  </li>

  <li>
    <a href="{@docRoot}preview/api-overview.html#launcher_shortcuts">Launcher
    Shortcuts API</a>: Apps can use <code>ShortcutManager</code> to send
    shortcuts to starting points within themselves to the launcher.
  </li>

  <li>
    <a href="{@docRoot}preview/features/multi-window.html">Multi-Window</a>:
    You can now specify a separate minimum height and minimum width for an
    activity. In addition, several API names have been slightly changed.
  </li>
</ul>

<h4 id="dp2-fixes">Fixes for issues reported by developers</h4>

<p>
  A number of issues reported by developers have been fixed, including:
</p>

<ul>
  <li>Can’t connect to hidden SSID or non-broadcast Wi-Fi. (bug <a href=
  "https://code.google.com/p/android/issues/detail?id=203116">203116</a>)
  </li>

  <li>Microphone mute state persists across activities. (bug <a href=
  "https://code.google.com/p/android/issues/detail?id=205922">205922</a>)
  </li>

  <li>Changing multi-window focus pauses YouTube. (bug <a href=
  "https://code.google.com/p/android/issues/detail?id=203424">203424</a>)
  </li>

  <li>Direct Reply may close open activity. (bug <a href=
  "https://code.google.com/p/android/issues/detail?id=204411">204411</a>)
  </li>

  <li>Various stability fixes.
  </li>
</ul>

<h3 id="general">General advisories</h3>

<p>
  This Developer Preview release is for <strong>app developers only</strong>
  and is designed for use in compatibility testing and early development only.
  Please be aware of these general notes about the release:
</p>

<ul>

  <li>The development tool components and support libraries have been updated
  for the DP2 release. Make sure to update your preview development environment
  before developing for DP2. For instructions on setting up your development
  environment, see
  <a href="{@docRoot}preview/setup-sdk.html">Set Up the Preview</a>.
  </li>

  <li>This release has various stability and performance issues on all devices
  that make it <strong>not suitable for daily use on phone or tablet</strong>,
  especially for non-developers.
  </li>

  <li>Battery life and performance have not yet been optimized with this
  release:

    <ul>
      <li>System and app <strong>performance is known to be periodically slow /
      janky</strong>, and devices may become occasionally unresponsive. These
      problems may become more acute with prolonged use.
      </li>

      <li>Battery life may be regressed in this release for screen-on and
      screen-off use cases.
      </li>
    </ul>
  </li>

  <li>Some <strong>apps may not function normally</strong> on Developer Preview
  2. This includes Google’s apps as well as other apps.
  </li>

  <li>This early build is not <strong>Compatibility Test Suite (CTS)
  approved</strong>. Apps that depend on CTS approved builds won’t work
  (Android Pay for example).
  </li>

  <li>This preview release supports the following devices: Nexus 5X, Nexus 6,
  Nexus 6P, Nexus 9, and Pixel C, as well as General Mobile 4G
  (Android One). Support for Nexus Player is coming soon.
  </li>


  <li><a href=
  "https://github.com/googlesamples/android-testdpc/releases">TestDPC</a> has
  been updated to handle API changes between DP1 and DP2.
  </li>
</ul>

<h3 id="ki">Known Issues</h3>

<h4>Performance and battery</h4>

<ul>
  <li>System and app performance is known to be <strong>periodically slow /
  janky</strong>, and device may become occasionally unresponsive. These
  problems may become more acute with prolonged use.
  </li>
</ul>

<h4>Google accounts</h4>

<ul>
  <li>In some circumstances, there can be issues with
  <code>AccountManagerService</code> that prevent logging in to Google accounts
  </li>
</ul>

<h4>System update</h4>

<ul>
  <li>Device may restart immediately after updating to DP2.
  </li>
</ul>

<h4>Accessibility</h4>

<ul>
  <li>Problem with listening to text-to-speech (TTS) output when pitch is set
  near maximum level.
  </li>
</ul>

<h4>Bluetooth</h4>

<ul>
  <li>Bluetooth Low Energy (LE) GATT characteristics are using the wrong write
  type and will not be sent to a remote device. Thus, for example, some fitness
  devices will not work.
  </li>
</ul>

<h4>Setup wizard</h4>

<ul>
  <li>The option to restore data on a new device (or newly reset device) from
  "Your Google Account" is not actionable in the setup wizard. You must restore
  data from an existing device by selecting "another Android device" in the
  setup wizard, or else set it up as a new device.
  </li>
</ul>

<<<<<<< HEAD
<h4>Android for Work</h4>

<ul>
  <li>Work Security Challenge
    <ul>
      <li>After migration to N, or after the user creates work profiles, work
      profiles can't create keys in the keystore until the user changes their
      pattern, PIN, or password, or sets up a Work Challenge.
      </li>

      <li>In Direct boot mode, applying the passcode restrictions to the device
      causes the work profile to be unlocked, even though the device is locked.
      This makes the work profile accessible even though it should be protected
      by the device lock screen.
      </li>
    </ul>
  </li>

  <li>Always On VPN
    <ul>
      <li>If Always On VPN mode is turned on, but VPN is not available, apps
      connect over the ordinary network. Apps should be offline if they have no
      VPN connection available.
      </li>

      <li>When Always On mode is on, a VPN connection is not established after
      a device reboots into Direct boot mode, even after the user unlocks the
      secure lock screen.
      </li>
    </ul>
  </li>

  <li>Suspend Packages
    <ul>
      <li>Device admins can suspend critical system packages, which may lead to
      unexpected behavior, such as placing calls despite the "Telephone
      disabled" dialog being displayed.
      </li>
    </ul>
  </li>

  <li>Other
    <ul>
      <li>The Settings app crashes on launch if {@link
      android.os.UserManager#DISALLOW_MOUNT_PHYSICAL_MEDIA} is set to true when
      the user inserts physical media such as an SD card.
      </li>

      <li>The first check-in in a Work Profile takes several minutes to
      complete.
      </li>
    </ul>
  </li>
=======
<h4 id="vulkan">Vulkan</h4>

<ul>
   <li>Nexus 5X/6P</li>
   <ul>
      <li>Gaps between binding numbers and non-zero
      as the first binding number causes {@code vkCreateGraphicsPipeline()} to fail.</li>
      <li>Vulkan exhibits incorrect sampling behavior on projected texture coordinates.</li>
      <li>in the multithreadCmdBuffer sample, {@code vkCmdClearColorImage()} crashes when
      running with the N-DP2 driver.</li>
      <li>Return values from {@code vkGetPhysicalDeviceFormatProperties()} do not set a value
      for {@code VkFormatProperties::linearTilingFeatures}, which takes a value of 0 as
      a result.</li>
      <li>Vulkan floating point frame buffer attachments are not handled correctly.</li>
    </ul>
   <li>Nexus Player</li>
   <ul>
      <li>SPIR-V shaders may trigger driver asserts.</li>
      <li>Some pipeline configurations may cause {@code vkCreateGraphicsPipeline()}
      to crash.</li>
  </ul>
>>>>>>> 5efe838c
</ul>

<h4>Device-specific issues</h4>

<dl>
  <dt>
    <strong>Android One</strong>
  </dt>

  <dd>
    Data connection fails when device is switched from slot 1 to slot 2 SIM.
  </dd>

  <dt>
    <strong>Pixel C</strong>
  </dt>

  <dd>
    Unable to toggle Voice Search "Always On" option.
  </dd>

  <dt>
    <strong>Nexus 6</strong>
  </dt>

  <dd>
    Camera pictures in portrait orientation are corrupted, except for HDR+
    photos.
  </dd>

  <dt>
    <strong>Nexus Player</strong>
  </dt>

  <dd>
    Playback of Netflix HD content is known to fail on Nexus Player.
  </dd>

  <dd>
    Any application that relies on dynamic video resolution changes may fail on
    Nexus Player.
  </dd>

  <dd>
    Any application that use the VP9 video codec may fail on Nexus Player.
  </dd>
</dl>

<!-- DP 1 release notes archive -->

<h2 id="dp1">Developer Preview 1</h2>

<div class="wrap">
  <div class="cols">
    <div class="col-6of12">
      <p>
        <em>Date: March 2016<br>
        Builds: NPC56P, NPC56R, updated: NPC56W, NPC56X<br>
        Emulator support: x86 &amp; ARM (32/64-bit)<br>
        Google Play services: 8.4</em>
      </p>
    </div>
  </div>
</div>

<h3 id="dp1-general">General advisories</h3>

<p>
  This Developer Preview release is for app developers only and is designed for
  use in compatibility testing and early development only. Please be aware of
  these general notes about the release:
</p>
<ul>
  <li>This release has various stability and performance issues on all devices
  that make it <em>not suitable for daily use on phone or tablet</em>,
  especially for non-developers.
  </li>

  <li>System and app performance is known to be <strong>periodically slow /
  janky</strong>, and device may become occasionally unresponsive. These
  problems may become more acute with prolonged use.
  </li>

  <li>Battery life may be regressed in this release for screen-on and
  screen-off use cases.
  </li>

  <li>Some apps may not function normally on Developer Preview 1. This includes
  Google’s apps as well as other apps.
  </li>

  <li>This early build is not Compatibility Test Suite (CTS) approved. Apps
  that depend on CTS approved builds (Android Pay for example) won’t work.
  </li>

  <li>This preview release supports the following devices: Nexus 5X, Nexus 6,
  Nexus 6P, Nexus 9, Nexus Player, and Pixel C, as well as General Mobile 4G
  (Android One).
  </li>
</ul>

<h3 id="dp1-platform">Platform Issues</h3>

<h4 id="performance">Performance and battery</h4>

<ul>
  <li>System and app performance is known to be <strong>periodically slow /
  janky</strong>, and device may become occasionally unresponsive. These
  problems may become more acute with prolonged use.
  </li>

  <li>Battery life may be regressed in this release for screen-on and
  screen-off use cases.
  </li>
</ul>
<h4 id="dialer">Dialer</h4>

<ul>
  <li>Dialer app does not support Direct boot. This will be addressed later in
  N Developer Preview.
  </li>

  <li>Voicemail playback does not work.
  </li>
</ul>

<h4 id="microphone">Microphone</h4>

<ul>
   <li>The system may incorrect persists the microphone mute state across apps and reboots. If you mute the microphone in an app and the state is persisted, open any app that has microphone mute controls and unmute the microphone.</li>
</ul>

<h4 id="ui">System UI</h4>

<ul>
  <li>Some new or modified strings in the system UI are not translated to all
  languages.
  </li>

  <li>Overview UI is still in development, and subject to change. For example,
  we intend to remove the timer that appears when the user switches between
  apps.
  </li>

  <li>Settings controls and toggles may be slow or appear to be unresponsive.
  </li>

  <li>Visual design of notifications is subject to change.
  </li>

  <li>In the Gmail app, direct archiving of emails included in a notification
  bundle does not work properly.
  </li>
</ul>

<h4>Android for Work</h4>

<ul>
  <li>Work Security Challenge
    <ul>
      <li>After migration to N, or after the user creates work profiles, work
      profiles can't create keys in the keystore until the user changes their
      pattern, PIN, or password, or sets up a Work Challenge.
      </li>

      <li>In Direct boot mode, applying the passcode restrictions to the device
      causes the work profile to be unlocked, even though the device is locked.
      This makes the work profile accessible even though it should be protected
      by the device lock screen.
      </li>

      <li>When the user enters a wrong password and pin, the system does not
      display any informational message; instead, it only clears the input
      field. This issue does not affect pattern or fingerprint input.
      </li>

      <li>On a tablet, the background displayed with the work challenge is
      disproportionately small.
      </li>

      <li>The version of <a href=
      "https://play.google.com/store/apps/details?id=com.google.android.apps.enterprise.dmagent">
        Google Apps Device Policy</a> that is bundled with N Developer Preview
        does not yet support the Work Profile Security Challenge feature.
        Developers should instead use <a href=
        "https://github.com/googlesamples/android-testdpc/releases">TestDPC</a>
        to test this feature.
      </li>
    </ul>
  </li>

  <li>Always On VPN
    <ul>
      <li>If Always On VPN mode is turned on, but VPN is not available, apps
      not specified as exceptions to the Always On policy connect over the
      ordinary network. Unless specified as exceptions to Always On VPN policy,
      apps should be offline if they have no VPN connection available.
        <ul>
          <li>When Always On mode is on, a VPN connection is not established
          after a device reboots into Direct boot mode, even after the user
          unlocks the secure lock screen.
          </li>
        </ul>
      </li>
    </ul>
  </li>

  <li>Improved Contacts
    <ul>
      <li>Bluetooth PBAP/MAP devices do not display Caller ID for work
      contacts. The next release of Preview resolves this issue.
      </li>
    </ul>
  </li>

  <li>Work Mode
    <ul>
      <li>The Google Now Launcher does not display whether Work Mode is on or
      off. The Launcher also does not show app suspension state.
      </li>

      <li>After the user turns Work Mode off and on, the system no longer shows
      Work profile app widgets, such as Calendar.
      </li>
    </ul>
  </li>

  <li>Suspend Packages
  </li>

  <li>Device admins can suspend critical system packages, which may lead to
  unexpected behavior, such as placing calls despite the Telephone disabled
  dialog’s being displayed.
  </li>

  <li>Other
    <ul>
      <li>The Settings app crashes on launch if {@link
      android.os.UserManager#DISALLOW_MOUNT_PHYSICAL_MEDIA} is set to true when
      the user inserts physical media such as an SD card.
      </li>

      <li>The {@code DPM.setPackagesSuspended} state does not persist when the
      user uninstalls and then reinstalls an app. Either the app should remain
      suspended after uninstall/reinstall, or suspended apps should not be
      uninstallable
      </li>

      <li>The first check-in in a Work Profile takes several minutes to
      complete. This may cause the device to take longer than normal to be
      visible in the Play EMM API.
      </li>

      <li>Notifications from Work Profile apps are not visible to notification
      listeners installed in the personal profile. As a result, the system does
      not display Notifications as expected.
      </li>

    </ul>
  </li>
</ul>

<h4 id="keyboard">Keyboard</h4>

<ul>
<li>Bluetooth pairing between keyboards and Android devices may be unstable. </li>
</ul>

<h4 id="video">Video</h4>

<ul>
<li>Video playback may lag and show interruptions.</li>
</ul>

<h4 id="wifi">Wi-Fi</h4>

<ul>
  <li>Wi-Fi has undergone some refactoring which may change API corner case
  behavior. Specifically, applications which attempt to connect to specific
  networks, or attempt to reconnect to networks should retest.
  </li>

  <li>The legacy DHCP client has been removed from the platform. The only DHCP
  client that the platform supports is the DHCP client introduced in M.
  </li>
</ul>

<h4 id="direct">Direct boot</h4>

<ul>
  <li>NFC doesn't function until first unlock.
    <ul>
      <li>When a phone with Bluetooth enabled is restarted, Bluetooth does not
      turn on automatically. You must manually re-enable Bluetooth.
      </li>

      <li>Under some circumstances, the default ringtone may not sound for
      phone calls and messages. This behavior is fixed in the next N Preview
      release, with one exception (and workaround):
      </li>

      <li>On a device that is not freshly wiped--one that has been booted at
      least once since being set to direct boot mode--the default notification
      ringtone does not sound. The user can work around this issue by manually
      selecting a ringtone from Settings.
      </li>

      <li>Direct boot is not enabled by default on devices running an N
      Developer Preview build. To enable direct boot for testing and
      development, go to Developer Options and tap Convert to File Encryption.
      In this dev preview, this requires a factory reset to repartition and
      reformat your device for File-based Encryption.
      </li>
    </ul>
  </li>
</ul>

<h4 id="pip">Picture-in-picture for Android TV</h4>

<ul>
  <li>The PIP integration in the Recents UI is not finalized, and is subject to
  change.
    <ul>
      <li>The animation of the PIP window is not smooth. Future releases of the
      Preview will improve this.
      </li>
    </ul>
  </li>

  <li style="list-style: none">Future releases of the Preview will improve upon
  the visual design and layout alignment of PIP.
  </li>
</ul>

<h4 id="bugs">Bug reports</h4>

<ul>
  <li>Bug reports do not always complete successfully (as a workaround,
  sometimes they can still be accessed through the bug report document provider
  in internal storage).
  </li>
</ul>

<h4 id="split">Split-screen Multi-window</h4>

<ul>
  <li>Apps may experience crashes and unexpected UI behavior when put into
  split-screen mode. These are app issues that must be fixed by the app
  developer.
  </li>

  <li>When an app targets a version of the Android platform earlier than N, the
  App may not work with split-screen toast may appear multiple times.
  </li>

  <li>Long-pressing the Overview button while using an app with a fixed
  orientation may produce unexpected app behavior.
  </li>

  <li>Apps may flicker while resizing.
  </li>

  <li>Animations are not yet final.
  </li>
</ul>

<h4 id="ime">Input method</h4>

<ul>
  <li>Google Keyboard unexpectedly falls back to the generic Google keyboard
  when <b>Use system language</b>, but Google Keyboard doesn’t support any of
  the languages selected in the system-language preferences. It should fall
  back to American English.
    <p>
      You can work around this problem by adding at least one language that
      Google Keyboard supports.
    </p>
  </li>
</ul>


<h4 id="accessibility">Accessibility</h4>

<ul>
   <li>TalkBack exhibits issues with features including Notifications, Quick Settings Tiles and Multi-window display that may cause system crashing or lack of spoken feedback from TalkBack. Future releases of the preview will address these issues.</li>
</ul>

<h3 id="device-sp">Device-Specific Notes and Issues</h3>

<h4 id="player">Nexus Player</h4>
<ul>
<li>Video playback, app compatibility and stability issues are expected on Nexus Player in this release of the Preview.</li>
</ul>

<h4 id="pixelc">Pixel C</h4>
<ul>
<li>Multi-window resizing may cause crashing.</li>
</ul>

<h4 id="n9">Nexus 9</h4>
<ul>
<li>Nexus 9 devices may not start after receiving an over-the-air (OTA) update
  via the Android Beta Program. To recover from this issue, you can try
  to manually install the OTA image. For more information, see
  <a href="{@docRoot}preview/download-ota.html">Applying a Device OTA Image</a>.
</li>
</ul>
<|MERGE_RESOLUTION|>--- conflicted
+++ resolved
@@ -198,7 +198,6 @@
   </li>
 </ul>
 
-<<<<<<< HEAD
 <h4>Android for Work</h4>
 
 <ul>
@@ -252,7 +251,8 @@
       </li>
     </ul>
   </li>
-=======
+</ul>
+
 <h4 id="vulkan">Vulkan</h4>
 
 <ul>
@@ -274,7 +274,6 @@
       <li>Some pipeline configurations may cause {@code vkCreateGraphicsPipeline()}
       to crash.</li>
   </ul>
->>>>>>> 5efe838c
 </ul>
 
 <h4>Device-specific issues</h4>
