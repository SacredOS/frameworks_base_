--- conflicted
+++ resolved
@@ -185,13 +185,8 @@
         return mMiniThumbFile;
     }
 
-<<<<<<< HEAD
-
-
-    public MiniThumbFile(Uri uri) {
-=======
+
     private MiniThumbFile(Uri uri) {
->>>>>>> 192433cb
         mUri = uri;
         mBuffer = ByteBuffer.allocateDirect(BYTES_PER_MINTHUMB);
         mEmptyBuffer = ByteBuffer.allocateDirect(BYTES_PER_MINTHUMB);
