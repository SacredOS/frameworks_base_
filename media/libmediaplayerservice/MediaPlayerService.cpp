--- conflicted
+++ resolved
@@ -225,14 +225,10 @@
 sp<IMediaRecorder> MediaPlayerService::createMediaRecorder(pid_t pid)
 {
 #ifndef NO_OPENCORE
-<<<<<<< HEAD
-    sp<MediaRecorderClient> recorder = new MediaRecorderClient(pid);
-=======
     sp<MediaRecorderClient> recorder = new MediaRecorderClient(this, pid);
     wp<MediaRecorderClient> w = recorder;
     Mutex::Autolock lock(mLock);
     mMediaRecorderClients.add(w);
->>>>>>> 9db3d07b
 #else
     sp<MediaRecorderClient> recorder = NULL;
 #endif
