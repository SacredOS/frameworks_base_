--- conflicted
+++ resolved
@@ -263,7 +263,7 @@
 }
 
 bool ResourceTable::addResource(const ResourceNameRef& name,
-                                const ResourceId resId,
+                                const ResourceId& resId,
                                 const ConfigDescription& config,
                                 const StringPiece& product,
                                 std::unique_ptr<Value> value,
@@ -272,7 +272,6 @@
                            resolveValueCollision, diag);
 }
 
-<<<<<<< HEAD
 bool ResourceTable::addFileReference(const ResourceNameRef& name,
                                      const ConfigDescription& config,
                                      const Source& source,
@@ -303,12 +302,6 @@
     fileRef->file = file;
     return addResourceImpl(name, ResourceId{}, config, StringPiece{}, std::move(fileRef),
                            kValidNameChars, resolveValueCollision, diag);
-=======
-bool ResourceTable::addResource(const ResourceNameRef& name, const ResourceId& resId,
-                                const ConfigDescription& config, const SourceLine& source,
-                                std::unique_ptr<Value> value) {
-    return addResourceImpl(name, resId, config, source, std::move(value), kValidNameChars);
->>>>>>> 17bd236b
 }
 
 bool ResourceTable::addResourceAllowMangled(const ResourceNameRef& name,
@@ -320,9 +313,8 @@
                            kValidNameMangledChars, resolveValueCollision, diag);
 }
 
-<<<<<<< HEAD
 bool ResourceTable::addResourceAllowMangled(const ResourceNameRef& name,
-                                            const ResourceId id,
+                                            const ResourceId& id,
                                             const ConfigDescription& config,
                                             const StringPiece& product,
                                             std::unique_ptr<Value> value,
@@ -332,7 +324,7 @@
 }
 
 bool ResourceTable::addResourceImpl(const ResourceNameRef& name,
-                                    const ResourceId resId,
+                                    const ResourceId& resId,
                                     const ConfigDescription& config,
                                     const StringPiece& product,
                                     std::unique_ptr<Value> value,
@@ -341,21 +333,6 @@
                                     IDiagnostics* diag) {
     assert(value && "value can't be nullptr");
     assert(diag && "diagnostics can't be nullptr");
-=======
-bool ResourceTable::addResourceImpl(const ResourceNameRef& name, const ResourceId& resId,
-                                    const ConfigDescription& config, const SourceLine& source,
-                                    std::unique_ptr<Value> value, const char16_t* validChars) {
-    if (!name.package.empty() && name.package != mPackage) {
-        Logger::error(source)
-                << "resource '"
-                << name
-                << "' has incompatible package. Must be '"
-                << mPackage
-                << "'."
-                << std::endl;
-        return false;
-    }
->>>>>>> 17bd236b
 
     auto badCharIter = util::findNonAlphaNumericAndNotInSet(name.entry, validChars);
     if (badCharIter != name.entry.end()) {
@@ -438,46 +415,21 @@
     return true;
 }
 
-<<<<<<< HEAD
-bool ResourceTable::setSymbolState(const ResourceNameRef& name, const ResourceId resId,
+bool ResourceTable::setSymbolState(const ResourceNameRef& name, const ResourceId& resId,
                                    const Symbol& symbol, IDiagnostics* diag) {
     return setSymbolStateImpl(name, resId, symbol, kValidNameChars, diag);
 }
 
 bool ResourceTable::setSymbolStateAllowMangled(const ResourceNameRef& name,
-                                               const ResourceId resId,
+                                               const ResourceId& resId,
                                                const Symbol& symbol, IDiagnostics* diag) {
     return setSymbolStateImpl(name, resId, symbol, kValidNameMangledChars, diag);
 }
 
-bool ResourceTable::setSymbolStateImpl(const ResourceNameRef& name, const ResourceId resId,
+bool ResourceTable::setSymbolStateImpl(const ResourceNameRef& name, const ResourceId& resId,
                                        const Symbol& symbol, const char16_t* validChars,
                                        IDiagnostics* diag) {
     assert(diag && "diagnostics can't be nullptr");
-=======
-bool ResourceTable::markPublic(const ResourceNameRef& name, const ResourceId& resId,
-                               const SourceLine& source) {
-    return markPublicImpl(name, resId, source, kValidNameChars);
-}
-
-bool ResourceTable::markPublicAllowMangled(const ResourceNameRef& name, const ResourceId& resId,
-                                           const SourceLine& source) {
-    return markPublicImpl(name, resId, source, kValidNameMangledChars);
-}
-
-bool ResourceTable::markPublicImpl(const ResourceNameRef& name, const ResourceId& resId,
-                                   const SourceLine& source, const char16_t* validChars) {
-    if (!name.package.empty() && name.package != mPackage) {
-        Logger::error(source)
-                << "resource '"
-                << name
-                << "' has incompatible package. Must be '"
-                << mPackage
-                << "'."
-            << std::endl;
-        return false;
-    }
->>>>>>> 17bd236b
 
     auto badCharIter = util::findNonAlphaNumericAndNotInSet(name.entry, validChars);
     if (badCharIter != name.entry.end()) {
