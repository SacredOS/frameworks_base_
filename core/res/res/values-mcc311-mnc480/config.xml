--- conflicted
+++ resolved
@@ -43,14 +43,11 @@
          provisioning, availability etc -->
     <bool name="config_carrier_volte_available">true</bool>
 
-<<<<<<< HEAD
-=======
     <!-- Flag specifying whether VT should be available for carrier: independent of
          carrier provisioning. If false: hard disabled. If true: then depends on carrier
          provisioning, availability etc -->
     <bool name="config_carrier_vt_available">false</bool>
 
->>>>>>> 8739e9cf
     <!-- Flag specifying whether VoLTE availability is based on provisioning -->
     <bool name="config_carrier_volte_provisioned">true</bool>
 
