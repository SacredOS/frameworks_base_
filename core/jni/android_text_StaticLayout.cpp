/*
 * Copyright (C) 2014 The Android Open Source Project
 *
 * Licensed under the Apache License, Version 2.0 (the "License");
 * you may not use this file except in compliance with the License.
 * You may obtain a copy of the License at
 *
 *      http://www.apache.org/licenses/LICENSE-2.0
 *
 * Unless required by applicable law or agreed to in writing, software
 * distributed under the License is distributed on an "AS IS" BASIS,
 * WITHOUT WARRANTIES OR CONDITIONS OF ANY KIND, either express or implied.
 * See the License for the specific language governing permissions and
 * limitations under the License.
 */

#define LOG_TAG "StaticLayout"

#include "ScopedIcuLocale.h"
#include "unicode/locid.h"
#include "unicode/brkiter.h"
#include "utils/misc.h"
#include "utils/Log.h"
#include "ScopedStringChars.h"
#include "ScopedPrimitiveArray.h"
#include "JNIHelp.h"
#include "core_jni_helpers.h"
#include <cstdint>
#include <vector>
#include <list>
#include <algorithm>

#include "SkPaint.h"
#include "SkTypeface.h"
#include "MinikinSkia.h"
#include "MinikinUtils.h"
#include "Paint.h"
#include "minikin/LineBreaker.h"

namespace android {

struct JLineBreaksID {
    jfieldID breaks;
    jfieldID widths;
    jfieldID flags;
};

static jclass gLineBreaks_class;
static JLineBreaksID gLineBreaks_fieldID;

// set text and set a number of parameters for creating a layout (width, tabstops, strategy,
// hyphenFrequency)
static void nSetupParagraph(JNIEnv* env, jclass, jlong nativePtr, jcharArray text, jint length,
        jfloat firstWidth, jint firstWidthLineLimit, jfloat restWidth,
        jintArray variableTabStops, jint defaultTabStop, jint strategy, jint hyphenFrequency) {
    LineBreaker* b = reinterpret_cast<LineBreaker*>(nativePtr);
    b->resize(length);
    env->GetCharArrayRegion(text, 0, length, b->buffer());
    b->setText();
    b->setLineWidths(firstWidth, firstWidthLineLimit, restWidth);
    if (variableTabStops == nullptr) {
        b->setTabStops(nullptr, 0, defaultTabStop);
    } else {
        ScopedIntArrayRO stops(env, variableTabStops);
        b->setTabStops(stops.get(), stops.size(), defaultTabStop);
    }
    b->setStrategy(static_cast<BreakStrategy>(strategy));
    b->setHyphenationFrequency(static_cast<HyphenationFrequency>(hyphenFrequency));
}

static void recycleCopy(JNIEnv* env, jobject recycle, jintArray recycleBreaks,
                        jfloatArray recycleWidths, jintArray recycleFlags,
                        jint recycleLength, size_t nBreaks, const jint* breaks,
                        const jfloat* widths, const jint* flags) {
    if ((size_t)recycleLength < nBreaks) {
        // have to reallocate buffers
        recycleBreaks = env->NewIntArray(nBreaks);
        recycleWidths = env->NewFloatArray(nBreaks);
        recycleFlags = env->NewIntArray(nBreaks);

        env->SetObjectField(recycle, gLineBreaks_fieldID.breaks, recycleBreaks);
        env->SetObjectField(recycle, gLineBreaks_fieldID.widths, recycleWidths);
        env->SetObjectField(recycle, gLineBreaks_fieldID.flags, recycleFlags);
    }
    // copy data
    env->SetIntArrayRegion(recycleBreaks, 0, nBreaks, breaks);
    env->SetFloatArrayRegion(recycleWidths, 0, nBreaks, widths);
    env->SetIntArrayRegion(recycleFlags, 0, nBreaks, flags);
}

static jint nComputeLineBreaks(JNIEnv* env, jclass, jlong nativePtr,
                               jobject recycle, jintArray recycleBreaks,
                               jfloatArray recycleWidths, jintArray recycleFlags,
                               jint recycleLength) {
    LineBreaker* b = reinterpret_cast<LineBreaker*>(nativePtr);

    size_t nBreaks = b->computeBreaks();

    recycleCopy(env, recycle, recycleBreaks, recycleWidths, recycleFlags, recycleLength,
            nBreaks, b->getBreaks(), b->getWidths(), b->getFlags());

    b->finish();

    return static_cast<jint>(nBreaks);
}

static jlong nNewBuilder(JNIEnv*, jclass) {
    return reinterpret_cast<jlong>(new LineBreaker);
}

static void nFreeBuilder(JNIEnv*, jclass, jlong nativePtr) {
    delete reinterpret_cast<LineBreaker*>(nativePtr);
}

static void nFinishBuilder(JNIEnv*, jclass, jlong nativePtr) {
    LineBreaker* b = reinterpret_cast<LineBreaker*>(nativePtr);
    b->finish();
}

static jlong nLoadHyphenator(JNIEnv* env, jclass, jstring patternData) {
    ScopedStringChars str(env, patternData);
    Hyphenator* hyphenator = Hyphenator::load(str.get(), str.size());
    return reinterpret_cast<jlong>(hyphenator);
}

static void nSetLocale(JNIEnv* env, jclass, jlong nativePtr, jstring javaLocaleName,
        jlong nativeHyphenator) {
    ScopedIcuLocale icuLocale(env, javaLocaleName);
    LineBreaker* b = reinterpret_cast<LineBreaker*>(nativePtr);
    Hyphenator* hyphenator = reinterpret_cast<Hyphenator*>(nativeHyphenator);

    if (icuLocale.valid()) {
        b->setLocale(icuLocale.locale(), hyphenator);
    }
}

static void nSetIndents(JNIEnv* env, jclass, jlong nativePtr, jintArray indents) {
    ScopedIntArrayRO indentArr(env, indents);
    std::vector<float> indentVec(indentArr.get(), indentArr.get() + indentArr.size());
    LineBreaker* b = reinterpret_cast<LineBreaker*>(nativePtr);
    b->setIndents(indentVec);
}

// Basically similar to Paint.getTextRunAdvances but with C++ interface
static jfloat nAddStyleRun(JNIEnv* env, jclass, jlong nativePtr,
        jlong nativePaint, jlong nativeTypeface, jint start, jint end, jboolean isRtl) {
    LineBreaker* b = reinterpret_cast<LineBreaker*>(nativePtr);
    Paint* paint = reinterpret_cast<Paint*>(nativePaint);
    TypefaceImpl* typeface = reinterpret_cast<TypefaceImpl*>(nativeTypeface);
    FontCollection *font;
    MinikinPaint minikinPaint;
    FontStyle style = MinikinUtils::prepareMinikinPaint(&minikinPaint, &font, paint, typeface);
    return b->addStyleRun(&minikinPaint, font, style, start, end, isRtl);
}

// Accept width measurements for the run, passed in from Java
static void nAddMeasuredRun(JNIEnv* env, jclass, jlong nativePtr,
        jint start, jint end, jfloatArray widths) {
    LineBreaker* b = reinterpret_cast<LineBreaker*>(nativePtr);
    env->GetFloatArrayRegion(widths, start, end - start, b->charWidths() + start);
    b->addStyleRun(nullptr, nullptr, FontStyle{}, start, end, false);
}

static void nAddReplacementRun(JNIEnv* env, jclass, jlong nativePtr,
        jint start, jint end, jfloat width) {
    LineBreaker* b = reinterpret_cast<LineBreaker*>(nativePtr);
    b->addReplacement(start, end, width);
}

static void nGetWidths(JNIEnv* env, jclass, jlong nativePtr, jfloatArray widths) {
    LineBreaker* b = reinterpret_cast<LineBreaker*>(nativePtr);
    env->SetFloatArrayRegion(widths, 0, b->size(), b->charWidths());
}

<<<<<<< HEAD
static JNINativeMethod gMethods[] = {
    // TODO performance: many of these are candidates for fast jni, awaiting guidance
    {"nNewBuilder", "()J", (void*) nNewBuilder},
    {"nFreeBuilder", "(J)V", (void*) nFreeBuilder},
    {"nFinishBuilder", "(J)V", (void*) nFinishBuilder},
    {"nLoadHyphenator", "(Ljava/lang/String;)J", (void*) nLoadHyphenator},
    {"nSetLocale", "(JLjava/lang/String;J)V", (void*) nSetLocale},
    {"nSetupParagraph", "(J[CIFIF[IIII)V", (void*) nSetupParagraph},
    {"nSetIndents", "(J[I)V", (void*) nSetIndents},
    {"nAddStyleRun", "(JJJIIZ)F", (void*) nAddStyleRun},
    {"nAddMeasuredRun", "(JII[F)V", (void*) nAddMeasuredRun},
    {"nAddReplacementRun", "(JIIF)V", (void*) nAddReplacementRun},
    {"nGetWidths", "(J[F)V", (void*) nGetWidths},
    {"nComputeLineBreaks", "(JLandroid/text/StaticLayout$LineBreaks;[I[F[II)I",
        (void*) nComputeLineBreaks}
=======
static const JNINativeMethod gMethods[] = {
    {"nLineBreakOpportunities", "(Ljava/lang/String;[CI[I)[I", (void*) nLineBreakOpportunities}
>>>>>>> a884d81e
};

int register_android_text_StaticLayout(JNIEnv* env)
{
    gLineBreaks_class = MakeGlobalRefOrDie(env,
            FindClassOrDie(env, "android/text/StaticLayout$LineBreaks"));

    gLineBreaks_fieldID.breaks = GetFieldIDOrDie(env, gLineBreaks_class, "breaks", "[I");
    gLineBreaks_fieldID.widths = GetFieldIDOrDie(env, gLineBreaks_class, "widths", "[F");
    gLineBreaks_fieldID.flags = GetFieldIDOrDie(env, gLineBreaks_class, "flags", "[I");

    return RegisterMethodsOrDie(env, "android/text/StaticLayout", gMethods, NELEM(gMethods));
}

}<|MERGE_RESOLUTION|>--- conflicted
+++ resolved
@@ -172,8 +172,7 @@
     env->SetFloatArrayRegion(widths, 0, b->size(), b->charWidths());
 }
 
-<<<<<<< HEAD
-static JNINativeMethod gMethods[] = {
+static const JNINativeMethod gMethods[] = {
     // TODO performance: many of these are candidates for fast jni, awaiting guidance
     {"nNewBuilder", "()J", (void*) nNewBuilder},
     {"nFreeBuilder", "(J)V", (void*) nFreeBuilder},
@@ -188,10 +187,6 @@
     {"nGetWidths", "(J[F)V", (void*) nGetWidths},
     {"nComputeLineBreaks", "(JLandroid/text/StaticLayout$LineBreaks;[I[F[II)I",
         (void*) nComputeLineBreaks}
-=======
-static const JNINativeMethod gMethods[] = {
-    {"nLineBreakOpportunities", "(Ljava/lang/String;[CI[I)[I", (void*) nLineBreakOpportunities}
->>>>>>> a884d81e
 };
 
 int register_android_text_StaticLayout(JNIEnv* env)
