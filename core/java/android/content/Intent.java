--- conflicted
+++ resolved
@@ -1287,11 +1287,7 @@
             "android.intent.extra.ASSIST_INPUT_DEVICE_ID";
 
     /**
-<<<<<<< HEAD
-     * Activity Action: List all available applications
-=======
      * Activity Action: List all available applications.
->>>>>>> 9577d31b
      * <p>Input: Nothing.
      * <p>Output: nothing.
      */
@@ -1608,7 +1604,6 @@
             = "android.intent.action.GET_PERMISSIONS_COUNT";
 
     /**
-<<<<<<< HEAD
      * Broadcast action that requests list of all apps that have runtime permissions.  It will
      * respond to the request by sending a broadcast with action defined by
      * {@link #EXTRA_GET_PERMISSIONS_PACKAGES_RESPONSE_INTENT}. The response will contain
@@ -1626,8 +1621,6 @@
             = "android.intent.action.GET_PERMISSIONS_PACKAGES";
 
     /**
-=======
->>>>>>> 9577d31b
      * Extra included in response to {@link #ACTION_GET_PERMISSIONS_COUNT}.
      * @hide
      */
@@ -1642,7 +1635,6 @@
             = "android.intent.extra.GET_PERMISSIONS_GROUP_LIST_RESULT";
 
     /**
-<<<<<<< HEAD
      * String list of apps that have one or more runtime permissions.
      * @hide
      */
@@ -1665,8 +1657,6 @@
             = "android.intent.extra.GET_PERMISSIONS_IS_SYSTEM_APP_LIST_RESULT";
 
     /**
-=======
->>>>>>> 9577d31b
      * Required extra to be sent with {@link #ACTION_GET_PERMISSIONS_COUNT} broadcasts.
      * @hide
      */
@@ -1674,7 +1664,6 @@
             = "android.intent.extra.GET_PERMISSIONS_RESONSE_INTENT";
 
     /**
-<<<<<<< HEAD
      * Required extra to be sent with {@link #ACTION_GET_PERMISSIONS_PACKAGES} broadcasts.
      * @hide
      */
@@ -1682,8 +1671,6 @@
             = "android.intent.extra.GET_PERMISSIONS_PACKAGES_RESONSE_INTENT";
 
     /**
-=======
->>>>>>> 9577d31b
      * Activity action: Launch UI to manage which apps have a given permission.
      * <p>
      * Input: {@link #EXTRA_PERMISSION_NAME} specifies the permission access
@@ -2053,14 +2040,9 @@
     public static final String ACTION_PACKAGE_VERIFIED = "android.intent.action.PACKAGE_VERIFIED";
 
     /**
-<<<<<<< HEAD
-     * Broadcast Action: Sent to the system intent filter verifier when an intent filter
-     * needs to be verified. The data contains the filter data hosts to be verified against.
-=======
      * Broadcast Action: Sent to the system intent filter verifier when an
      * intent filter needs to be verified. The data contains the filter data
      * hosts to be verified against.
->>>>>>> 9577d31b
      * <p class="note">
      * This is a protected intent that can only be sent by the system.
      * </p>
@@ -3049,7 +3031,6 @@
     public static final String EXTRA_PROCESS_TEXT_READONLY =
             "android.intent.extra.PROCESS_TEXT_READONLY";
 
-<<<<<<< HEAD
     /**
      * Broadcast action: reports when a new thermal event has been reached. When the device
      * is reaching its maximum temperatue, the thermal level reported
@@ -3083,8 +3064,6 @@
     public static final int EXTRA_THERMAL_STATE_EXCEEDED = 2;
 
 
-=======
->>>>>>> 9577d31b
     // ---------------------------------------------------------------------
     // ---------------------------------------------------------------------
     // Standard intent categories (see addCategory()).
@@ -3187,7 +3166,6 @@
     @SdkConstant(SdkConstantType.INTENT_CATEGORY)
     public static final String CATEGORY_HOME = "android.intent.category.HOME";
     /**
-<<<<<<< HEAD
      * This is the home activity that is displayed when the device is finished setting up and ready
      * for use.
      * @hide
@@ -3195,8 +3173,6 @@
     @SdkConstant(SdkConstantType.INTENT_CATEGORY)
     public static final String CATEGORY_HOME_MAIN = "android.intent.category.HOME_MAIN";
     /**
-=======
->>>>>>> 9577d31b
      * This is the setup wizard activity, that is the first activity that is displayed
      * when the user sets up the device for the first time.
      * @hide
