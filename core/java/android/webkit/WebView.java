/*
 * Copyright (C) 2006 The Android Open Source Project
 *
 * Licensed under the Apache License, Version 2.0 (the "License");
 * you may not use this file except in compliance with the License.
 * You may obtain a copy of the License at
 *
 *      http://www.apache.org/licenses/LICENSE-2.0
 *
 * Unless required by applicable law or agreed to in writing, software
 * distributed under the License is distributed on an "AS IS" BASIS,
 * WITHOUT WARRANTIES OR CONDITIONS OF ANY KIND, either express or implied.
 * See the License for the specific language governing permissions and
 * limitations under the License.
 */

package android.webkit;

import android.annotation.Widget;
import android.app.AlertDialog;
import android.content.Context;
import android.content.DialogInterface;
import android.content.Intent;
import android.content.DialogInterface.OnCancelListener;
import android.content.pm.PackageManager;
import android.database.DataSetObserver;
import android.graphics.Bitmap;
import android.graphics.BitmapFactory;
import android.graphics.BitmapShader;
import android.graphics.Canvas;
import android.graphics.Color;
import android.graphics.Interpolator;
import android.graphics.Matrix;
import android.graphics.Paint;
import android.graphics.Picture;
import android.graphics.Point;
import android.graphics.Rect;
import android.graphics.RectF;
import android.graphics.Region;
import android.graphics.Shader;
import android.graphics.drawable.Drawable;
import android.net.Uri;
import android.net.http.SslCertificate;
import android.os.Bundle;
import android.os.Handler;
import android.os.Message;
import android.os.ServiceManager;
import android.os.SystemClock;
import android.text.IClipboard;
import android.text.Selection;
import android.text.Spannable;
import android.util.AttributeSet;
import android.util.EventLog;
import android.util.Log;
import android.util.TypedValue;
import android.view.Gravity;
import android.view.KeyEvent;
import android.view.LayoutInflater;
import android.view.MotionEvent;
import android.view.ScaleGestureDetector;
import android.view.SoundEffectConstants;
import android.view.VelocityTracker;
import android.view.View;
import android.view.ViewConfiguration;
import android.view.ViewGroup;
import android.view.ViewTreeObserver;
import android.view.animation.AlphaAnimation;
import android.view.inputmethod.EditorInfo;
import android.view.inputmethod.InputConnection;
import android.view.inputmethod.InputMethodManager;
import android.webkit.WebTextView.AutoCompleteAdapter;
import android.webkit.WebViewCore.EventHub;
import android.webkit.WebViewCore.TouchEventData;
import android.widget.AbsoluteLayout;
import android.widget.Adapter;
import android.widget.AdapterView;
import android.widget.ArrayAdapter;
import android.widget.CheckedTextView;
import android.widget.FrameLayout;
import android.widget.LinearLayout;
import android.widget.ListView;
import android.widget.Scroller;
import android.widget.Toast;
import android.widget.ZoomButtonsController;
import android.widget.ZoomControls;
import android.widget.AdapterView.OnItemClickListener;

import java.io.File;
import java.io.FileInputStream;
import java.io.FileNotFoundException;
import java.io.FileOutputStream;
import java.io.IOException;
import java.net.URLDecoder;
import java.util.ArrayList;
import java.util.HashMap;
import java.util.List;
import java.util.Map;
import java.util.Set;

import junit.framework.Assert;

/**
 * <p>A View that displays web pages. This class is the basis upon which you
 * can roll your own web browser or simply display some online content within your Activity.
 * It uses the WebKit rendering engine to display
 * web pages and includes methods to navigate forward and backward
 * through a history, zoom in and out, perform text searches and more.</p>
 * <p>To enable the built-in zoom, set
 * {@link #getSettings() WebSettings}.{@link WebSettings#setBuiltInZoomControls(boolean)}
 * (introduced in API version 3).
 * <p>Note that, in order for your Activity to access the Internet and load web pages
 * in a WebView, you must add the {@code INTERNET} permissions to your
 * Android Manifest file:</p>
 * <pre>&lt;uses-permission android:name="android.permission.INTERNET" /></pre>
 *
 * <p>This must be a child of the <a
 * href="{@docRoot}guide/topics/manifest/manifest-element.html">{@code &lt;manifest&gt;}</a>
 * element.</p>
 *
 * <h3>Basic usage</h3>
 *
 * <p>By default, a WebView provides no browser-like widgets, does not
 * enable JavaScript and web page errors are ignored. If your goal is only
 * to display some HTML as a part of your UI, this is probably fine;
 * the user won't need to interact with the web page beyond reading
 * it, and the web page won't need to interact with the user. If you
 * actually want a full-blown web browser, then you probably want to
 * invoke the Browser application with a URL Intent rather than show it
 * with a WebView. For example:
 * <pre>
 * Uri uri = Uri.parse("http://www.example.com");
 * Intent intent = new Intent(Intent.ACTION_VIEW, uri);
 * startActivity(intent);
 * </pre>
 * <p>See {@link android.content.Intent} for more information.</p>
 *
 * <p>To provide a WebView in your own Activity, include a {@code &lt;WebView&gt;} in your layout,
 * or set the entire Activity window as a WebView during {@link
 * android.app.Activity#onCreate(Bundle) onCreate()}:</p>
 * <pre class="prettyprint">
 * WebView webview = new WebView(this);
 * setContentView(webview);
 * </pre>
 *
 * <p>Then load the desired web page:</p>
 * <pre>
 * // Simplest usage: note that an exception will NOT be thrown
 * // if there is an error loading this page (see below).
 * webview.loadUrl("http://slashdot.org/");
 *
 * // OR, you can also load from an HTML string:
 * String summary = "&lt;html>&lt;body>You scored &lt;b>192&lt;/b> points.&lt;/body>&lt;/html>";
 * webview.loadData(summary, "text/html", "utf-8");
 * // ... although note that there are restrictions on what this HTML can do.
 * // See the JavaDocs for {@link #loadData(String,String,String) loadData()} and {@link
 * #loadDataWithBaseURL(String,String,String,String,String) loadDataWithBaseURL()} for more info.
 * </pre>
 *
 * <p>A WebView has several customization points where you can add your
 * own behavior. These are:</p>
 *
 * <ul>
 *   <li>Creating and setting a {@link android.webkit.WebChromeClient} subclass.
 *       This class is called when something that might impact a
 *       browser UI happens, for instance, progress updates and
 *       JavaScript alerts are sent here (see <a
 * href="{@docRoot}guide/developing/debug-tasks.html#DebuggingWebPages">Debugging Tasks</a>).
 *   </li>
 *   <li>Creating and setting a {@link android.webkit.WebViewClient} subclass.
 *       It will be called when things happen that impact the
 *       rendering of the content, eg, errors or form submissions. You
 *       can also intercept URL loading here (via {@link
 * android.webkit.WebViewClient#shouldOverrideUrlLoading(WebView,String)
 * shouldOverrideUrlLoading()}).</li>
 *   <li>Modifying the {@link android.webkit.WebSettings}, such as
 * enabling JavaScript with {@link android.webkit.WebSettings#setJavaScriptEnabled(boolean)
 * setJavaScriptEnabled()}. </li>
 *   <li>Adding JavaScript-to-Java interfaces with the {@link
 * android.webkit.WebView#addJavascriptInterface} method.
 *       This lets you bind Java objects into the WebView so they can be
 *       controlled from the web pages JavaScript.</li>
 * </ul>
 *
 * <p>Here's a more complicated example, showing error handling,
 *    settings, and progress notification:</p>
 *
 * <pre class="prettyprint">
 * // Let's display the progress in the activity title bar, like the
 * // browser app does.
 * getWindow().requestFeature(Window.FEATURE_PROGRESS);
 *
 * webview.getSettings().setJavaScriptEnabled(true);
 *
 * final Activity activity = this;
 * webview.setWebChromeClient(new WebChromeClient() {
 *   public void onProgressChanged(WebView view, int progress) {
 *     // Activities and WebViews measure progress with different scales.
 *     // The progress meter will automatically disappear when we reach 100%
 *     activity.setProgress(progress * 1000);
 *   }
 * });
 * webview.setWebViewClient(new WebViewClient() {
 *   public void onReceivedError(WebView view, int errorCode, String description, String failingUrl) {
 *     Toast.makeText(activity, "Oh no! " + description, Toast.LENGTH_SHORT).show();
 *   }
 * });
 *
 * webview.loadUrl("http://slashdot.org/");
 * </pre>
 *
 * <h3>Cookie and window management</h3>
 *
 * <p>For obvious security reasons, your application has its own
 * cache, cookie store etc.&mdash;it does not share the Browser
 * application's data. Cookies are managed on a separate thread, so
 * operations like index building don't block the UI
 * thread. Follow the instructions in {@link android.webkit.CookieSyncManager}
 * if you want to use cookies in your application.
 * </p>
 *
 * <p>By default, requests by the HTML to open new windows are
 * ignored. This is true whether they be opened by JavaScript or by
 * the target attribute on a link. You can customize your
 * {@link WebChromeClient} to provide your own behaviour for opening multiple windows,
 * and render them in whatever manner you want.</p>
 *
 * <p>The standard behavior for an Activity is to be destroyed and
 * recreated when the device orientation or any other configuration changes. This will cause
 * the WebView to reload the current page. If you don't want that, you
 * can set your Activity to handle the {@code orientation} and {@code keyboardHidden}
 * changes, and then just leave the WebView alone. It'll automatically
 * re-orient itself as appropriate. Read <a
 * href="{@docRoot}guide/topics/resources/runtime-changes.html">Handling Runtime Changes</a> for
 * more information about how to handle configuration changes during runtime.</p>
 *
 *
 * <h3>Building web pages to support different screen densities</h3>
 *
 * <p>The screen density of a device is based on the screen resolution. A screen with low density
 * has fewer available pixels per inch, where a screen with high density
 * has more — sometimes significantly more — pixels per inch. The density of a
 * screen is important because, other things being equal, a UI element (such as a button) whose
 * height and width are defined in terms of screen pixels will appear larger on the lower density
 * screen and smaller on the higher density screen.
 * For simplicity, Android collapses all actual screen densities into three generalized densities:
 * high, medium, and low.</p>
 * <p>By default, WebView scales a web page so that it is drawn at a size that matches the default
 * appearance on a medium density screen. So, it applies 1.5x scaling on a high density screen
 * (because its pixels are smaller) and 0.75x scaling on a low density screen (because its pixels
 * are bigger).
 * Starting with API Level 5 (Android 2.0), WebView supports DOM, CSS, and meta tag features to help
 * you (as a web developer) target screens with different screen densities.</p>
 * <p>Here's a summary of the features you can use to handle different screen densities:</p>
 * <ul>
 * <li>The {@code window.devicePixelRatio} DOM property. The value of this property specifies the
 * default scaling factor used for the current device. For example, if the value of {@code
 * window.devicePixelRatio} is "1.0", then the device is considered a medium density (mdpi) device
 * and default scaling is not applied to the web page; if the value is "1.5", then the device is
 * considered a high density device (hdpi) and the page content is scaled 1.5x; if the
 * value is "0.75", then the device is considered a low density device (ldpi) and the content is
 * scaled 0.75x. However, if you specify the {@code "target-densitydpi"} meta property
 * (discussed below), then you can stop this default scaling behavior.</li>
 * <li>The {@code -webkit-device-pixel-ratio} CSS media query. Use this to specify the screen
 * densities for which this style sheet is to be used. The corresponding value should be either
 * "0.75", "1", or "1.5", to indicate that the styles are for devices with low density, medium
 * density, or high density screens, respectively. For example:
 * <pre>
 * &lt;link rel="stylesheet" media="screen and (-webkit-device-pixel-ratio:1.5)" href="hdpi.css" /&gt;</pre>
 * <p>The {@code hdpi.css} stylesheet is only used for devices with a screen pixel ration of 1.5,
 * which is the high density pixel ratio.</p>
 * </li>
 * <li>The {@code target-densitydpi} property for the {@code viewport} meta tag. You can use
 * this to specify the target density for which the web page is designed, using the following
 * values:
 * <ul>
 * <li>{@code device-dpi} - Use the device's native dpi as the target dpi. Default scaling never
 * occurs.</li>
 * <li>{@code high-dpi} - Use hdpi as the target dpi. Medium and low density screens scale down
 * as appropriate.</li>
 * <li>{@code medium-dpi} - Use mdpi as the target dpi. High density screens scale up and
 * low density screens scale down. This is also the default behavior.</li>
 * <li>{@code low-dpi} - Use ldpi as the target dpi. Medium and high density screens scale up
 * as appropriate.</li>
 * <li><em>{@code &lt;value&gt;}</em> - Specify a dpi value to use as the target dpi (accepted
 * values are 70-400).</li>
 * </ul>
 * <p>Here's an example meta tag to specify the target density:</p>
 * <pre>&lt;meta name="viewport" content="target-densitydpi=device-dpi" /&gt;</pre></li>
 * </ul>
 * <p>If you want to modify your web page for different densities, by using the {@code
 * -webkit-device-pixel-ratio} CSS media query and/or the {@code
 * window.devicePixelRatio} DOM property, then you should set the {@code target-densitydpi} meta
 * property to {@code device-dpi}. This stops Android from performing scaling in your web page and
 * allows you to make the necessary adjustments for each density via CSS and JavaScript.</p>
 *
 * 
 */
@Widget
public class WebView extends AbsoluteLayout
        implements ViewTreeObserver.OnGlobalFocusChangeListener,
        ViewGroup.OnHierarchyChangeListener {

    // enable debug output for drag trackers
    private static final boolean DEBUG_DRAG_TRACKER = false;
    // if AUTO_REDRAW_HACK is true, then the CALL key will toggle redrawing
    // the screen all-the-time. Good for profiling our drawing code
    static private final boolean AUTO_REDRAW_HACK = false;
    // true means redraw the screen all-the-time. Only with AUTO_REDRAW_HACK
    private boolean mAutoRedraw;

    static final String LOGTAG = "webview";

    private static class ExtendedZoomControls extends FrameLayout {
        public ExtendedZoomControls(Context context, AttributeSet attrs) {
            super(context, attrs);
            LayoutInflater inflater = (LayoutInflater)
                    context.getSystemService(Context.LAYOUT_INFLATER_SERVICE);
            inflater.inflate(com.android.internal.R.layout.zoom_magnify, this, true);
            mPlusMinusZoomControls = (ZoomControls) findViewById(
                    com.android.internal.R.id.zoomControls);
            findViewById(com.android.internal.R.id.zoomMagnify).setVisibility(
                    View.GONE);
        }

        public void show(boolean showZoom, boolean canZoomOut) {
            mPlusMinusZoomControls.setVisibility(
                    showZoom ? View.VISIBLE : View.GONE);
            fade(View.VISIBLE, 0.0f, 1.0f);
        }

        public void hide() {
            fade(View.GONE, 1.0f, 0.0f);
        }

        private void fade(int visibility, float startAlpha, float endAlpha) {
            AlphaAnimation anim = new AlphaAnimation(startAlpha, endAlpha);
            anim.setDuration(500);
            startAnimation(anim);
            setVisibility(visibility);
        }

        public boolean hasFocus() {
            return mPlusMinusZoomControls.hasFocus();
        }

        public void setOnZoomInClickListener(OnClickListener listener) {
            mPlusMinusZoomControls.setOnZoomInClickListener(listener);
        }

        public void setOnZoomOutClickListener(OnClickListener listener) {
            mPlusMinusZoomControls.setOnZoomOutClickListener(listener);
        }

        ZoomControls    mPlusMinusZoomControls;
    }

    /**
     *  Transportation object for returning WebView across thread boundaries.
     */
    public class WebViewTransport {
        private WebView mWebview;

        /**
         * Set the WebView to the transportation object.
         * @param webview The WebView to transport.
         */
        public synchronized void setWebView(WebView webview) {
            mWebview = webview;
        }

        /**
         * Return the WebView object.
         * @return WebView The transported WebView object.
         */
        public synchronized WebView getWebView() {
            return mWebview;
        }
    }

    // A final CallbackProxy shared by WebViewCore and BrowserFrame.
    private final CallbackProxy mCallbackProxy;

    private final WebViewDatabase mDatabase;

    // SSL certificate for the main top-level page (if secure)
    private SslCertificate mCertificate;

    // Native WebView pointer that is 0 until the native object has been
    // created.
    private int mNativeClass;
    // This would be final but it needs to be set to null when the WebView is
    // destroyed.
    private WebViewCore mWebViewCore;
    // Handler for dispatching UI messages.
    /* package */ final Handler mPrivateHandler = new PrivateHandler();
    private WebTextView mWebTextView;
    // Used to ignore changes to webkit text that arrives to the UI side after
    // more key events.
    private int mTextGeneration;

    // Used by WebViewCore to create child views.
    /* package */ final ViewManager mViewManager;

    // Used to display in full screen mode
    PluginFullScreenHolder mFullScreenHolder;

    /**
     * Position of the last touch event.
     */
    private float mLastTouchX;
    private float mLastTouchY;

    /**
     * Time of the last touch event.
     */
    private long mLastTouchTime;

    /**
     * Time of the last time sending touch event to WebViewCore
     */
    private long mLastSentTouchTime;

    /**
     * The minimum elapsed time before sending another ACTION_MOVE event to
     * WebViewCore. This really should be tuned for each type of the devices.
     * For example in Google Map api test case, it takes Dream device at least
     * 150ms to do a full cycle in the WebViewCore by processing a touch event,
     * triggering the layout and drawing the picture. While the same process
     * takes 60+ms on the current high speed device. If we make
     * TOUCH_SENT_INTERVAL too small, there will be multiple touch events sent
     * to WebViewCore queue and the real layout and draw events will be pushed
     * to further, which slows down the refresh rate. Choose 50 to favor the
     * current high speed devices. For Dream like devices, 100 is a better
     * choice. Maybe make this in the buildspec later.
     */
    private static final int TOUCH_SENT_INTERVAL = 50;
    private int mCurrentTouchInterval = TOUCH_SENT_INTERVAL;

    /**
     * Helper class to get velocity for fling
     */
    VelocityTracker mVelocityTracker;
    private int mMaximumFling;
    private float mLastVelocity;
    private float mLastVelX;
    private float mLastVelY;

    /**
     * Touch mode
     */
    private int mTouchMode = TOUCH_DONE_MODE;
    private static final int TOUCH_INIT_MODE = 1;
    private static final int TOUCH_DRAG_START_MODE = 2;
    private static final int TOUCH_DRAG_MODE = 3;
    private static final int TOUCH_SHORTPRESS_START_MODE = 4;
    private static final int TOUCH_SHORTPRESS_MODE = 5;
    private static final int TOUCH_DOUBLE_TAP_MODE = 6;
    private static final int TOUCH_DONE_MODE = 7;
    private static final int TOUCH_SELECT_MODE = 8;
    private static final int TOUCH_PINCH_DRAG = 9;

    // Whether to forward the touch events to WebCore
    private boolean mForwardTouchEvents = false;

    // Whether to prevent default during touch. The initial value depends on
    // mForwardTouchEvents. If WebCore wants all the touch events, it says yes
    // for touch down. Otherwise UI will wait for the answer of the first
    // confirmed move before taking over the control.
    private static final int PREVENT_DEFAULT_NO = 0;
    private static final int PREVENT_DEFAULT_MAYBE_YES = 1;
    private static final int PREVENT_DEFAULT_NO_FROM_TOUCH_DOWN = 2;
    private static final int PREVENT_DEFAULT_YES = 3;
    private static final int PREVENT_DEFAULT_IGNORE = 4;
    private int mPreventDefault = PREVENT_DEFAULT_IGNORE;

    // true when the touch movement exceeds the slop
    private boolean mConfirmMove;

    // if true, touch events will be first processed by WebCore, if prevent
    // default is not set, the UI will continue handle them.
    private boolean mDeferTouchProcess;

    // to avoid interfering with the current touch events, track them
    // separately. Currently no snapping or fling in the deferred process mode
    private int mDeferTouchMode = TOUCH_DONE_MODE;
    private float mLastDeferTouchX;
    private float mLastDeferTouchY;

    // To keep track of whether the current drag was initiated by a WebTextView,
    // so that we know not to hide the cursor
    boolean mDragFromTextInput;

    // Whether or not to draw the cursor ring.
    private boolean mDrawCursorRing = true;

    // true if onPause has been called (and not onResume)
    private boolean mIsPaused;

    // true if, during a transition to a new page, we're delaying
    // deleting a root layer until there's something to draw of the new page.
    private boolean mDelayedDeleteRootLayer;

    /**
     * Customizable constant
     */
    // pre-computed square of ViewConfiguration.getScaledTouchSlop()
    private int mTouchSlopSquare;
    // pre-computed square of ViewConfiguration.getScaledDoubleTapSlop()
    private int mDoubleTapSlopSquare;
    // pre-computed density adjusted navigation slop
    private int mNavSlop;
    // This should be ViewConfiguration.getTapTimeout()
    // But system time out is 100ms, which is too short for the browser.
    // In the browser, if it switches out of tap too soon, jump tap won't work.
    private static final int TAP_TIMEOUT = 200;
    // This should be ViewConfiguration.getLongPressTimeout()
    // But system time out is 500ms, which is too short for the browser.
    // With a short timeout, it's difficult to treat trigger a short press.
    private static final int LONG_PRESS_TIMEOUT = 1000;
    // needed to avoid flinging after a pause of no movement
    private static final int MIN_FLING_TIME = 250;
    // draw unfiltered after drag is held without movement
    private static final int MOTIONLESS_TIME = 100;
    // The time that the Zoom Controls are visible before fading away
    private static final long ZOOM_CONTROLS_TIMEOUT =
            ViewConfiguration.getZoomControlsTimeout();
    // The amount of content to overlap between two screens when going through
    // pages with the space bar, in pixels.
    private static final int PAGE_SCROLL_OVERLAP = 24;

    /**
     * These prevent calling requestLayout if either dimension is fixed. This
     * depends on the layout parameters and the measure specs.
     */
    boolean mWidthCanMeasure;
    boolean mHeightCanMeasure;

    // Remember the last dimensions we sent to the native side so we can avoid
    // sending the same dimensions more than once.
    int mLastWidthSent;
    int mLastHeightSent;

    private int mContentWidth;   // cache of value from WebViewCore
    private int mContentHeight;  // cache of value from WebViewCore

    // Need to have the separate control for horizontal and vertical scrollbar
    // style than the View's single scrollbar style
    private boolean mOverlayHorizontalScrollbar = true;
    private boolean mOverlayVerticalScrollbar = false;

    // our standard speed. this way small distances will be traversed in less
    // time than large distances, but we cap the duration, so that very large
    // distances won't take too long to get there.
    private static final int STD_SPEED = 480;  // pixels per second
    // time for the longest scroll animation
    private static final int MAX_DURATION = 750;   // milliseconds
    private static final int SLIDE_TITLE_DURATION = 500;   // milliseconds
    private Scroller mScroller;

    private boolean mWrapContent;
    private static final int MOTIONLESS_FALSE           = 0;
    private static final int MOTIONLESS_PENDING         = 1;
    private static final int MOTIONLESS_TRUE            = 2;
    private static final int MOTIONLESS_IGNORE          = 3;
    private int mHeldMotionless;

    // whether support multi-touch
    private boolean mSupportMultiTouch;
    // use the framework's ScaleGestureDetector to handle multi-touch
    private ScaleGestureDetector mScaleDetector;

    // the anchor point in the document space where VIEW_SIZE_CHANGED should
    // apply to
    private int mAnchorX;
    private int mAnchorY;

    /*
     * Private message ids
     */
    private static final int REMEMBER_PASSWORD          = 1;
    private static final int NEVER_REMEMBER_PASSWORD    = 2;
    private static final int SWITCH_TO_SHORTPRESS       = 3;
    private static final int SWITCH_TO_LONGPRESS        = 4;
    private static final int RELEASE_SINGLE_TAP         = 5;
    private static final int REQUEST_FORM_DATA          = 6;
    private static final int RESUME_WEBCORE_PRIORITY    = 7;
    private static final int DRAG_HELD_MOTIONLESS       = 8;
    private static final int AWAKEN_SCROLL_BARS         = 9;
    private static final int PREVENT_DEFAULT_TIMEOUT    = 10;

    private static final int FIRST_PRIVATE_MSG_ID = REMEMBER_PASSWORD;
    private static final int LAST_PRIVATE_MSG_ID = PREVENT_DEFAULT_TIMEOUT;

    /*
     * Package message ids
     */
    //! arg1=x, arg2=y
    static final int SCROLL_TO_MSG_ID                   = 101;
    static final int SCROLL_BY_MSG_ID                   = 102;
    //! arg1=x, arg2=y
    static final int SPAWN_SCROLL_TO_MSG_ID             = 103;
    //! arg1=x, arg2=y
    static final int SYNC_SCROLL_TO_MSG_ID              = 104;
    static final int NEW_PICTURE_MSG_ID                 = 105;
    static final int UPDATE_TEXT_ENTRY_MSG_ID           = 106;
    static final int WEBCORE_INITIALIZED_MSG_ID         = 107;
    static final int UPDATE_TEXTFIELD_TEXT_MSG_ID       = 108;
    static final int UPDATE_ZOOM_RANGE                  = 109;
    static final int MOVE_OUT_OF_PLUGIN                 = 110;
    static final int CLEAR_TEXT_ENTRY                   = 111;
    static final int UPDATE_TEXT_SELECTION_MSG_ID       = 112;
    static final int SHOW_RECT_MSG_ID                   = 113;
    static final int LONG_PRESS_CENTER                  = 114;
    static final int PREVENT_TOUCH_ID                   = 115;
    static final int WEBCORE_NEED_TOUCH_EVENTS          = 116;
    // obj=Rect in doc coordinates
    static final int INVAL_RECT_MSG_ID                  = 117;
    static final int REQUEST_KEYBOARD                   = 118;
    static final int DO_MOTION_UP                       = 119;
    static final int SHOW_FULLSCREEN                    = 120;
    static final int HIDE_FULLSCREEN                    = 121;
    static final int DOM_FOCUS_CHANGED                  = 122;
    static final int IMMEDIATE_REPAINT_MSG_ID           = 123;
    static final int SET_ROOT_LAYER_MSG_ID              = 124;
    static final int RETURN_LABEL                       = 125;
    static final int FIND_AGAIN                         = 126;
    static final int CENTER_FIT_RECT                    = 127;
    static final int REQUEST_KEYBOARD_WITH_SELECTION_MSG_ID = 128;
    static final int SET_SCROLLBAR_MODES                = 129;

    private static final int FIRST_PACKAGE_MSG_ID = SCROLL_TO_MSG_ID;
    private static final int LAST_PACKAGE_MSG_ID = SET_SCROLLBAR_MODES;

    static final String[] HandlerPrivateDebugString = {
        "REMEMBER_PASSWORD", //              = 1;
        "NEVER_REMEMBER_PASSWORD", //        = 2;
        "SWITCH_TO_SHORTPRESS", //           = 3;
        "SWITCH_TO_LONGPRESS", //            = 4;
        "RELEASE_SINGLE_TAP", //             = 5;
        "REQUEST_FORM_DATA", //              = 6;
        "RESUME_WEBCORE_PRIORITY", //        = 7;
        "DRAG_HELD_MOTIONLESS", //           = 8;
        "AWAKEN_SCROLL_BARS", //             = 9;
        "PREVENT_DEFAULT_TIMEOUT" //         = 10;
    };

    static final String[] HandlerPackageDebugString = {
        "SCROLL_TO_MSG_ID", //               = 101;
        "SCROLL_BY_MSG_ID", //               = 102;
        "SPAWN_SCROLL_TO_MSG_ID", //         = 103;
        "SYNC_SCROLL_TO_MSG_ID", //          = 104;
        "NEW_PICTURE_MSG_ID", //             = 105;
        "UPDATE_TEXT_ENTRY_MSG_ID", //       = 106;
        "WEBCORE_INITIALIZED_MSG_ID", //     = 107;
        "UPDATE_TEXTFIELD_TEXT_MSG_ID", //   = 108;
        "UPDATE_ZOOM_RANGE", //              = 109;
        "MOVE_OUT_OF_PLUGIN", //             = 110;
        "CLEAR_TEXT_ENTRY", //               = 111;
        "UPDATE_TEXT_SELECTION_MSG_ID", //   = 112;
        "SHOW_RECT_MSG_ID", //               = 113;
        "LONG_PRESS_CENTER", //              = 114;
        "PREVENT_TOUCH_ID", //               = 115;
        "WEBCORE_NEED_TOUCH_EVENTS", //      = 116;
        "INVAL_RECT_MSG_ID", //              = 117;
        "REQUEST_KEYBOARD", //               = 118;
        "DO_MOTION_UP", //                   = 119;
        "SHOW_FULLSCREEN", //                = 120;
        "HIDE_FULLSCREEN", //                = 121;
        "DOM_FOCUS_CHANGED", //              = 122;
        "IMMEDIATE_REPAINT_MSG_ID", //       = 123;
        "SET_ROOT_LAYER_MSG_ID", //          = 124;
        "RETURN_LABEL", //                   = 125;
        "FIND_AGAIN", //                     = 126;
        "CENTER_FIT_RECT", //                = 127;
        "REQUEST_KEYBOARD_WITH_SELECTION_MSG_ID", // = 128;
        "SET_SCROLLBAR_MODES" //             = 129;
    };

    // If the site doesn't use the viewport meta tag to specify the viewport,
    // use DEFAULT_VIEWPORT_WIDTH as the default viewport width
    static final int DEFAULT_VIEWPORT_WIDTH = 800;

    // normally we try to fit the content to the minimum preferred width
    // calculated by the Webkit. To avoid the bad behavior when some site's
    // minimum preferred width keeps growing when changing the viewport width or
    // the minimum preferred width is huge, an upper limit is needed.
    static int sMaxViewportWidth = DEFAULT_VIEWPORT_WIDTH;

    // default scale limit. Depending on the display density
    private static float DEFAULT_MAX_ZOOM_SCALE;
    private static float DEFAULT_MIN_ZOOM_SCALE;
    // scale limit, which can be set through viewport meta tag in the web page
    private float mMaxZoomScale;
    private float mMinZoomScale;
    private boolean mMinZoomScaleFixed = true;

    // initial scale in percent. 0 means using default.
    private int mInitialScaleInPercent = 0;

    // while in the zoom overview mode, the page's width is fully fit to the
    // current window. The page is alive, in another words, you can click to
    // follow the links. Double tap will toggle between zoom overview mode and
    // the last zoom scale.
    boolean mInZoomOverview = false;

    // ideally mZoomOverviewWidth should be mContentWidth. But sites like espn,
    // engadget always have wider mContentWidth no matter what viewport size is.
    int mZoomOverviewWidth = DEFAULT_VIEWPORT_WIDTH;
    float mTextWrapScale;

    // default scale. Depending on the display density.
    static int DEFAULT_SCALE_PERCENT;
    private float mDefaultScale;

    private static float MINIMUM_SCALE_INCREMENT = 0.01f;

    // set to true temporarily during ScaleGesture triggered zoom
    private boolean mPreviewZoomOnly = false;

    // computed scale and inverse, from mZoomWidth.
    private float mActualScale;
    private float mInvActualScale;
    // if this is non-zero, it is used on drawing rather than mActualScale
    private float mZoomScale;
    private float mInvInitialZoomScale;
    private float mInvFinalZoomScale;
    private int mInitialScrollX;
    private int mInitialScrollY;
    private long mZoomStart;
    private static final int ZOOM_ANIMATION_LENGTH = 500;

    private boolean mUserScroll = false;

    private int mSnapScrollMode = SNAP_NONE;
    private static final int SNAP_NONE = 0;
    private static final int SNAP_LOCK = 1; // not a separate state
    private static final int SNAP_X = 2; // may be combined with SNAP_LOCK
    private static final int SNAP_Y = 4; // may be combined with SNAP_LOCK
    private boolean mSnapPositive;

    // keep these in sync with their counterparts in WebView.cpp
    private static final int DRAW_EXTRAS_NONE = 0;
    private static final int DRAW_EXTRAS_FIND = 1;
    private static final int DRAW_EXTRAS_SELECTION = 2;
    private static final int DRAW_EXTRAS_CURSOR_RING = 3;

    // keep this in sync with WebCore:ScrollbarMode in WebKit
    private static final int SCROLLBAR_AUTO = 0;
    private static final int SCROLLBAR_ALWAYSOFF = 1;
    // as we auto fade scrollbar, this is ignored.
    private static final int SCROLLBAR_ALWAYSON = 2;
    private int mHorizontalScrollBarMode = SCROLLBAR_AUTO;
    private int mVerticalScrollBarMode = SCROLLBAR_AUTO;

    // Used to match key downs and key ups
    private boolean mGotKeyDown;

    /* package */ static boolean mLogEvent = true;

    // for event log
    private long mLastTouchUpTime = 0;

    /**
     * URI scheme for telephone number
     */
    public static final String SCHEME_TEL = "tel:";
    /**
     * URI scheme for email address
     */
    public static final String SCHEME_MAILTO = "mailto:";
    /**
     * URI scheme for map address
     */
    public static final String SCHEME_GEO = "geo:0,0?q=";

    private int mBackgroundColor = Color.WHITE;

    // Used to notify listeners of a new picture.
    private PictureListener mPictureListener;
    /**
     * Interface to listen for new pictures as they change.
     */
    public interface PictureListener {
        /**
         * Notify the listener that the picture has changed.
         * @param view The WebView that owns the picture.
         * @param picture The new picture.
         */
        public void onNewPicture(WebView view, Picture picture);
    }

    // FIXME: Want to make this public, but need to change the API file.
    public /*static*/ class HitTestResult {
        /**
         * Default HitTestResult, where the target is unknown
         */
        public static final int UNKNOWN_TYPE = 0;
        /**
         * HitTestResult for hitting a HTML::a tag
         */
        public static final int ANCHOR_TYPE = 1;
        /**
         * HitTestResult for hitting a phone number
         */
        public static final int PHONE_TYPE = 2;
        /**
         * HitTestResult for hitting a map address
         */
        public static final int GEO_TYPE = 3;
        /**
         * HitTestResult for hitting an email address
         */
        public static final int EMAIL_TYPE = 4;
        /**
         * HitTestResult for hitting an HTML::img tag
         */
        public static final int IMAGE_TYPE = 5;
        /**
         * HitTestResult for hitting a HTML::a tag which contains HTML::img
         */
        public static final int IMAGE_ANCHOR_TYPE = 6;
        /**
         * HitTestResult for hitting a HTML::a tag with src=http
         */
        public static final int SRC_ANCHOR_TYPE = 7;
        /**
         * HitTestResult for hitting a HTML::a tag with src=http + HTML::img
         */
        public static final int SRC_IMAGE_ANCHOR_TYPE = 8;
        /**
         * HitTestResult for hitting an edit text area
         */
        public static final int EDIT_TEXT_TYPE = 9;

        private int mType;
        private String mExtra;

        HitTestResult() {
            mType = UNKNOWN_TYPE;
        }

        private void setType(int type) {
            mType = type;
        }

        private void setExtra(String extra) {
            mExtra = extra;
        }

        public int getType() {
            return mType;
        }

        public String getExtra() {
            return mExtra;
        }
    }

    // The View containing the zoom controls
    private ExtendedZoomControls mZoomControls;
    private Runnable mZoomControlRunnable;

    // mZoomButtonsController will be lazy initialized in
    // getZoomButtonsController() to get better performance.
    private ZoomButtonsController mZoomButtonsController;

    // These keep track of the center point of the zoom.  They are used to
    // determine the point around which we should zoom.
    private float mZoomCenterX;
    private float mZoomCenterY;

    private ZoomButtonsController.OnZoomListener mZoomListener =
            new ZoomButtonsController.OnZoomListener() {

        public void onVisibilityChanged(boolean visible) {
            if (visible) {
                switchOutDrawHistory();
                // Bring back the hidden zoom controls.
                mZoomButtonsController.getZoomControls().setVisibility(
                        View.VISIBLE);
                updateZoomButtonsEnabled();
            }
        }

        public void onZoom(boolean zoomIn) {
            if (zoomIn) {
                zoomIn();
            } else {
                zoomOut();
            }

            updateZoomButtonsEnabled();
        }
    };

    /**
     * Construct a new WebView with a Context object.
     * @param context A Context object used to access application assets.
     */
    public WebView(Context context) {
        this(context, null);
    }

    /**
     * Construct a new WebView with layout parameters.
     * @param context A Context object used to access application assets.
     * @param attrs An AttributeSet passed to our parent.
     */
    public WebView(Context context, AttributeSet attrs) {
        this(context, attrs, com.android.internal.R.attr.webViewStyle);
    }

    /**
     * Construct a new WebView with layout parameters and a default style.
     * @param context A Context object used to access application assets.
     * @param attrs An AttributeSet passed to our parent.
     * @param defStyle The default style resource ID.
     */
    public WebView(Context context, AttributeSet attrs, int defStyle) {
        this(context, attrs, defStyle, null);
    }

    /**
     * Construct a new WebView with layout parameters, a default style and a set
     * of custom Javscript interfaces to be added to the WebView at initialization
     * time. This guarantees that these interfaces will be available when the JS
     * context is initialized.
     * @param context A Context object used to access application assets.
     * @param attrs An AttributeSet passed to our parent.
     * @param defStyle The default style resource ID.
     * @param javascriptInterfaces is a Map of intareface names, as keys, and
     * object implementing those interfaces, as values.
     * @hide pending API council approval.
     */
    protected WebView(Context context, AttributeSet attrs, int defStyle,
            Map<String, Object> javascriptInterfaces) {
        super(context, attrs, defStyle);
        init();

        mCallbackProxy = new CallbackProxy(context, this);
        mViewManager = new ViewManager(this);
        mWebViewCore = new WebViewCore(context, this, mCallbackProxy, javascriptInterfaces);
        mDatabase = WebViewDatabase.getInstance(context);
        mScroller = new Scroller(context);

        updateMultiTouchSupport(context);
    }

    void updateMultiTouchSupport(Context context) {
        WebSettings settings = getSettings();
        mSupportMultiTouch = context.getPackageManager().hasSystemFeature(
                PackageManager.FEATURE_TOUCHSCREEN_MULTITOUCH)
                && settings.supportZoom() && settings.getBuiltInZoomControls();
        if (mSupportMultiTouch && (mScaleDetector == null)) {
            mScaleDetector = new ScaleGestureDetector(context,
                    new ScaleDetectorListener());
        } else if (!mSupportMultiTouch && (mScaleDetector != null)) {
            mScaleDetector = null;
        }
    }

    private void updateZoomButtonsEnabled() {
        if (mZoomButtonsController == null) return;
        boolean canZoomIn = mActualScale < mMaxZoomScale;
        boolean canZoomOut = mActualScale > mMinZoomScale && !mInZoomOverview;
        if (!canZoomIn && !canZoomOut) {
            // Hide the zoom in and out buttons, as well as the fit to page
            // button, if the page cannot zoom
            mZoomButtonsController.getZoomControls().setVisibility(View.GONE);
        } else {
            // Set each one individually, as a page may be able to zoom in
            // or out.
            mZoomButtonsController.setZoomInEnabled(canZoomIn);
            mZoomButtonsController.setZoomOutEnabled(canZoomOut);
        }
    }

    private void init() {
        setWillNotDraw(false);
        setFocusable(true);
        setFocusableInTouchMode(true);
        setClickable(true);
        setLongClickable(true);

        final ViewConfiguration configuration = ViewConfiguration.get(getContext());
        int slop = configuration.getScaledTouchSlop();
        mTouchSlopSquare = slop * slop;
        mMinLockSnapReverseDistance = slop;
        slop = configuration.getScaledDoubleTapSlop();
        mDoubleTapSlopSquare = slop * slop;
        final float density = getContext().getResources().getDisplayMetrics().density;
        // use one line height, 16 based on our current default font, for how
        // far we allow a touch be away from the edge of a link
        mNavSlop = (int) (16 * density);
        // density adjusted scale factors
        DEFAULT_SCALE_PERCENT = (int) (100 * density);
        mDefaultScale = density;
        mActualScale = density;
        mInvActualScale = 1 / density;
        mTextWrapScale = density;
        DEFAULT_MAX_ZOOM_SCALE = 4.0f * density;
        DEFAULT_MIN_ZOOM_SCALE = 0.25f * density;
        mMaxZoomScale = DEFAULT_MAX_ZOOM_SCALE;
        mMinZoomScale = DEFAULT_MIN_ZOOM_SCALE;
        mMaximumFling = configuration.getScaledMaximumFlingVelocity();
    }

    /* package */void updateDefaultZoomDensity(int zoomDensity) {
        final float density = getContext().getResources().getDisplayMetrics().density
                * 100 / zoomDensity;
        if (Math.abs(density - mDefaultScale) > 0.01) {
            float scaleFactor = density / mDefaultScale;
            // adjust the limits
            mNavSlop = (int) (16 * density);
            DEFAULT_SCALE_PERCENT = (int) (100 * density);
            DEFAULT_MAX_ZOOM_SCALE = 4.0f * density;
            DEFAULT_MIN_ZOOM_SCALE = 0.25f * density;
            mDefaultScale = density;
            mMaxZoomScale *= scaleFactor;
            mMinZoomScale *= scaleFactor;
            setNewZoomScale(mActualScale * scaleFactor, true, false);
        }
    }

    /* package */ boolean onSavePassword(String schemePlusHost, String username,
            String password, final Message resumeMsg) {
       boolean rVal = false;
       if (resumeMsg == null) {
           // null resumeMsg implies saving password silently
           mDatabase.setUsernamePassword(schemePlusHost, username, password);
       } else {
            final Message remember = mPrivateHandler.obtainMessage(
                    REMEMBER_PASSWORD);
            remember.getData().putString("host", schemePlusHost);
            remember.getData().putString("username", username);
            remember.getData().putString("password", password);
            remember.obj = resumeMsg;

            final Message neverRemember = mPrivateHandler.obtainMessage(
                    NEVER_REMEMBER_PASSWORD);
            neverRemember.getData().putString("host", schemePlusHost);
            neverRemember.getData().putString("username", username);
            neverRemember.getData().putString("password", password);
            neverRemember.obj = resumeMsg;

            new AlertDialog.Builder(getContext())
                    .setTitle(com.android.internal.R.string.save_password_label)
                    .setMessage(com.android.internal.R.string.save_password_message)
                    .setPositiveButton(com.android.internal.R.string.save_password_notnow,
                    new DialogInterface.OnClickListener() {
                        public void onClick(DialogInterface dialog, int which) {
                            resumeMsg.sendToTarget();
                        }
                    })
                    .setNeutralButton(com.android.internal.R.string.save_password_remember,
                    new DialogInterface.OnClickListener() {
                        public void onClick(DialogInterface dialog, int which) {
                            remember.sendToTarget();
                        }
                    })
                    .setNegativeButton(com.android.internal.R.string.save_password_never,
                    new DialogInterface.OnClickListener() {
                        public void onClick(DialogInterface dialog, int which) {
                            neverRemember.sendToTarget();
                        }
                    })
                    .setOnCancelListener(new OnCancelListener() {
                        public void onCancel(DialogInterface dialog) {
                            resumeMsg.sendToTarget();
                        }
                    }).show();
            // Return true so that WebViewCore will pause while the dialog is
            // up.
            rVal = true;
        }
       return rVal;
    }

    @Override
    public void setScrollBarStyle(int style) {
        if (style == View.SCROLLBARS_INSIDE_INSET
                || style == View.SCROLLBARS_OUTSIDE_INSET) {
            mOverlayHorizontalScrollbar = mOverlayVerticalScrollbar = false;
        } else {
            mOverlayHorizontalScrollbar = mOverlayVerticalScrollbar = true;
        }
        super.setScrollBarStyle(style);
    }

    /**
     * Specify whether the horizontal scrollbar has overlay style.
     * @param overlay TRUE if horizontal scrollbar should have overlay style.
     */
    public void setHorizontalScrollbarOverlay(boolean overlay) {
        mOverlayHorizontalScrollbar = overlay;
    }

    /**
     * Specify whether the vertical scrollbar has overlay style.
     * @param overlay TRUE if vertical scrollbar should have overlay style.
     */
    public void setVerticalScrollbarOverlay(boolean overlay) {
        mOverlayVerticalScrollbar = overlay;
    }

    /**
     * Return whether horizontal scrollbar has overlay style
     * @return TRUE if horizontal scrollbar has overlay style.
     */
    public boolean overlayHorizontalScrollbar() {
        return mOverlayHorizontalScrollbar;
    }

    /**
     * Return whether vertical scrollbar has overlay style
     * @return TRUE if vertical scrollbar has overlay style.
     */
    public boolean overlayVerticalScrollbar() {
        return mOverlayVerticalScrollbar;
    }

    /*
     * Return the width of the view where the content of WebView should render
     * to.
     * Note: this can be called from WebCoreThread.
     */
    /* package */ int getViewWidth() {
        if (!isVerticalScrollBarEnabled() || mOverlayVerticalScrollbar) {
            return getWidth();
        } else {
            return getWidth() - getVerticalScrollbarWidth();
        }
    }

    /*
     * returns the height of the titlebarview (if any). Does not care about
     * scrolling
     */
    private int getTitleHeight() {
        return mTitleBar != null ? mTitleBar.getHeight() : 0;
    }

    /*
     * Return the amount of the titlebarview (if any) that is visible
     */
    private int getVisibleTitleHeight() {
        return Math.max(getTitleHeight() - mScrollY, 0);
    }

    /*
     * Return the height of the view where the content of WebView should render
     * to.  Note that this excludes mTitleBar, if there is one.
     * Note: this can be called from WebCoreThread.
     */
    /* package */ int getViewHeight() {
        return getViewHeightWithTitle() - getVisibleTitleHeight();
    }

    private int getViewHeightWithTitle() {
        int height = getHeight();
        if (isHorizontalScrollBarEnabled() && !mOverlayHorizontalScrollbar) {
            height -= getHorizontalScrollbarHeight();
        }
        return height;
    }

    /**
     * @return The SSL certificate for the main top-level page or null if
     * there is no certificate (the site is not secure).
     */
    public SslCertificate getCertificate() {
        return mCertificate;
    }

    /**
     * Sets the SSL certificate for the main top-level page.
     */
    public void setCertificate(SslCertificate certificate) {
        if (DebugFlags.WEB_VIEW) {
            Log.v(LOGTAG, "setCertificate=" + certificate);
        }
        // here, the certificate can be null (if the site is not secure)
        mCertificate = certificate;
    }

    //-------------------------------------------------------------------------
    // Methods called by activity
    //-------------------------------------------------------------------------

    /**
     * Save the username and password for a particular host in the WebView's
     * internal database.
     * @param host The host that required the credentials.
     * @param username The username for the given host.
     * @param password The password for the given host.
     */
    public void savePassword(String host, String username, String password) {
        mDatabase.setUsernamePassword(host, username, password);
    }

    /**
     * Set the HTTP authentication credentials for a given host and realm.
     *
     * @param host The host for the credentials.
     * @param realm The realm for the credentials.
     * @param username The username for the password. If it is null, it means
     *                 password can't be saved.
     * @param password The password
     */
    public void setHttpAuthUsernamePassword(String host, String realm,
            String username, String password) {
        mDatabase.setHttpAuthUsernamePassword(host, realm, username, password);
    }

    /**
     * Retrieve the HTTP authentication username and password for a given
     * host & realm pair
     *
     * @param host The host for which the credentials apply.
     * @param realm The realm for which the credentials apply.
     * @return String[] if found, String[0] is username, which can be null and
     *         String[1] is password. Return null if it can't find anything.
     */
    public String[] getHttpAuthUsernamePassword(String host, String realm) {
        return mDatabase.getHttpAuthUsernamePassword(host, realm);
    }

    /**
     * Destroy the internal state of the WebView. This method should be called
     * after the WebView has been removed from the view system. No other
     * methods may be called on a WebView after destroy.
     */
    public void destroy() {
        clearTextEntry(false);
        if (mWebViewCore != null) {
            // Set the handlers to null before destroying WebViewCore so no
            // more messages will be posted.
            mCallbackProxy.setWebViewClient(null);
            mCallbackProxy.setWebChromeClient(null);
            // Tell WebViewCore to destroy itself
            synchronized (this) {
                WebViewCore webViewCore = mWebViewCore;
                mWebViewCore = null; // prevent using partial webViewCore
                webViewCore.destroy();
            }
            // Remove any pending messages that might not be serviced yet.
            mPrivateHandler.removeCallbacksAndMessages(null);
            mCallbackProxy.removeCallbacksAndMessages(null);
            // Wake up the WebCore thread just in case it is waiting for a
            // javascript dialog.
            synchronized (mCallbackProxy) {
                mCallbackProxy.notify();
            }
        }
        if (mNativeClass != 0) {
            nativeDestroy();
            mNativeClass = 0;
        }
    }

    /**
     * Enables platform notifications of data state and proxy changes.
     */
    public static void enablePlatformNotifications() {
        Network.enablePlatformNotifications();
    }

    /**
     * If platform notifications are enabled, this should be called
     * from the Activity's onPause() or onStop().
     */
    public static void disablePlatformNotifications() {
        Network.disablePlatformNotifications();
    }

    /**
     * Sets JavaScript engine flags.
     *
     * @param flags JS engine flags in a String
     *
     * @hide pending API solidification
     */
    public void setJsFlags(String flags) {
        mWebViewCore.sendMessage(EventHub.SET_JS_FLAGS, flags);
    }

    /**
     * Inform WebView of the network state. This is used to set
     * the javascript property window.navigator.isOnline and
     * generates the online/offline event as specified in HTML5, sec. 5.7.7
     * @param networkUp boolean indicating if network is available
     */
    public void setNetworkAvailable(boolean networkUp) {
        mWebViewCore.sendMessage(EventHub.SET_NETWORK_STATE,
                networkUp ? 1 : 0, 0);
    }

    /**
     * Inform WebView about the current network type.
     * {@hide}
     */
    public void setNetworkType(String type, String subtype) {
        Map<String, String> map = new HashMap<String, String>();
        map.put("type", type);
        map.put("subtype", subtype);
        mWebViewCore.sendMessage(EventHub.SET_NETWORK_TYPE, map);
    }
    /**
     * Save the state of this WebView used in
     * {@link android.app.Activity#onSaveInstanceState}. Please note that this
     * method no longer stores the display data for this WebView. The previous
     * behavior could potentially leak files if {@link #restoreState} was never
     * called. See {@link #savePicture} and {@link #restorePicture} for saving
     * and restoring the display data.
     * @param outState The Bundle to store the WebView state.
     * @return The same copy of the back/forward list used to save the state. If
     *         saveState fails, the returned list will be null.
     * @see #savePicture
     * @see #restorePicture
     */
    public WebBackForwardList saveState(Bundle outState) {
        if (outState == null) {
            return null;
        }
        // We grab a copy of the back/forward list because a client of WebView
        // may have invalidated the history list by calling clearHistory.
        WebBackForwardList list = copyBackForwardList();
        final int currentIndex = list.getCurrentIndex();
        final int size = list.getSize();
        // We should fail saving the state if the list is empty or the index is
        // not in a valid range.
        if (currentIndex < 0 || currentIndex >= size || size == 0) {
            return null;
        }
        outState.putInt("index", currentIndex);
        // FIXME: This should just be a byte[][] instead of ArrayList but
        // Parcel.java does not have the code to handle multi-dimensional
        // arrays.
        ArrayList<byte[]> history = new ArrayList<byte[]>(size);
        for (int i = 0; i < size; i++) {
            WebHistoryItem item = list.getItemAtIndex(i);
            if (null == item) {
                // FIXME: this shouldn't happen
                // need to determine how item got set to null
                Log.w(LOGTAG, "saveState: Unexpected null history item.");
                return null;
            }
            byte[] data = item.getFlattenedData();
            if (data == null) {
                // It would be very odd to not have any data for a given history
                // item. And we will fail to rebuild the history list without
                // flattened data.
                return null;
            }
            history.add(data);
        }
        outState.putSerializable("history", history);
        if (mCertificate != null) {
            outState.putBundle("certificate",
                               SslCertificate.saveState(mCertificate));
        }
        return list;
    }

    /**
     * Save the current display data to the Bundle given. Used in conjunction
     * with {@link #saveState}.
     * @param b A Bundle to store the display data.
     * @param dest The file to store the serialized picture data. Will be
     *             overwritten with this WebView's picture data.
     * @return True if the picture was successfully saved.
     */
    public boolean savePicture(Bundle b, final File dest) {
        if (dest == null || b == null) {
            return false;
        }
        final Picture p = capturePicture();
<<<<<<< HEAD
        // Use a temporary file while writing to ensure the destination file
        // contains valid data.
        final File temp = new File(dest.getPath() + ".writing");
        new Thread(new Runnable() {
            public void run() {
                try {
                    FileOutputStream out = new FileOutputStream(temp);
                    p.writeToStream(out);
                    out.close();
                    // Writing the picture succeeded, rename the temporary file
                    // to the destination.
                    temp.renameTo(dest);
                } catch (Exception e) {
                    // too late to do anything about it.
                } finally {
                    temp.delete();
                }
            }
        }).start();
        // now update the bundle
        b.putInt("scrollX", mScrollX);
        b.putInt("scrollY", mScrollY);
        b.putFloat("scale", mActualScale);
        b.putFloat("textwrapScale", mTextWrapScale);
        b.putBoolean("overview", mInZoomOverview);
        return true;
    }

    private void restoreHistoryPictureFields(Picture p, Bundle b) {
        int sx = b.getInt("scrollX", 0);
        int sy = b.getInt("scrollY", 0);
        float scale = b.getFloat("scale", 1.0f);
        mDrawHistory = true;
        mHistoryPicture = p;
        mScrollX = sx;
        mScrollY = sy;
        mHistoryWidth = Math.round(p.getWidth() * scale);
        mHistoryHeight = Math.round(p.getHeight() * scale);
        // as getWidth() / getHeight() of the view are not available yet, set up
        // mActualScale, so that when onSizeChanged() is called, the rest will
        // be set correctly
        mActualScale = scale;
        mInvActualScale = 1 / scale;
        mTextWrapScale = b.getFloat("textwrapScale", scale);
        mInZoomOverview = b.getBoolean("overview");
        invalidate();
=======

        FileOutputStream out = null;
        boolean success = false;
        try {
            out = new FileOutputStream(dest);
            p.writeToStream(out);
            success = true;
        } catch (FileNotFoundException e){
            e.printStackTrace();
        } catch (IOException e) {
            e.printStackTrace();
        } catch (RuntimeException e) {
            e.printStackTrace();
        } finally {
            if (out != null) {
                try {
                    out.close();
                } catch (Throwable t) {
                }
            }
        }

        if (success && dest.length() > 0) {
            b.putInt("scrollX", mScrollX);
            b.putInt("scrollY", mScrollY);
            b.putFloat("scale", mActualScale);
            b.putFloat("textwrapScale", mTextWrapScale);
            b.putBoolean("overview", mInZoomOverview);
            return true;
        }
        return false;
>>>>>>> fb59fbf1
    }

    /**
     * Restore the display data that was save in {@link #savePicture}. Used in
     * conjunction with {@link #restoreState}.
     * @param b A Bundle containing the saved display data.
     * @param src The file where the picture data was stored.
     * @return True if the picture was successfully restored.
     */
    public boolean restorePicture(Bundle b, File src) {
        if (src == null || b == null) {
            return false;
        }
<<<<<<< HEAD
        if (!src.exists()) {
            return false;
=======
        if (src.exists()) {
            Picture p = null;
            FileInputStream in = null;
            try {
                in = new FileInputStream(src);
                p = Picture.createFromStream(in);
            } catch (FileNotFoundException e){
                e.printStackTrace();
            } catch (RuntimeException e) {
                e.printStackTrace();
            } catch (IOException e) {
                e.printStackTrace();
            } finally {
                if (in != null) {
                    try {
                        in.close();
                    } catch (Throwable t) {
                    }
                }
            }
            if (p != null) {
                int sx = b.getInt("scrollX", 0);
                int sy = b.getInt("scrollY", 0);
                float scale = b.getFloat("scale", 1.0f);
                mDrawHistory = true;
                mHistoryPicture = p;
                mScrollX = sx;
                mScrollY = sy;
                mHistoryWidth = Math.round(p.getWidth() * scale);
                mHistoryHeight = Math.round(p.getHeight() * scale);
                // as getWidth() / getHeight() of the view are not
                // available yet, set up mActualScale, so that when
                // onSizeChanged() is called, the rest will be set
                // correctly
                mActualScale = scale;
                mTextWrapScale = b.getFloat("textwrapScale", scale);
                mInZoomOverview = b.getBoolean("overview");
                invalidate();
                return true;
            }
>>>>>>> fb59fbf1
        }
        try {
            final FileInputStream in = new FileInputStream(src);
            final Bundle copy = new Bundle(b);
            new Thread(new Runnable() {
                public void run() {
                    final Picture p = Picture.createFromStream(in);
                    if (p != null) {
                        // Post a runnable on the main thread to update the
                        // history picture fields.
                        mPrivateHandler.post(new Runnable() {
                            public void run() {
                                restoreHistoryPictureFields(p, copy);
                            }
                        });
                    }
                    try {
                        in.close();
                    } catch (Exception e) {
                        // Nothing we can do now.
                    }
                }
            }).start();
        } catch (FileNotFoundException e){
            e.printStackTrace();
        }
        return true;
    }

    /**
     * Restore the state of this WebView from the given map used in
     * {@link android.app.Activity#onRestoreInstanceState}. This method should
     * be called to restore the state of the WebView before using the object. If
     * it is called after the WebView has had a chance to build state (load
     * pages, create a back/forward list, etc.) there may be undesirable
     * side-effects. Please note that this method no longer restores the
     * display data for this WebView. See {@link #savePicture} and {@link
     * #restorePicture} for saving and restoring the display data.
     * @param inState The incoming Bundle of state.
     * @return The restored back/forward list or null if restoreState failed.
     * @see #savePicture
     * @see #restorePicture
     */
    public WebBackForwardList restoreState(Bundle inState) {
        WebBackForwardList returnList = null;
        if (inState == null) {
            return returnList;
        }
        if (inState.containsKey("index") && inState.containsKey("history")) {
            mCertificate = SslCertificate.restoreState(
                inState.getBundle("certificate"));

            final WebBackForwardList list = mCallbackProxy.getBackForwardList();
            final int index = inState.getInt("index");
            // We can't use a clone of the list because we need to modify the
            // shared copy, so synchronize instead to prevent concurrent
            // modifications.
            synchronized (list) {
                final List<byte[]> history =
                        (List<byte[]>) inState.getSerializable("history");
                final int size = history.size();
                // Check the index bounds so we don't crash in native code while
                // restoring the history index.
                if (index < 0 || index >= size) {
                    return null;
                }
                for (int i = 0; i < size; i++) {
                    byte[] data = history.remove(0);
                    if (data == null) {
                        // If we somehow have null data, we cannot reconstruct
                        // the item and thus our history list cannot be rebuilt.
                        return null;
                    }
                    WebHistoryItem item = new WebHistoryItem(data);
                    list.addHistoryItem(item);
                }
                // Grab the most recent copy to return to the caller.
                returnList = copyBackForwardList();
                // Update the copy to have the correct index.
                returnList.setCurrentIndex(index);
            }
            // Remove all pending messages because we are restoring previous
            // state.
            mWebViewCore.removeMessages();
            // Send a restore state message.
            mWebViewCore.sendMessage(EventHub.RESTORE_STATE, index);
        }
        return returnList;
    }

    /**
     * Load the given url with the extra headers.
     * @param url The url of the resource to load.
     * @param extraHeaders The extra headers sent with this url. This should not
     *            include the common headers like "user-agent". If it does, it
     *            will be replaced by the intrinsic value of the WebView.
     */
    public void loadUrl(String url, Map<String, String> extraHeaders) {
        switchOutDrawHistory();
        WebViewCore.GetUrlData arg = new WebViewCore.GetUrlData();
        arg.mUrl = url;
        arg.mExtraHeaders = extraHeaders;
        mWebViewCore.sendMessage(EventHub.LOAD_URL, arg);
        clearTextEntry(false);
    }

    /**
     * Load the given url.
     * @param url The url of the resource to load.
     */
    public void loadUrl(String url) {
        if (url == null) {
            return;
        }
        loadUrl(url, null);
    }

    /**
     * Load the url with postData using "POST" method into the WebView. If url
     * is not a network url, it will be loaded with {link
     * {@link #loadUrl(String)} instead.
     *
     * @param url The url of the resource to load.
     * @param postData The data will be passed to "POST" request.
     */
    public void postUrl(String url, byte[] postData) {
        if (URLUtil.isNetworkUrl(url)) {
            switchOutDrawHistory();
            WebViewCore.PostUrlData arg = new WebViewCore.PostUrlData();
            arg.mUrl = url;
            arg.mPostData = postData;
            mWebViewCore.sendMessage(EventHub.POST_URL, arg);
            clearTextEntry(false);
        } else {
            loadUrl(url);
        }
    }

    /**
     * Load the given data into the WebView. This will load the data into
     * WebView using the data: scheme. Content loaded through this mechanism
     * does not have the ability to load content from the network.
     * @param data A String of data in the given encoding. The date must
     * be URI-escaped -- '#', '%', '\', '?' should be replaced by %23, %25,
     * %27, %3f respectively.
     * @param mimeType The MIMEType of the data. i.e. text/html, image/jpeg
     * @param encoding The encoding of the data. i.e. utf-8, base64
     */
    public void loadData(String data, String mimeType, String encoding) {
        loadUrl("data:" + mimeType + ";" + encoding + "," + data);
    }

    /**
     * Load the given data into the WebView, use the provided URL as the base
     * URL for the content. The base URL is the URL that represents the page
     * that is loaded through this interface. As such, it is used to resolve any
     * relative URLs. The historyUrl is used for the history entry.
     * <p>
     * Note for post 1.0. Due to the change in the WebKit, the access to asset
     * files through "file:///android_asset/" for the sub resources is more
     * restricted. If you provide null or empty string as baseUrl, you won't be
     * able to access asset files. If the baseUrl is anything other than
     * http(s)/ftp(s)/about/javascript as scheme, you can access asset files for
     * sub resources.
     *
     * @param baseUrl Url to resolve relative paths with, if null defaults to
     *            "about:blank"
     * @param data A String of data in the given encoding.
     * @param mimeType The MIMEType of the data. i.e. text/html. If null,
     *            defaults to "text/html"
     * @param encoding The encoding of the data. i.e. utf-8, us-ascii
     * @param historyUrl URL to use as the history entry.  Can be null.
     */
    public void loadDataWithBaseURL(String baseUrl, String data,
            String mimeType, String encoding, String historyUrl) {

        if (baseUrl != null && baseUrl.toLowerCase().startsWith("data:")) {
            loadData(data, mimeType, encoding);
            return;
        }
        switchOutDrawHistory();
        WebViewCore.BaseUrlData arg = new WebViewCore.BaseUrlData();
        arg.mBaseUrl = baseUrl;
        arg.mData = data;
        arg.mMimeType = mimeType;
        arg.mEncoding = encoding;
        arg.mHistoryUrl = historyUrl;
        mWebViewCore.sendMessage(EventHub.LOAD_DATA, arg);
        clearTextEntry(false);
    }

    /**
     * Stop the current load.
     */
    public void stopLoading() {
        // TODO: should we clear all the messages in the queue before sending
        // STOP_LOADING?
        switchOutDrawHistory();
        mWebViewCore.sendMessage(EventHub.STOP_LOADING);
    }

    /**
     * Reload the current url.
     */
    public void reload() {
        clearTextEntry(false);
        switchOutDrawHistory();
        mWebViewCore.sendMessage(EventHub.RELOAD);
    }

    /**
     * Return true if this WebView has a back history item.
     * @return True iff this WebView has a back history item.
     */
    public boolean canGoBack() {
        WebBackForwardList l = mCallbackProxy.getBackForwardList();
        synchronized (l) {
            if (l.getClearPending()) {
                return false;
            } else {
                return l.getCurrentIndex() > 0;
            }
        }
    }

    /**
     * Go back in the history of this WebView.
     */
    public void goBack() {
        goBackOrForward(-1);
    }

    /**
     * Return true if this WebView has a forward history item.
     * @return True iff this Webview has a forward history item.
     */
    public boolean canGoForward() {
        WebBackForwardList l = mCallbackProxy.getBackForwardList();
        synchronized (l) {
            if (l.getClearPending()) {
                return false;
            } else {
                return l.getCurrentIndex() < l.getSize() - 1;
            }
        }
    }

    /**
     * Go forward in the history of this WebView.
     */
    public void goForward() {
        goBackOrForward(1);
    }

    /**
     * Return true if the page can go back or forward the given
     * number of steps.
     * @param steps The negative or positive number of steps to move the
     *              history.
     */
    public boolean canGoBackOrForward(int steps) {
        WebBackForwardList l = mCallbackProxy.getBackForwardList();
        synchronized (l) {
            if (l.getClearPending()) {
                return false;
            } else {
                int newIndex = l.getCurrentIndex() + steps;
                return newIndex >= 0 && newIndex < l.getSize();
            }
        }
    }

    /**
     * Go to the history item that is the number of steps away from
     * the current item. Steps is negative if backward and positive
     * if forward.
     * @param steps The number of steps to take back or forward in the back
     *              forward list.
     */
    public void goBackOrForward(int steps) {
        goBackOrForward(steps, false);
    }

    private void goBackOrForward(int steps, boolean ignoreSnapshot) {
        if (steps != 0) {
            clearTextEntry(false);
            mWebViewCore.sendMessage(EventHub.GO_BACK_FORWARD, steps,
                    ignoreSnapshot ? 1 : 0);
        }
    }

    private boolean extendScroll(int y) {
        int finalY = mScroller.getFinalY();
        int newY = pinLocY(finalY + y);
        if (newY == finalY) return false;
        mScroller.setFinalY(newY);
        mScroller.extendDuration(computeDuration(0, y));
        return true;
    }

    /**
     * Scroll the contents of the view up by half the view size
     * @param top true to jump to the top of the page
     * @return true if the page was scrolled
     */
    public boolean pageUp(boolean top) {
        if (mNativeClass == 0) {
            return false;
        }
        nativeClearCursor(); // start next trackball movement from page edge
        if (top) {
            // go to the top of the document
            return pinScrollTo(mScrollX, 0, true, 0);
        }
        // Page up
        int h = getHeight();
        int y;
        if (h > 2 * PAGE_SCROLL_OVERLAP) {
            y = -h + PAGE_SCROLL_OVERLAP;
        } else {
            y = -h / 2;
        }
        mUserScroll = true;
        return mScroller.isFinished() ? pinScrollBy(0, y, true, 0)
                : extendScroll(y);
    }

    /**
     * Scroll the contents of the view down by half the page size
     * @param bottom true to jump to bottom of page
     * @return true if the page was scrolled
     */
    public boolean pageDown(boolean bottom) {
        if (mNativeClass == 0) {
            return false;
        }
        nativeClearCursor(); // start next trackball movement from page edge
        if (bottom) {
            return pinScrollTo(mScrollX, computeVerticalScrollRange(), true, 0);
        }
        // Page down.
        int h = getHeight();
        int y;
        if (h > 2 * PAGE_SCROLL_OVERLAP) {
            y = h - PAGE_SCROLL_OVERLAP;
        } else {
            y = h / 2;
        }
        mUserScroll = true;
        return mScroller.isFinished() ? pinScrollBy(0, y, true, 0)
                : extendScroll(y);
    }

    /**
     * Clear the view so that onDraw() will draw nothing but white background,
     * and onMeasure() will return 0 if MeasureSpec is not MeasureSpec.EXACTLY
     */
    public void clearView() {
        mContentWidth = 0;
        mContentHeight = 0;
        mWebViewCore.sendMessage(EventHub.CLEAR_CONTENT);
    }

    /**
     * Return a new picture that captures the current display of the webview.
     * This is a copy of the display, and will be unaffected if the webview
     * later loads a different URL.
     *
     * @return a picture containing the current contents of the view. Note this
     *         picture is of the entire document, and is not restricted to the
     *         bounds of the view.
     */
    public Picture capturePicture() {
        if (null == mWebViewCore) return null; // check for out of memory tab
        return mWebViewCore.copyContentPicture();
    }

    /**
     *  Return true if the browser is displaying a TextView for text input.
     */
    private boolean inEditingMode() {
        return mWebTextView != null && mWebTextView.getParent() != null;
    }

    /**
     * Remove the WebTextView.
     * @param disableFocusController If true, send a message to webkit
     *     disabling the focus controller, so the caret stops blinking.
     */
    private void clearTextEntry(boolean disableFocusController) {
        if (inEditingMode()) {
            mWebTextView.remove();
            if (disableFocusController) {
                setFocusControllerInactive();
            }
        }
    }

    /**
     * Return the current scale of the WebView
     * @return The current scale.
     */
    public float getScale() {
        return mActualScale;
    }

    /**
     * Set the initial scale for the WebView. 0 means default. If
     * {@link WebSettings#getUseWideViewPort()} is true, it zooms out all the
     * way. Otherwise it starts with 100%. If initial scale is greater than 0,
     * WebView starts will this value as initial scale.
     *
     * @param scaleInPercent The initial scale in percent.
     */
    public void setInitialScale(int scaleInPercent) {
        mInitialScaleInPercent = scaleInPercent;
    }

    /**
     * Invoke the graphical zoom picker widget for this WebView. This will
     * result in the zoom widget appearing on the screen to control the zoom
     * level of this WebView.
     */
    public void invokeZoomPicker() {
        if (!getSettings().supportZoom()) {
            Log.w(LOGTAG, "This WebView doesn't support zoom.");
            return;
        }
        clearTextEntry(false);
        if (getSettings().getBuiltInZoomControls()) {
            getZoomButtonsController().setVisible(true);
        } else {
            mPrivateHandler.removeCallbacks(mZoomControlRunnable);
            mPrivateHandler.postDelayed(mZoomControlRunnable,
                    ZOOM_CONTROLS_TIMEOUT);
        }
    }

    /**
     * Return a HitTestResult based on the current cursor node. If a HTML::a tag
     * is found and the anchor has a non-javascript url, the HitTestResult type
     * is set to SRC_ANCHOR_TYPE and the url is set in the "extra" field. If the
     * anchor does not have a url or if it is a javascript url, the type will
     * be UNKNOWN_TYPE and the url has to be retrieved through
     * {@link #requestFocusNodeHref} asynchronously. If a HTML::img tag is
     * found, the HitTestResult type is set to IMAGE_TYPE and the url is set in
     * the "extra" field. A type of
     * SRC_IMAGE_ANCHOR_TYPE indicates an anchor with a url that has an image as
     * a child node. If a phone number is found, the HitTestResult type is set
     * to PHONE_TYPE and the phone number is set in the "extra" field of
     * HitTestResult. If a map address is found, the HitTestResult type is set
     * to GEO_TYPE and the address is set in the "extra" field of HitTestResult.
     * If an email address is found, the HitTestResult type is set to EMAIL_TYPE
     * and the email is set in the "extra" field of HitTestResult. Otherwise,
     * HitTestResult type is set to UNKNOWN_TYPE.
     */
    public HitTestResult getHitTestResult() {
        if (mNativeClass == 0) {
            return null;
        }

        HitTestResult result = new HitTestResult();
        if (nativeHasCursorNode()) {
            if (nativeCursorIsTextInput()) {
                result.setType(HitTestResult.EDIT_TEXT_TYPE);
            } else {
                String text = nativeCursorText();
                if (text != null) {
                    if (text.startsWith(SCHEME_TEL)) {
                        result.setType(HitTestResult.PHONE_TYPE);
                        result.setExtra(text.substring(SCHEME_TEL.length()));
                    } else if (text.startsWith(SCHEME_MAILTO)) {
                        result.setType(HitTestResult.EMAIL_TYPE);
                        result.setExtra(text.substring(SCHEME_MAILTO.length()));
                    } else if (text.startsWith(SCHEME_GEO)) {
                        result.setType(HitTestResult.GEO_TYPE);
                        result.setExtra(URLDecoder.decode(text
                                .substring(SCHEME_GEO.length())));
                    } else if (nativeCursorIsAnchor()) {
                        result.setType(HitTestResult.SRC_ANCHOR_TYPE);
                        result.setExtra(text);
                    }
                }
            }
        }
        int type = result.getType();
        if (type == HitTestResult.UNKNOWN_TYPE
                || type == HitTestResult.SRC_ANCHOR_TYPE) {
            // Now check to see if it is an image.
            int contentX = viewToContentX((int) mLastTouchX + mScrollX);
            int contentY = viewToContentY((int) mLastTouchY + mScrollY);
            String text = nativeImageURI(contentX, contentY);
            if (text != null) {
                result.setType(type == HitTestResult.UNKNOWN_TYPE ?
                        HitTestResult.IMAGE_TYPE :
                        HitTestResult.SRC_IMAGE_ANCHOR_TYPE);
                result.setExtra(text);
            }
        }
        return result;
    }

    // Called by JNI when the DOM has changed the focus.  Clear the focus so
    // that new keys will go to the newly focused field
    private void domChangedFocus() {
        if (inEditingMode()) {
            mPrivateHandler.obtainMessage(DOM_FOCUS_CHANGED).sendToTarget();
        }
    }
    /**
     * Request the href of an anchor element due to getFocusNodePath returning
     * "href." If hrefMsg is null, this method returns immediately and does not
     * dispatch hrefMsg to its target.
     *
     * @param hrefMsg This message will be dispatched with the result of the
     *            request as the data member with "url" as key. The result can
     *            be null.
     */
    // FIXME: API change required to change the name of this function.  We now
    // look at the cursor node, and not the focus node.  Also, what is
    // getFocusNodePath?
    public void requestFocusNodeHref(Message hrefMsg) {
        if (hrefMsg == null || mNativeClass == 0) {
            return;
        }
        if (nativeCursorIsAnchor()) {
            mWebViewCore.sendMessage(EventHub.REQUEST_CURSOR_HREF,
                    nativeCursorFramePointer(), nativeCursorNodePointer(),
                    hrefMsg);
        }
    }

    /**
     * Request the url of the image last touched by the user. msg will be sent
     * to its target with a String representing the url as its object.
     *
     * @param msg This message will be dispatched with the result of the request
     *            as the data member with "url" as key. The result can be null.
     */
    public void requestImageRef(Message msg) {
        if (0 == mNativeClass) return; // client isn't initialized
        int contentX = viewToContentX((int) mLastTouchX + mScrollX);
        int contentY = viewToContentY((int) mLastTouchY + mScrollY);
        String ref = nativeImageURI(contentX, contentY);
        Bundle data = msg.getData();
        data.putString("url", ref);
        msg.setData(data);
        msg.sendToTarget();
    }

    private static int pinLoc(int x, int viewMax, int docMax) {
//        Log.d(LOGTAG, "-- pinLoc " + x + " " + viewMax + " " + docMax);
        if (docMax < viewMax) {   // the doc has room on the sides for "blank"
            // pin the short document to the top/left of the screen
            x = 0;
//            Log.d(LOGTAG, "--- center " + x);
        } else if (x < 0) {
            x = 0;
//            Log.d(LOGTAG, "--- zero");
        } else if (x + viewMax > docMax) {
            x = docMax - viewMax;
//            Log.d(LOGTAG, "--- pin " + x);
        }
        return x;
    }

    // Expects x in view coordinates
    private int pinLocX(int x) {
        return pinLoc(x, getViewWidth(), computeHorizontalScrollRange());
    }

    // Expects y in view coordinates
    private int pinLocY(int y) {
        return pinLoc(y, getViewHeightWithTitle(),
                      computeVerticalScrollRange() + getTitleHeight());
    }

    /**
     * A title bar which is embedded in this WebView, and scrolls along with it
     * vertically, but not horizontally.
     */
    private View mTitleBar;

    /**
     * Since we draw the title bar ourselves, we removed the shadow from the
     * browser's activity.  We do want a shadow at the bottom of the title bar,
     * or at the top of the screen if the title bar is not visible.  This
     * drawable serves that purpose.
     */
    private Drawable mTitleShadow;

    /**
     * Add or remove a title bar to be embedded into the WebView, and scroll
     * along with it vertically, while remaining in view horizontally. Pass
     * null to remove the title bar from the WebView, and return to drawing
     * the WebView normally without translating to account for the title bar.
     * @hide
     */
    public void setEmbeddedTitleBar(View v) {
        if (mTitleBar == v) return;
        if (mTitleBar != null) {
            removeView(mTitleBar);
        }
        if (null != v) {
            addView(v, new AbsoluteLayout.LayoutParams(
                    ViewGroup.LayoutParams.MATCH_PARENT,
                    ViewGroup.LayoutParams.WRAP_CONTENT, 0, 0));
            if (mTitleShadow == null) {
                mTitleShadow = (Drawable) mContext.getResources().getDrawable(
                        com.android.internal.R.drawable.title_bar_shadow);
            }
        }
        mTitleBar = v;
    }

    /**
     * Given a distance in view space, convert it to content space. Note: this
     * does not reflect translation, just scaling, so this should not be called
     * with coordinates, but should be called for dimensions like width or
     * height.
     */
    private int viewToContentDimension(int d) {
        return Math.round(d * mInvActualScale);
    }

    /**
     * Given an x coordinate in view space, convert it to content space.  Also
     * may be used for absolute heights (such as for the WebTextView's
     * textSize, which is unaffected by the height of the title bar).
     */
    /*package*/ int viewToContentX(int x) {
        return viewToContentDimension(x);
    }

    /**
     * Given a y coordinate in view space, convert it to content space.
     * Takes into account the height of the title bar if there is one
     * embedded into the WebView.
     */
    /*package*/ int viewToContentY(int y) {
        return viewToContentDimension(y - getTitleHeight());
    }

    /**
     * Given a x coordinate in view space, convert it to content space.
     * Returns the result as a float.
     */
    private float viewToContentXf(int x) {
        return x * mInvActualScale;
    }

    /**
     * Given a y coordinate in view space, convert it to content space.
     * Takes into account the height of the title bar if there is one
     * embedded into the WebView. Returns the result as a float.
     */
    private float viewToContentYf(int y) {
        return (y - getTitleHeight()) * mInvActualScale;
    }

    /**
     * Given a distance in content space, convert it to view space. Note: this
     * does not reflect translation, just scaling, so this should not be called
     * with coordinates, but should be called for dimensions like width or
     * height.
     */
    /*package*/ int contentToViewDimension(int d) {
        return Math.round(d * mActualScale);
    }

    /**
     * Given an x coordinate in content space, convert it to view
     * space.
     */
    /*package*/ int contentToViewX(int x) {
        return contentToViewDimension(x);
    }

    /**
     * Given a y coordinate in content space, convert it to view
     * space.  Takes into account the height of the title bar.
     */
    /*package*/ int contentToViewY(int y) {
        return contentToViewDimension(y) + getTitleHeight();
    }

    private Rect contentToViewRect(Rect x) {
        return new Rect(contentToViewX(x.left), contentToViewY(x.top),
                        contentToViewX(x.right), contentToViewY(x.bottom));
    }

    /*  To invalidate a rectangle in content coordinates, we need to transform
        the rect into view coordinates, so we can then call invalidate(...).

        Normally, we would just call contentToView[XY](...), which eventually
        calls Math.round(coordinate * mActualScale). However, for invalidates,
        we need to account for the slop that occurs with antialiasing. To
        address that, we are a little more liberal in the size of the rect that
        we invalidate.

        This liberal calculation calls floor() for the top/left, and ceil() for
        the bottom/right coordinates. This catches the possible extra pixels of
        antialiasing that we might have missed with just round().
     */

    // Called by JNI to invalidate the View, given rectangle coordinates in
    // content space
    private void viewInvalidate(int l, int t, int r, int b) {
        final float scale = mActualScale;
        final int dy = getTitleHeight();
        invalidate((int)Math.floor(l * scale),
                   (int)Math.floor(t * scale) + dy,
                   (int)Math.ceil(r * scale),
                   (int)Math.ceil(b * scale) + dy);
    }

    // Called by JNI to invalidate the View after a delay, given rectangle
    // coordinates in content space
    private void viewInvalidateDelayed(long delay, int l, int t, int r, int b) {
        final float scale = mActualScale;
        final int dy = getTitleHeight();
        postInvalidateDelayed(delay,
                              (int)Math.floor(l * scale),
                              (int)Math.floor(t * scale) + dy,
                              (int)Math.ceil(r * scale),
                              (int)Math.ceil(b * scale) + dy);
    }

    private void invalidateContentRect(Rect r) {
        viewInvalidate(r.left, r.top, r.right, r.bottom);
    }

    // stop the scroll animation, and don't let a subsequent fling add
    // to the existing velocity
    private void abortAnimation() {
        mScroller.abortAnimation();
        mLastVelocity = 0;
    }

    /* call from webcoreview.draw(), so we're still executing in the UI thread
    */
    private void recordNewContentSize(int w, int h, boolean updateLayout) {

        // premature data from webkit, ignore
        if ((w | h) == 0) {
            return;
        }

        // don't abort a scroll animation if we didn't change anything
        if (mContentWidth != w || mContentHeight != h) {
            // record new dimensions
            mContentWidth = w;
            mContentHeight = h;
            // If history Picture is drawn, don't update scroll. They will be
            // updated when we get out of that mode.
            if (!mDrawHistory) {
                // repin our scroll, taking into account the new content size
                int oldX = mScrollX;
                int oldY = mScrollY;
                mScrollX = pinLocX(mScrollX);
                mScrollY = pinLocY(mScrollY);
                if (oldX != mScrollX || oldY != mScrollY) {
                    onScrollChanged(mScrollX, mScrollY, oldX, oldY);
                }
                if (!mScroller.isFinished()) {
                    // We are in the middle of a scroll.  Repin the final scroll
                    // position.
                    mScroller.setFinalX(pinLocX(mScroller.getFinalX()));
                    mScroller.setFinalY(pinLocY(mScroller.getFinalY()));
                }
            }
        }
        contentSizeChanged(updateLayout);
    }

    private void setNewZoomScale(float scale, boolean updateTextWrapScale,
            boolean force) {
        if (scale < mMinZoomScale) {
            scale = mMinZoomScale;
            // set mInZoomOverview for non mobile sites
            if (scale < mDefaultScale) mInZoomOverview = true;
        } else if (scale > mMaxZoomScale) {
            scale = mMaxZoomScale;
        }
        if (updateTextWrapScale) {
            mTextWrapScale = scale;
            // reset mLastHeightSent to force VIEW_SIZE_CHANGED sent to WebKit
            mLastHeightSent = 0;
        }
        if (scale != mActualScale || force) {
            if (mDrawHistory) {
                // If history Picture is drawn, don't update scroll. They will
                // be updated when we get out of that mode.
                if (scale != mActualScale && !mPreviewZoomOnly) {
                    mCallbackProxy.onScaleChanged(mActualScale, scale);
                }
                mActualScale = scale;
                mInvActualScale = 1 / scale;
                sendViewSizeZoom();
            } else {
                // update our scroll so we don't appear to jump
                // i.e. keep the center of the doc in the center of the view

                int oldX = mScrollX;
                int oldY = mScrollY;
                float ratio = scale * mInvActualScale;   // old inverse
                float sx = ratio * oldX + (ratio - 1) * mZoomCenterX;
                float sy = ratio * oldY + (ratio - 1)
                        * (mZoomCenterY - getTitleHeight());

                // now update our new scale and inverse
                if (scale != mActualScale && !mPreviewZoomOnly) {
                    mCallbackProxy.onScaleChanged(mActualScale, scale);
                }
                mActualScale = scale;
                mInvActualScale = 1 / scale;

                // Scale all the child views
                mViewManager.scaleAll();

                // as we don't have animation for scaling, don't do animation
                // for scrolling, as it causes weird intermediate state
                //        pinScrollTo(Math.round(sx), Math.round(sy));
                mScrollX = pinLocX(Math.round(sx));
                mScrollY = pinLocY(Math.round(sy));

                // update webkit
                if (oldX != mScrollX || oldY != mScrollY) {
                    onScrollChanged(mScrollX, mScrollY, oldX, oldY);
                } else {
                    // the scroll position is adjusted at the beginning of the
                    // zoom animation. But we want to update the WebKit at the
                    // end of the zoom animation. See comments in onScaleEnd().
                    sendOurVisibleRect();
                }
                sendViewSizeZoom();
            }
        }
    }

    // Used to avoid sending many visible rect messages.
    private Rect mLastVisibleRectSent;
    private Rect mLastGlobalRect;

    private Rect sendOurVisibleRect() {
        if (mPreviewZoomOnly) return mLastVisibleRectSent;

        Rect rect = new Rect();
        calcOurContentVisibleRect(rect);
        // Rect.equals() checks for null input.
        if (!rect.equals(mLastVisibleRectSent)) {
            Point pos = new Point(rect.left, rect.top);
            mWebViewCore.sendMessage(EventHub.SET_SCROLL_OFFSET,
                    nativeMoveGeneration(), 0, pos);
            mLastVisibleRectSent = rect;
        }
        Rect globalRect = new Rect();
        if (getGlobalVisibleRect(globalRect)
                && !globalRect.equals(mLastGlobalRect)) {
            if (DebugFlags.WEB_VIEW) {
                Log.v(LOGTAG, "sendOurVisibleRect=(" + globalRect.left + ","
                        + globalRect.top + ",r=" + globalRect.right + ",b="
                        + globalRect.bottom);
            }
            // TODO: the global offset is only used by windowRect()
            // in ChromeClientAndroid ; other clients such as touch
            // and mouse events could return view + screen relative points.
            mWebViewCore.sendMessage(EventHub.SET_GLOBAL_BOUNDS, globalRect);
            mLastGlobalRect = globalRect;
        }
        return rect;
    }

    // Sets r to be the visible rectangle of our webview in view coordinates
    private void calcOurVisibleRect(Rect r) {
        Point p = new Point();
        getGlobalVisibleRect(r, p);
        r.offset(-p.x, -p.y);
        if (mFindIsUp) {
            r.bottom -= mFindHeight;
        }
    }

    // Sets r to be our visible rectangle in content coordinates
    private void calcOurContentVisibleRect(Rect r) {
        calcOurVisibleRect(r);
        // pin the rect to the bounds of the content
        r.left = Math.max(viewToContentX(r.left), 0);
        // viewToContentY will remove the total height of the title bar.  Add
        // the visible height back in to account for the fact that if the title
        // bar is partially visible, the part of the visible rect which is
        // displaying our content is displaced by that amount.
        r.top = Math.max(viewToContentY(r.top + getVisibleTitleHeight()), 0);
        r.right = Math.min(viewToContentX(r.right), mContentWidth);
        r.bottom = Math.min(viewToContentY(r.bottom), mContentHeight);
    }

    // Sets r to be our visible rectangle in content coordinates. We use this
    // method on the native side to compute the position of the fixed layers.
    // Uses floating coordinates (necessary to correctly place elements when
    // the scale factor is not 1)
    private void calcOurContentVisibleRectF(RectF r) {
        Rect ri = new Rect(0,0,0,0);
        calcOurVisibleRect(ri);
        // pin the rect to the bounds of the content
        r.left = Math.max(viewToContentXf(ri.left), 0.0f);
        // viewToContentY will remove the total height of the title bar.  Add
        // the visible height back in to account for the fact that if the title
        // bar is partially visible, the part of the visible rect which is
        // displaying our content is displaced by that amount.
        r.top = Math.max(viewToContentYf(ri.top + getVisibleTitleHeight()), 0.0f);
        r.right = Math.min(viewToContentXf(ri.right), (float)mContentWidth);
        r.bottom = Math.min(viewToContentYf(ri.bottom), (float)mContentHeight);
    }

    static class ViewSizeData {
        int mWidth;
        int mHeight;
        int mTextWrapWidth;
        int mAnchorX;
        int mAnchorY;
        float mScale;
        boolean mIgnoreHeight;
    }

    /**
     * Compute unzoomed width and height, and if they differ from the last
     * values we sent, send them to webkit (to be used has new viewport)
     *
     * @return true if new values were sent
     */
    private boolean sendViewSizeZoom() {
        if (mPreviewZoomOnly) return false;

        int viewWidth = getViewWidth();
        int newWidth = Math.round(viewWidth * mInvActualScale);
        int newHeight = Math.round(getViewHeight() * mInvActualScale);
        /*
         * Because the native side may have already done a layout before the
         * View system was able to measure us, we have to send a height of 0 to
         * remove excess whitespace when we grow our width. This will trigger a
         * layout and a change in content size. This content size change will
         * mean that contentSizeChanged will either call this method directly or
         * indirectly from onSizeChanged.
         */
        if (newWidth > mLastWidthSent && mWrapContent) {
            newHeight = 0;
        }
        // Avoid sending another message if the dimensions have not changed.
        if (newWidth != mLastWidthSent || newHeight != mLastHeightSent) {
            ViewSizeData data = new ViewSizeData();
            data.mWidth = newWidth;
            data.mHeight = newHeight;
            data.mTextWrapWidth = Math.round(viewWidth / mTextWrapScale);;
            data.mScale = mActualScale;
            data.mIgnoreHeight = mZoomScale != 0 && !mHeightCanMeasure;
            data.mAnchorX = mAnchorX;
            data.mAnchorY = mAnchorY;
            mWebViewCore.sendMessage(EventHub.VIEW_SIZE_CHANGED, data);
            mLastWidthSent = newWidth;
            mLastHeightSent = newHeight;
            mAnchorX = mAnchorY = 0;
            return true;
        }
        return false;
    }

    @Override
    protected int computeHorizontalScrollRange() {
        if (mDrawHistory) {
            return mHistoryWidth;
        } else if (mHorizontalScrollBarMode == SCROLLBAR_ALWAYSOFF
                && (mActualScale - mMinZoomScale <= MINIMUM_SCALE_INCREMENT)) {
            // only honor the scrollbar mode when it is at minimum zoom level
            return computeHorizontalScrollExtent();
        } else {
            // to avoid rounding error caused unnecessary scrollbar, use floor
            return (int) Math.floor(mContentWidth * mActualScale);
        }
    }

    @Override
    protected int computeVerticalScrollRange() {
        if (mDrawHistory) {
            return mHistoryHeight;
        } else if (mVerticalScrollBarMode == SCROLLBAR_ALWAYSOFF
                && (mActualScale - mMinZoomScale <= MINIMUM_SCALE_INCREMENT)) {
            // only honor the scrollbar mode when it is at minimum zoom level
            return computeVerticalScrollExtent();
        } else {
            // to avoid rounding error caused unnecessary scrollbar, use floor
            return (int) Math.floor(mContentHeight * mActualScale);
        }
    }

    @Override
    protected int computeVerticalScrollOffset() {
        return Math.max(mScrollY - getTitleHeight(), 0);
    }

    @Override
    protected int computeVerticalScrollExtent() {
        return getViewHeight();
    }

    /** @hide */
    @Override
    protected void onDrawVerticalScrollBar(Canvas canvas,
                                           Drawable scrollBar,
                                           int l, int t, int r, int b) {
        scrollBar.setBounds(l, t + getVisibleTitleHeight(), r, b);
        scrollBar.draw(canvas);
    }

    /**
     * Get the url for the current page. This is not always the same as the url
     * passed to WebViewClient.onPageStarted because although the load for
     * that url has begun, the current page may not have changed.
     * @return The url for the current page.
     */
    public String getUrl() {
        WebHistoryItem h = mCallbackProxy.getBackForwardList().getCurrentItem();
        return h != null ? h.getUrl() : null;
    }

    /**
     * Get the original url for the current page. This is not always the same
     * as the url passed to WebViewClient.onPageStarted because although the
     * load for that url has begun, the current page may not have changed.
     * Also, there may have been redirects resulting in a different url to that
     * originally requested.
     * @return The url that was originally requested for the current page.
     */
    public String getOriginalUrl() {
        WebHistoryItem h = mCallbackProxy.getBackForwardList().getCurrentItem();
        return h != null ? h.getOriginalUrl() : null;
    }

    /**
     * Get the title for the current page. This is the title of the current page
     * until WebViewClient.onReceivedTitle is called.
     * @return The title for the current page.
     */
    public String getTitle() {
        WebHistoryItem h = mCallbackProxy.getBackForwardList().getCurrentItem();
        return h != null ? h.getTitle() : null;
    }

    /**
     * Get the favicon for the current page. This is the favicon of the current
     * page until WebViewClient.onReceivedIcon is called.
     * @return The favicon for the current page.
     */
    public Bitmap getFavicon() {
        WebHistoryItem h = mCallbackProxy.getBackForwardList().getCurrentItem();
        return h != null ? h.getFavicon() : null;
    }

    /**
     * Get the touch icon url for the apple-touch-icon <link> element.
     * @hide
     */
    public String getTouchIconUrl() {
        WebHistoryItem h = mCallbackProxy.getBackForwardList().getCurrentItem();
        return h != null ? h.getTouchIconUrl() : null;
    }

    /**
     * Get the progress for the current page.
     * @return The progress for the current page between 0 and 100.
     */
    public int getProgress() {
        return mCallbackProxy.getProgress();
    }

    /**
     * @return the height of the HTML content.
     */
    public int getContentHeight() {
        return mContentHeight;
    }

    /**
     * @return the width of the HTML content.
     * @hide
     */
    public int getContentWidth() {
        return mContentWidth;
    }

    /**
     * Pause all layout, parsing, and javascript timers for all webviews. This
     * is a global requests, not restricted to just this webview. This can be
     * useful if the application has been paused.
     */
    public void pauseTimers() {
        mWebViewCore.sendMessage(EventHub.PAUSE_TIMERS);
    }

    /**
     * Resume all layout, parsing, and javascript timers for all webviews.
     * This will resume dispatching all timers.
     */
    public void resumeTimers() {
        mWebViewCore.sendMessage(EventHub.RESUME_TIMERS);
    }

    /**
     * Call this to pause any extra processing associated with this view and
     * its associated DOM/plugins/javascript/etc. For example, if the view is
     * taken offscreen, this could be called to reduce unnecessary CPU and/or
     * network traffic. When the view is again "active", call onResume().
     *
     * Note that this differs from pauseTimers(), which affects all views/DOMs
     * @hide
     */
    public void onPause() {
        if (!mIsPaused) {
            mIsPaused = true;
            mWebViewCore.sendMessage(EventHub.ON_PAUSE);
        }
    }

    /**
     * Call this to balanace a previous call to onPause()
     * @hide
     */
    public void onResume() {
        if (mIsPaused) {
            mIsPaused = false;
            mWebViewCore.sendMessage(EventHub.ON_RESUME);
        }
    }

    /**
     * Returns true if the view is paused, meaning onPause() was called. Calling
     * onResume() sets the paused state back to false.
     * @hide
     */
    public boolean isPaused() {
        return mIsPaused;
    }

    /**
     * Call this to inform the view that memory is low so that it can
     * free any available memory.
     */
    public void freeMemory() {
        mWebViewCore.sendMessage(EventHub.FREE_MEMORY);
    }

    /**
     * Clear the resource cache. Note that the cache is per-application, so
     * this will clear the cache for all WebViews used.
     *
     * @param includeDiskFiles If false, only the RAM cache is cleared.
     */
    public void clearCache(boolean includeDiskFiles) {
        // Note: this really needs to be a static method as it clears cache for all
        // WebView. But we need mWebViewCore to send message to WebCore thread, so
        // we can't make this static.
        mWebViewCore.sendMessage(EventHub.CLEAR_CACHE,
                includeDiskFiles ? 1 : 0, 0);
    }

    /**
     * Make sure that clearing the form data removes the adapter from the
     * currently focused textfield if there is one.
     */
    public void clearFormData() {
        if (inEditingMode()) {
            AutoCompleteAdapter adapter = null;
            mWebTextView.setAdapterCustom(adapter);
        }
    }

    /**
     * Tell the WebView to clear its internal back/forward list.
     */
    public void clearHistory() {
        mCallbackProxy.getBackForwardList().setClearPending();
        mWebViewCore.sendMessage(EventHub.CLEAR_HISTORY);
    }

    /**
     * Clear the SSL preferences table stored in response to proceeding with SSL
     * certificate errors.
     */
    public void clearSslPreferences() {
        mWebViewCore.sendMessage(EventHub.CLEAR_SSL_PREF_TABLE);
    }

    /**
     * Return the WebBackForwardList for this WebView. This contains the
     * back/forward list for use in querying each item in the history stack.
     * This is a copy of the private WebBackForwardList so it contains only a
     * snapshot of the current state. Multiple calls to this method may return
     * different objects. The object returned from this method will not be
     * updated to reflect any new state.
     */
    public WebBackForwardList copyBackForwardList() {
        return mCallbackProxy.getBackForwardList().clone();
    }

    /*
     * Highlight and scroll to the next occurance of String in findAll.
     * Wraps the page infinitely, and scrolls.  Must be called after
     * calling findAll.
     *
     * @param forward Direction to search.
     */
    public void findNext(boolean forward) {
        if (0 == mNativeClass) return; // client isn't initialized
        nativeFindNext(forward);
    }

    /*
     * Find all instances of find on the page and highlight them.
     * @param find  String to find.
     * @return int  The number of occurances of the String "find"
     *              that were found.
     */
    public int findAll(String find) {
        if (0 == mNativeClass) return 0; // client isn't initialized
        int result = find != null ? nativeFindAll(find.toLowerCase(),
                find.toUpperCase()) : 0;
        invalidate();
        mLastFind = find;
        return result;
    }

    /**
     * @hide
     */
    public void setFindIsUp(boolean isUp) {
        mFindIsUp = isUp;
        if (isUp) {
            recordNewContentSize(mContentWidth, mContentHeight + mFindHeight,
                    false);
        }
        if (0 == mNativeClass) return; // client isn't initialized
        nativeSetFindIsUp(isUp);
    }

    // Used to know whether the find dialog is open.  Affects whether
    // or not we draw the highlights for matches.
    private boolean mFindIsUp;

    private int mFindHeight;
    // Keep track of the last string sent, so we can search again after an
    // orientation change or the dismissal of the soft keyboard.
    private String mLastFind;

    /**
     * Return the first substring consisting of the address of a physical
     * location. Currently, only addresses in the United States are detected,
     * and consist of:
     * - a house number
     * - a street name
     * - a street type (Road, Circle, etc), either spelled out or abbreviated
     * - a city name
     * - a state or territory, either spelled out or two-letter abbr.
     * - an optional 5 digit or 9 digit zip code.
     *
     * All names must be correctly capitalized, and the zip code, if present,
     * must be valid for the state. The street type must be a standard USPS
     * spelling or abbreviation. The state or territory must also be spelled
     * or abbreviated using USPS standards. The house number may not exceed
     * five digits.
     * @param addr The string to search for addresses.
     *
     * @return the address, or if no address is found, return null.
     */
    public static String findAddress(String addr) {
        return findAddress(addr, false);
    }

    /**
     * @hide
     * Return the first substring consisting of the address of a physical
     * location. Currently, only addresses in the United States are detected,
     * and consist of:
     * - a house number
     * - a street name
     * - a street type (Road, Circle, etc), either spelled out or abbreviated
     * - a city name
     * - a state or territory, either spelled out or two-letter abbr.
     * - an optional 5 digit or 9 digit zip code.
     *
     * Names are optionally capitalized, and the zip code, if present,
     * must be valid for the state. The street type must be a standard USPS
     * spelling or abbreviation. The state or territory must also be spelled
     * or abbreviated using USPS standards. The house number may not exceed
     * five digits.
     * @param addr The string to search for addresses.
     * @param caseInsensitive addr Set to true to make search ignore case.
     *
     * @return the address, or if no address is found, return null.
     */
    public static String findAddress(String addr, boolean caseInsensitive) {
        return WebViewCore.nativeFindAddress(addr, caseInsensitive);
    }

    /*
     * Clear the highlighting surrounding text matches created by findAll.
     */
    public void clearMatches() {
        mLastFind = "";
        if (mNativeClass == 0)
            return;
        nativeSetFindIsEmpty();
        invalidate();
    }

    /**
     * @hide
     */
    public void notifyFindDialogDismissed() {
        if (mWebViewCore == null) {
            return;
        }
        clearMatches();
        setFindIsUp(false);
        recordNewContentSize(mContentWidth, mContentHeight - mFindHeight,
                false);
        // Now that the dialog has been removed, ensure that we scroll to a
        // location that is not beyond the end of the page.
        pinScrollTo(mScrollX, mScrollY, false, 0);
        invalidate();
    }

    /**
     * @hide
     */
    public void setFindDialogHeight(int height) {
        if (DebugFlags.WEB_VIEW) {
            Log.v(LOGTAG, "setFindDialogHeight height=" + height);
        }
        mFindHeight = height;
    }

    /**
     * Query the document to see if it contains any image references. The
     * message object will be dispatched with arg1 being set to 1 if images
     * were found and 0 if the document does not reference any images.
     * @param response The message that will be dispatched with the result.
     */
    public void documentHasImages(Message response) {
        if (response == null) {
            return;
        }
        mWebViewCore.sendMessage(EventHub.DOC_HAS_IMAGES, response);
    }

    @Override
    public void computeScroll() {
        if (mScroller.computeScrollOffset()) {
            int oldX = mScrollX;
            int oldY = mScrollY;
            mScrollX = mScroller.getCurrX();
            mScrollY = mScroller.getCurrY();
            postInvalidate();  // So we draw again
            if (oldX != mScrollX || oldY != mScrollY) {
                onScrollChanged(mScrollX, mScrollY, oldX, oldY);
            }
        } else {
            super.computeScroll();
        }
    }

    private static int computeDuration(int dx, int dy) {
        int distance = Math.max(Math.abs(dx), Math.abs(dy));
        int duration = distance * 1000 / STD_SPEED;
        return Math.min(duration, MAX_DURATION);
    }

    // helper to pin the scrollBy parameters (already in view coordinates)
    // returns true if the scroll was changed
    private boolean pinScrollBy(int dx, int dy, boolean animate, int animationDuration) {
        return pinScrollTo(mScrollX + dx, mScrollY + dy, animate, animationDuration);
    }
    // helper to pin the scrollTo parameters (already in view coordinates)
    // returns true if the scroll was changed
    private boolean pinScrollTo(int x, int y, boolean animate, int animationDuration) {
        x = pinLocX(x);
        y = pinLocY(y);
        int dx = x - mScrollX;
        int dy = y - mScrollY;

        if ((dx | dy) == 0) {
            return false;
        }
        if (animate) {
            //        Log.d(LOGTAG, "startScroll: " + dx + " " + dy);
            mScroller.startScroll(mScrollX, mScrollY, dx, dy,
                    animationDuration > 0 ? animationDuration : computeDuration(dx, dy));
            awakenScrollBars(mScroller.getDuration());
            invalidate();
        } else {
            abortAnimation(); // just in case
            scrollTo(x, y);
        }
        return true;
    }

    // Scale from content to view coordinates, and pin.
    // Also called by jni webview.cpp
    private boolean setContentScrollBy(int cx, int cy, boolean animate) {
        if (mDrawHistory) {
            // disallow WebView to change the scroll position as History Picture
            // is used in the view system.
            // TODO: as we switchOutDrawHistory when trackball or navigation
            // keys are hit, this should be safe. Right?
            return false;
        }
        cx = contentToViewDimension(cx);
        cy = contentToViewDimension(cy);
        if (mHeightCanMeasure) {
            // move our visible rect according to scroll request
            if (cy != 0) {
                Rect tempRect = new Rect();
                calcOurVisibleRect(tempRect);
                tempRect.offset(cx, cy);
                requestRectangleOnScreen(tempRect);
            }
            // FIXME: We scroll horizontally no matter what because currently
            // ScrollView and ListView will not scroll horizontally.
            // FIXME: Why do we only scroll horizontally if there is no
            // vertical scroll?
//                Log.d(LOGTAG, "setContentScrollBy cy=" + cy);
            return cy == 0 && cx != 0 && pinScrollBy(cx, 0, animate, 0);
        } else {
            return pinScrollBy(cx, cy, animate, 0);
        }
    }

    /**
     * Called by CallbackProxy when the page finishes loading.
     * @param url The URL of the page which has finished loading.
     */
    /* package */ void onPageFinished(String url) {
        if (mPageThatNeedsToSlideTitleBarOffScreen != null) {
            // If the user is now on a different page, or has scrolled the page
            // past the point where the title bar is offscreen, ignore the
            // scroll request.
            if (mPageThatNeedsToSlideTitleBarOffScreen.equals(url)
                    && mScrollX == 0 && mScrollY == 0) {
                pinScrollTo(0, mYDistanceToSlideTitleOffScreen, true,
                        SLIDE_TITLE_DURATION);
            }
            mPageThatNeedsToSlideTitleBarOffScreen = null;
        }
    }

    /**
     * The URL of a page that sent a message to scroll the title bar off screen.
     *
     * Many mobile sites tell the page to scroll to (0,1) in order to scroll the
     * title bar off the screen.  Sometimes, the scroll position is set before
     * the page finishes loading.  Rather than scrolling while the page is still
     * loading, keep track of the URL and new scroll position so we can perform
     * the scroll once the page finishes loading.
     */
    private String mPageThatNeedsToSlideTitleBarOffScreen;

    /**
     * The destination Y scroll position to be used when the page finishes
     * loading.  See mPageThatNeedsToSlideTitleBarOffScreen.
     */
    private int mYDistanceToSlideTitleOffScreen;

    // scale from content to view coordinates, and pin
    // return true if pin caused the final x/y different than the request cx/cy,
    // and a future scroll may reach the request cx/cy after our size has
    // changed
    // return false if the view scroll to the exact position as it is requested,
    // where negative numbers are taken to mean 0
    private boolean setContentScrollTo(int cx, int cy) {
        if (mDrawHistory) {
            // disallow WebView to change the scroll position as History Picture
            // is used in the view system.
            // One known case where this is called is that WebCore tries to
            // restore the scroll position. As history Picture already uses the
            // saved scroll position, it is ok to skip this.
            return false;
        }
        int vx;
        int vy;
        if ((cx | cy) == 0) {
            // If the page is being scrolled to (0,0), do not add in the title
            // bar's height, and simply scroll to (0,0). (The only other work
            // in contentToView_ is to multiply, so this would not change 0.)
            vx = 0;
            vy = 0;
        } else {
            vx = contentToViewX(cx);
            vy = contentToViewY(cy);
        }
//        Log.d(LOGTAG, "content scrollTo [" + cx + " " + cy + "] view=[" +
//                      vx + " " + vy + "]");
        // Some mobile sites attempt to scroll the title bar off the page by
        // scrolling to (0,1).  If we are at the top left corner of the
        // page, assume this is an attempt to scroll off the title bar, and
        // animate the title bar off screen slowly enough that the user can see
        // it.
        if (cx == 0 && cy == 1 && mScrollX == 0 && mScrollY == 0
                && mTitleBar != null) {
            // FIXME: 100 should be defined somewhere as our max progress.
            if (getProgress() < 100) {
                // Wait to scroll the title bar off screen until the page has
                // finished loading.  Keep track of the URL and the destination
                // Y position
                mPageThatNeedsToSlideTitleBarOffScreen = getUrl();
                mYDistanceToSlideTitleOffScreen = vy;
            } else {
                pinScrollTo(vx, vy, true, SLIDE_TITLE_DURATION);
            }
            // Since we are animating, we have not yet reached the desired
            // scroll position.  Do not return true to request another attempt
            return false;
        }
        pinScrollTo(vx, vy, false, 0);
        // If the request was to scroll to a negative coordinate, treat it as if
        // it was a request to scroll to 0
        if ((mScrollX != vx && cx >= 0) || (mScrollY != vy && cy >= 0)) {
            return true;
        } else {
            return false;
        }
    }

    // scale from content to view coordinates, and pin
    private void spawnContentScrollTo(int cx, int cy) {
        if (mDrawHistory) {
            // disallow WebView to change the scroll position as History Picture
            // is used in the view system.
            return;
        }
        int vx = contentToViewX(cx);
        int vy = contentToViewY(cy);
        pinScrollTo(vx, vy, true, 0);
    }

    /**
     * These are from webkit, and are in content coordinate system (unzoomed)
     */
    private void contentSizeChanged(boolean updateLayout) {
        // suppress 0,0 since we usually see real dimensions soon after
        // this avoids drawing the prev content in a funny place. If we find a
        // way to consolidate these notifications, this check may become
        // obsolete
        if ((mContentWidth | mContentHeight) == 0) {
            return;
        }

        if (mHeightCanMeasure) {
            if (getMeasuredHeight() != contentToViewDimension(mContentHeight)
                    || updateLayout) {
                requestLayout();
            }
        } else if (mWidthCanMeasure) {
            if (getMeasuredWidth() != contentToViewDimension(mContentWidth)
                    || updateLayout) {
                requestLayout();
            }
        } else {
            // If we don't request a layout, try to send our view size to the
            // native side to ensure that WebCore has the correct dimensions.
            sendViewSizeZoom();
        }
    }

    /**
     * Set the WebViewClient that will receive various notifications and
     * requests. This will replace the current handler.
     * @param client An implementation of WebViewClient.
     */
    public void setWebViewClient(WebViewClient client) {
        mCallbackProxy.setWebViewClient(client);
    }

    /**
     * Gets the WebViewClient
     * @return the current WebViewClient instance.
     *
     *@hide pending API council approval.
     */
    public WebViewClient getWebViewClient() {
        return mCallbackProxy.getWebViewClient();
    }

    /**
     * Register the interface to be used when content can not be handled by
     * the rendering engine, and should be downloaded instead. This will replace
     * the current handler.
     * @param listener An implementation of DownloadListener.
     */
    public void setDownloadListener(DownloadListener listener) {
        mCallbackProxy.setDownloadListener(listener);
    }

    /**
     * Set the chrome handler. This is an implementation of WebChromeClient for
     * use in handling Javascript dialogs, favicons, titles, and the progress.
     * This will replace the current handler.
     * @param client An implementation of WebChromeClient.
     */
    public void setWebChromeClient(WebChromeClient client) {
        mCallbackProxy.setWebChromeClient(client);
    }

    /**
     * Gets the chrome handler.
     * @return the current WebChromeClient instance.
     *
     * @hide API council approval.
     */
    public WebChromeClient getWebChromeClient() {
        return mCallbackProxy.getWebChromeClient();
    }

    /**
     * Set the back/forward list client. This is an implementation of
     * WebBackForwardListClient for handling new items and changes in the
     * history index.
     * @param client An implementation of WebBackForwardListClient.
     * {@hide}
     */
    public void setWebBackForwardListClient(WebBackForwardListClient client) {
        mCallbackProxy.setWebBackForwardListClient(client);
    }

    /**
     * Gets the WebBackForwardListClient.
     * {@hide}
     */
    public WebBackForwardListClient getWebBackForwardListClient() {
        return mCallbackProxy.getWebBackForwardListClient();
    }

    /**
     * Set the Picture listener. This is an interface used to receive
     * notifications of a new Picture.
     * @param listener An implementation of WebView.PictureListener.
     */
    public void setPictureListener(PictureListener listener) {
        mPictureListener = listener;
    }

    /**
     * {@hide}
     */
    /* FIXME: Debug only! Remove for SDK! */
    public void externalRepresentation(Message callback) {
        mWebViewCore.sendMessage(EventHub.REQUEST_EXT_REPRESENTATION, callback);
    }

    /**
     * {@hide}
     */
    /* FIXME: Debug only! Remove for SDK! */
    public void documentAsText(Message callback) {
        mWebViewCore.sendMessage(EventHub.REQUEST_DOC_AS_TEXT, callback);
    }

    /**
     * Use this function to bind an object to Javascript so that the
     * methods can be accessed from Javascript.
     * <p><strong>IMPORTANT:</strong>
     * <ul>
     * <li> Using addJavascriptInterface() allows JavaScript to control your
     * application. This can be a very useful feature or a dangerous security
     * issue. When the HTML in the WebView is untrustworthy (for example, part
     * or all of the HTML is provided by some person or process), then an
     * attacker could inject HTML that will execute your code and possibly any
     * code of the attacker's choosing.<br>
     * Do not use addJavascriptInterface() unless all of the HTML in this
     * WebView was written by you.</li>
     * <li> The Java object that is bound runs in another thread and not in
     * the thread that it was constructed in.</li>
     * </ul></p>
     * @param obj The class instance to bind to Javascript
     * @param interfaceName The name to used to expose the class in Javascript
     */
    public void addJavascriptInterface(Object obj, String interfaceName) {
        WebViewCore.JSInterfaceData arg = new WebViewCore.JSInterfaceData();
        arg.mObject = obj;
        arg.mInterfaceName = interfaceName;
        mWebViewCore.sendMessage(EventHub.ADD_JS_INTERFACE, arg);
    }

    /**
     * Return the WebSettings object used to control the settings for this
     * WebView.
     * @return A WebSettings object that can be used to control this WebView's
     *         settings.
     */
    public WebSettings getSettings() {
        return mWebViewCore.getSettings();
    }

    /**
     * Use this method to inform the webview about packages that are installed
     * in the system. This information will be used by the
     * navigator.isApplicationInstalled() API.
     * @param packageNames is a set of package names that are known to be
     * installed in the system.
     *
     * @hide not a public API
     */
    public void addPackageNames(Set<String> packageNames) {
        mWebViewCore.sendMessage(EventHub.ADD_PACKAGE_NAMES, packageNames);
    }

    /**
     * Use this method to inform the webview about single packages that are
     * installed in the system. This information will be used by the
     * navigator.isApplicationInstalled() API.
     * @param packageName is the name of a package that is known to be
     * installed in the system.
     *
     * @hide not a public API
     */
    public void addPackageName(String packageName) {
        mWebViewCore.sendMessage(EventHub.ADD_PACKAGE_NAME, packageName);
    }

    /**
     * Use this method to inform the webview about packages that are uninstalled
     * in the system. This information will be used by the
     * navigator.isApplicationInstalled() API.
     * @param packageName is the name of a package that has been uninstalled in
     * the system.
     *
     * @hide not a public API
     */
    public void removePackageName(String packageName) {
        mWebViewCore.sendMessage(EventHub.REMOVE_PACKAGE_NAME, packageName);
    }

   /**
    * Return the list of currently loaded plugins.
    * @return The list of currently loaded plugins.
    *
    * @deprecated This was used for Gears, which has been deprecated.
    */
    @Deprecated
    public static synchronized PluginList getPluginList() {
        return new PluginList();
    }

   /**
    * @deprecated This was used for Gears, which has been deprecated.
    */
    @Deprecated
    public void refreshPlugins(boolean reloadOpenPages) { }

    //-------------------------------------------------------------------------
    // Override View methods
    //-------------------------------------------------------------------------

    @Override
    protected void finalize() throws Throwable {
        try {
            destroy();
        } finally {
            super.finalize();
        }
    }

    @Override
    protected boolean drawChild(Canvas canvas, View child, long drawingTime) {
        if (child == mTitleBar) {
            // When drawing the title bar, move it horizontally to always show
            // at the top of the WebView.
            mTitleBar.offsetLeftAndRight(mScrollX - mTitleBar.getLeft());
        }
        return super.drawChild(canvas, child, drawingTime);
    }

    private void drawContent(Canvas canvas) {
        // Update the buttons in the picture, so when we draw the picture
        // to the screen, they are in the correct state.
        // Tell the native side if user is a) touching the screen,
        // b) pressing the trackball down, or c) pressing the enter key
        // If the cursor is on a button, we need to draw it in the pressed
        // state.
        // If mNativeClass is 0, we should not reach here, so we do not
        // need to check it again.
        nativeRecordButtons(hasFocus() && hasWindowFocus(),
                            mTouchMode == TOUCH_SHORTPRESS_START_MODE
                            || mTrackballDown || mGotCenterDown, false);
        drawCoreAndCursorRing(canvas, mBackgroundColor, mDrawCursorRing);
    }

    @Override
    protected void onDraw(Canvas canvas) {
        // if mNativeClass is 0, the WebView has been destroyed. Do nothing.
        if (mNativeClass == 0) {
            return;
        }

        // if both mContentWidth and mContentHeight are 0, it means there is no
        // valid Picture passed to WebView yet. This can happen when WebView
        // just starts. Draw the background and return.
        if ((mContentWidth | mContentHeight) == 0 && mHistoryPicture == null) {
            canvas.drawColor(mBackgroundColor);
            return;
        }

        int saveCount = canvas.save();
        if (mTitleBar != null) {
            canvas.translate(0, (int) mTitleBar.getHeight());
        }
        if (mDragTrackerHandler == null) {
            drawContent(canvas);
        } else {
            if (!mDragTrackerHandler.draw(canvas)) {
                // sometimes the tracker doesn't draw, even though its active
                drawContent(canvas);
            }
            if (mDragTrackerHandler.isFinished()) {
                mDragTrackerHandler = null;
            }
        }
        canvas.restoreToCount(saveCount);

        // Now draw the shadow.
        int titleH = getVisibleTitleHeight();
        if (mTitleBar != null && titleH == 0) {
            int height = (int) (5f * getContext().getResources()
                    .getDisplayMetrics().density);
            mTitleShadow.setBounds(mScrollX, mScrollY, mScrollX + getWidth(),
                    mScrollY + height);
            mTitleShadow.draw(canvas);
        }
        if (AUTO_REDRAW_HACK && mAutoRedraw) {
            invalidate();
        }
        mWebViewCore.signalRepaintDone();
    }

    @Override
    public void setLayoutParams(ViewGroup.LayoutParams params) {
        if (params.height == LayoutParams.WRAP_CONTENT) {
            mWrapContent = true;
        }
        super.setLayoutParams(params);
    }

    @Override
    public boolean performLongClick() {
        // performLongClick() is the result of a delayed message. If we switch
        // to windows overview, the WebView will be temporarily removed from the
        // view system. In that case, do nothing.
        if (getParent() == null) return false;
        if (mNativeClass != 0 && nativeCursorIsTextInput()) {
            // Send the click so that the textfield is in focus
            centerKeyPressOnTextField();
            rebuildWebTextView();
        }
        if (inEditingMode()) {
            return mWebTextView.performLongClick();
        } else {
            return super.performLongClick();
        }
    }

    boolean inAnimateZoom() {
        return mZoomScale != 0;
    }

    /**
     * Need to adjust the WebTextView after a change in zoom, since mActualScale
     * has changed.  This is especially important for password fields, which are
     * drawn by the WebTextView, since it conveys more information than what
     * webkit draws.  Thus we need to reposition it to show in the correct
     * place.
     */
    private boolean mNeedToAdjustWebTextView;

    private boolean didUpdateTextViewBounds(boolean allowIntersect) {
        Rect contentBounds = nativeFocusCandidateNodeBounds();
        Rect vBox = contentToViewRect(contentBounds);
        Rect visibleRect = new Rect();
        calcOurVisibleRect(visibleRect);
        // If the textfield is on screen, place the WebTextView in
        // its new place, accounting for our new scroll/zoom values,
        // and adjust its textsize.
        if (allowIntersect ? Rect.intersects(visibleRect, vBox)
                : visibleRect.contains(vBox)) {
            mWebTextView.setRect(vBox.left, vBox.top, vBox.width(),
                    vBox.height());
            mWebTextView.setTextSize(TypedValue.COMPLEX_UNIT_PX,
                    contentToViewDimension(
                    nativeFocusCandidateTextSize()));
            return true;
        } else {
            // The textfield is now off screen.  The user probably
            // was not zooming to see the textfield better.  Remove
            // the WebTextView.  If the user types a key, and the
            // textfield is still in focus, we will reconstruct
            // the WebTextView and scroll it back on screen.
            mWebTextView.remove();
            return false;
        }
    }

    private void drawExtras(Canvas canvas, int extras, boolean animationsRunning) {
        // If mNativeClass is 0, we should not reach here, so we do not
        // need to check it again.
        if (animationsRunning) {
            canvas.setDrawFilter(mWebViewCore.mZoomFilter);
        }
        nativeDrawExtras(canvas, extras);
        canvas.setDrawFilter(null);
    }

    private void drawCoreAndCursorRing(Canvas canvas, int color,
        boolean drawCursorRing) {
        if (mDrawHistory) {
            canvas.scale(mActualScale, mActualScale);
            canvas.drawPicture(mHistoryPicture);
            return;
        }

        boolean animateZoom = mZoomScale != 0;
        boolean animateScroll = ((!mScroller.isFinished()
                || mVelocityTracker != null)
                && (mTouchMode != TOUCH_DRAG_MODE ||
                mHeldMotionless != MOTIONLESS_TRUE))
                || mDeferTouchMode == TOUCH_DRAG_MODE;
        if (mTouchMode == TOUCH_DRAG_MODE) {
            if (mHeldMotionless == MOTIONLESS_PENDING) {
                mPrivateHandler.removeMessages(DRAG_HELD_MOTIONLESS);
                mPrivateHandler.removeMessages(AWAKEN_SCROLL_BARS);
                mHeldMotionless = MOTIONLESS_FALSE;
            }
            if (mHeldMotionless == MOTIONLESS_FALSE) {
                mPrivateHandler.sendMessageDelayed(mPrivateHandler
                        .obtainMessage(DRAG_HELD_MOTIONLESS), MOTIONLESS_TIME);
                mHeldMotionless = MOTIONLESS_PENDING;
            }
        }
        if (animateZoom) {
            float zoomScale;
            int interval = (int) (SystemClock.uptimeMillis() - mZoomStart);
            if (interval < ZOOM_ANIMATION_LENGTH) {
                float ratio = (float) interval / ZOOM_ANIMATION_LENGTH;
                zoomScale = 1.0f / (mInvInitialZoomScale
                        + (mInvFinalZoomScale - mInvInitialZoomScale) * ratio);
                invalidate();
            } else {
                zoomScale = mZoomScale;
                // set mZoomScale to be 0 as we have done animation
                mZoomScale = 0;
                WebViewCore.resumeUpdatePicture(mWebViewCore);
                // call invalidate() again to draw with the final filters
                invalidate();
                if (mNeedToAdjustWebTextView) {
                    mNeedToAdjustWebTextView = false;
                    if (didUpdateTextViewBounds(false)
                            && nativeFocusCandidateIsPassword()) {
                        // If it is a password field, start drawing the
                        // WebTextView once again.
                        mWebTextView.setInPassword(true);
                    }
                }
            }
            // calculate the intermediate scroll position. As we need to use
            // zoomScale, we can't use pinLocX/Y directly. Copy the logic here.
            float scale = zoomScale * mInvInitialZoomScale;
            int tx = Math.round(scale * (mInitialScrollX + mZoomCenterX)
                    - mZoomCenterX);
            tx = -pinLoc(tx, getViewWidth(), Math.round(mContentWidth
                    * zoomScale)) + mScrollX;
            int titleHeight = getTitleHeight();
            int ty = Math.round(scale
                    * (mInitialScrollY + mZoomCenterY - titleHeight)
                    - (mZoomCenterY - titleHeight));
            ty = -(ty <= titleHeight ? Math.max(ty, 0) : pinLoc(ty
                    - titleHeight, getViewHeight(), Math.round(mContentHeight
                    * zoomScale)) + titleHeight) + mScrollY;
            canvas.translate(tx, ty);
            canvas.scale(zoomScale, zoomScale);
            if (inEditingMode() && !mNeedToAdjustWebTextView
                    && mZoomScale != 0) {
                // The WebTextView is up.  Keep track of this so we can adjust
                // its size and placement when we finish zooming
                mNeedToAdjustWebTextView = true;
                // If it is in password mode, turn it off so it does not draw
                // misplaced.
                if (nativeFocusCandidateIsPassword()) {
                    mWebTextView.setInPassword(false);
                }
            }
        } else {
            canvas.scale(mActualScale, mActualScale);
        }

        boolean UIAnimationsRunning = false;
        // Currently for each draw we compute the animation values;
        // We may in the future decide to do that independently.
        if (mNativeClass != 0 && nativeEvaluateLayersAnimations()) {
            UIAnimationsRunning = true;
            // If we have unfinished (or unstarted) animations,
            // we ask for a repaint.
            invalidate();
        }
        mWebViewCore.drawContentPicture(canvas, color,
                (animateZoom || mPreviewZoomOnly || UIAnimationsRunning),
                animateScroll);
        if (mNativeClass == 0) return;
        // decide which adornments to draw
        int extras = DRAW_EXTRAS_NONE;
        if (mFindIsUp) {
            // When the FindDialog is up, only draw the matches if we are not in
            // the process of scrolling them into view.
            if (!animateScroll) {
                extras = DRAW_EXTRAS_FIND;
            }
        } else if (mShiftIsPressed && !nativeFocusIsPlugin()) {
            if (!animateZoom && !mPreviewZoomOnly) {
                extras = DRAW_EXTRAS_SELECTION;
                nativeSetSelectionRegion(mTouchSelection || mExtendSelection);
                nativeSetSelectionPointer(!mTouchSelection, mInvActualScale,
                        mSelectX, mSelectY - getTitleHeight(),
                        mExtendSelection);
            }
        } else if (drawCursorRing) {
            extras = DRAW_EXTRAS_CURSOR_RING;
        }
        drawExtras(canvas, extras, UIAnimationsRunning);

        if (extras == DRAW_EXTRAS_CURSOR_RING) {
            if (mTouchMode == TOUCH_SHORTPRESS_START_MODE) {
                mTouchMode = TOUCH_SHORTPRESS_MODE;
                HitTestResult hitTest = getHitTestResult();
                if (hitTest == null
                        || hitTest.mType == HitTestResult.UNKNOWN_TYPE) {
                    mPrivateHandler.removeMessages(SWITCH_TO_LONGPRESS);
                }
            }
        }
        if (mFocusSizeChanged) {
            mFocusSizeChanged = false;
            // If we are zooming, this will get handled above, when the zoom
            // finishes.  We also do not need to do this unless the WebTextView
            // is showing.
            if (!animateZoom && inEditingMode()) {
                didUpdateTextViewBounds(true);
            }
        }
    }

    // draw history
    private boolean mDrawHistory = false;
    private Picture mHistoryPicture = null;
    private int mHistoryWidth = 0;
    private int mHistoryHeight = 0;

    // Only check the flag, can be called from WebCore thread
    boolean drawHistory() {
        return mDrawHistory;
    }

    // Should only be called in UI thread
    void switchOutDrawHistory() {
        if (null == mWebViewCore) return; // CallbackProxy may trigger this
        if (mDrawHistory && mWebViewCore.pictureReady()) {
            mDrawHistory = false;
            mHistoryPicture = null;
            invalidate();
            int oldScrollX = mScrollX;
            int oldScrollY = mScrollY;
            mScrollX = pinLocX(mScrollX);
            mScrollY = pinLocY(mScrollY);
            if (oldScrollX != mScrollX || oldScrollY != mScrollY) {
                mUserScroll = false;
                mWebViewCore.sendMessage(EventHub.SYNC_SCROLL, oldScrollX,
                        oldScrollY);
                onScrollChanged(mScrollX, mScrollY, oldScrollX, oldScrollY);
            } else {
                sendOurVisibleRect();
            }
        }
    }

    WebViewCore.CursorData cursorData() {
        WebViewCore.CursorData result = new WebViewCore.CursorData();
        result.mMoveGeneration = nativeMoveGeneration();
        result.mFrame = nativeCursorFramePointer();
        Point position = nativeCursorPosition();
        result.mX = position.x;
        result.mY = position.y;
        return result;
    }

    /**
     *  Delete text from start to end in the focused textfield. If there is no
     *  focus, or if start == end, silently fail.  If start and end are out of
     *  order, swap them.
     *  @param  start   Beginning of selection to delete.
     *  @param  end     End of selection to delete.
     */
    /* package */ void deleteSelection(int start, int end) {
        mTextGeneration++;
        WebViewCore.TextSelectionData data
                = new WebViewCore.TextSelectionData(start, end);
        mWebViewCore.sendMessage(EventHub.DELETE_SELECTION, mTextGeneration, 0,
                data);
    }

    /**
     *  Set the selection to (start, end) in the focused textfield. If start and
     *  end are out of order, swap them.
     *  @param  start   Beginning of selection.
     *  @param  end     End of selection.
     */
    /* package */ void setSelection(int start, int end) {
        mWebViewCore.sendMessage(EventHub.SET_SELECTION, start, end);
    }

    @Override
    public InputConnection onCreateInputConnection(EditorInfo outAttrs) {
      InputConnection connection = super.onCreateInputConnection(outAttrs);
      outAttrs.imeOptions |= EditorInfo.IME_FLAG_NO_FULLSCREEN;
      return connection;
    }

    /**
     * Called in response to a message from webkit telling us that the soft
     * keyboard should be launched.
     */
    private void displaySoftKeyboard(boolean isTextView) {
        InputMethodManager imm = (InputMethodManager)
                getContext().getSystemService(Context.INPUT_METHOD_SERVICE);

        // bring it back to the default scale so that user can enter text
        boolean zoom = mActualScale < mDefaultScale;
        if (zoom) {
            mInZoomOverview = false;
            mZoomCenterX = mLastTouchX;
            mZoomCenterY = mLastTouchY;
            // do not change text wrap scale so that there is no reflow
            setNewZoomScale(mDefaultScale, false, false);
        }
        if (isTextView) {
            rebuildWebTextView();
            if (inEditingMode()) {
                imm.showSoftInput(mWebTextView, 0);
                if (zoom) {
                    didUpdateTextViewBounds(true);
                }
                return;
            }
        }
        // Used by plugins.
        // Also used if the navigation cache is out of date, and
        // does not recognize that a textfield is in focus.  In that
        // case, use WebView as the targeted view.
        // see http://b/issue?id=2457459
        imm.showSoftInput(this, 0);
    }

    // Called by WebKit to instruct the UI to hide the keyboard
    private void hideSoftKeyboard() {
        InputMethodManager imm = (InputMethodManager)
                getContext().getSystemService(Context.INPUT_METHOD_SERVICE);

        imm.hideSoftInputFromWindow(this.getWindowToken(), 0);
    }

    /*
     * This method checks the current focus and cursor and potentially rebuilds
     * mWebTextView to have the appropriate properties, such as password,
     * multiline, and what text it contains.  It also removes it if necessary.
     */
    /* package */ void rebuildWebTextView() {
        // If the WebView does not have focus, do nothing until it gains focus.
        if (!hasFocus() && (null == mWebTextView || !mWebTextView.hasFocus())) {
            return;
        }
        boolean alreadyThere = inEditingMode();
        // inEditingMode can only return true if mWebTextView is non-null,
        // so we can safely call remove() if (alreadyThere)
        if (0 == mNativeClass || !nativeFocusCandidateIsTextInput()) {
            if (alreadyThere) {
                mWebTextView.remove();
            }
            return;
        }
        // At this point, we know we have found an input field, so go ahead
        // and create the WebTextView if necessary.
        if (mWebTextView == null) {
            mWebTextView = new WebTextView(mContext, WebView.this);
            // Initialize our generation number.
            mTextGeneration = 0;
        }
        mWebTextView.setTextSize(TypedValue.COMPLEX_UNIT_PX,
                contentToViewDimension(nativeFocusCandidateTextSize()));
        Rect visibleRect = new Rect();
        calcOurContentVisibleRect(visibleRect);
        // Note that sendOurVisibleRect calls viewToContent, so the coordinates
        // should be in content coordinates.
        Rect bounds = nativeFocusCandidateNodeBounds();
        Rect vBox = contentToViewRect(bounds);
        mWebTextView.setRect(vBox.left, vBox.top, vBox.width(), vBox.height());
        if (!Rect.intersects(bounds, visibleRect)) {
            mWebTextView.bringIntoView();
        }
        String text = nativeFocusCandidateText();
        int nodePointer = nativeFocusCandidatePointer();
        if (alreadyThere && mWebTextView.isSameTextField(nodePointer)) {
            // It is possible that we have the same textfield, but it has moved,
            // i.e. In the case of opening/closing the screen.
            // In that case, we need to set the dimensions, but not the other
            // aspects.
            // If the text has been changed by webkit, update it.  However, if
            // there has been more UI text input, ignore it.  We will receive
            // another update when that text is recognized.
            if (text != null && !text.equals(mWebTextView.getText().toString())
                    && nativeTextGeneration() == mTextGeneration) {
                mWebTextView.setTextAndKeepSelection(text);
            }
        } else {
            mWebTextView.setGravity(nativeFocusCandidateIsRtlText() ?
                    Gravity.RIGHT : Gravity.NO_GRAVITY);
            // This needs to be called before setType, which may call
            // requestFormData, and it needs to have the correct nodePointer.
            mWebTextView.setNodePointer(nodePointer);
            mWebTextView.setType(nativeFocusCandidateType());
            if (null == text) {
                if (DebugFlags.WEB_VIEW) {
                    Log.v(LOGTAG, "rebuildWebTextView null == text");
                }
                text = "";
            }
            mWebTextView.setTextAndKeepSelection(text);
            InputMethodManager imm = InputMethodManager.peekInstance();
            if (imm != null && imm.isActive(mWebTextView)) {
                imm.restartInput(mWebTextView);
            }
        }
        mWebTextView.requestFocus();
    }

    /**
     * Called by WebTextView to find saved form data associated with the
     * textfield
     * @param name Name of the textfield.
     * @param nodePointer Pointer to the node of the textfield, so it can be
     *          compared to the currently focused textfield when the data is
     *          retrieved.
     */
    /* package */ void requestFormData(String name, int nodePointer) {
        if (mWebViewCore.getSettings().getSaveFormData()) {
            Message update = mPrivateHandler.obtainMessage(REQUEST_FORM_DATA);
            update.arg1 = nodePointer;
            RequestFormData updater = new RequestFormData(name, getUrl(),
                    update);
            Thread t = new Thread(updater);
            t.start();
        }
    }

    /**
     * Pass a message to find out the <label> associated with the <input>
     * identified by nodePointer
     * @param framePointer Pointer to the frame containing the <input> node
     * @param nodePointer Pointer to the node for which a <label> is desired.
     */
    /* package */ void requestLabel(int framePointer, int nodePointer) {
        mWebViewCore.sendMessage(EventHub.REQUEST_LABEL, framePointer,
                nodePointer);
    }

    /*
     * This class requests an Adapter for the WebTextView which shows past
     * entries stored in the database.  It is a Runnable so that it can be done
     * in its own thread, without slowing down the UI.
     */
    private class RequestFormData implements Runnable {
        private String mName;
        private String mUrl;
        private Message mUpdateMessage;

        public RequestFormData(String name, String url, Message msg) {
            mName = name;
            mUrl = url;
            mUpdateMessage = msg;
        }

        public void run() {
            ArrayList<String> pastEntries = mDatabase.getFormData(mUrl, mName);
            if (pastEntries.size() > 0) {
                AutoCompleteAdapter adapter = new
                        AutoCompleteAdapter(mContext, pastEntries);
                mUpdateMessage.obj = adapter;
                mUpdateMessage.sendToTarget();
            }
        }
    }

    /**
     * Dump the display tree to "/sdcard/displayTree.txt"
     *
     * @hide debug only
     */
    public void dumpDisplayTree() {
        nativeDumpDisplayTree(getUrl());
    }

    /**
     * Dump the dom tree to adb shell if "toFile" is False, otherwise dump it to
     * "/sdcard/domTree.txt"
     *
     * @hide debug only
     */
    public void dumpDomTree(boolean toFile) {
        mWebViewCore.sendMessage(EventHub.DUMP_DOMTREE, toFile ? 1 : 0, 0);
    }

    /**
     * Dump the render tree to adb shell if "toFile" is False, otherwise dump it
     * to "/sdcard/renderTree.txt"
     *
     * @hide debug only
     */
    public void dumpRenderTree(boolean toFile) {
        mWebViewCore.sendMessage(EventHub.DUMP_RENDERTREE, toFile ? 1 : 0, 0);
    }

    /**
     * Dump the V8 counters to standard output.
     * Note that you need a build with V8 and WEBCORE_INSTRUMENTATION set to
     * true. Otherwise, this will do nothing.
     *
     * @hide debug only
     */
    public void dumpV8Counters() {
        mWebViewCore.sendMessage(EventHub.DUMP_V8COUNTERS);
    }

    // This is used to determine long press with the center key.  Does not
    // affect long press with the trackball/touch.
    private boolean mGotCenterDown = false;

    @Override
    public boolean onKeyDown(int keyCode, KeyEvent event) {
        if (DebugFlags.WEB_VIEW) {
            Log.v(LOGTAG, "keyDown at " + System.currentTimeMillis()
                    + ", " + event + ", unicode=" + event.getUnicodeChar());
        }

        if (mNativeClass == 0) {
            return false;
        }

        // do this hack up front, so it always works, regardless of touch-mode
        if (AUTO_REDRAW_HACK && (keyCode == KeyEvent.KEYCODE_CALL)) {
            mAutoRedraw = !mAutoRedraw;
            if (mAutoRedraw) {
                invalidate();
            }
            return true;
        }

        // Bubble up the key event if
        // 1. it is a system key; or
        // 2. the host application wants to handle it;
        if (event.isSystem()
                || mCallbackProxy.uiOverrideKeyEvent(event)) {
            return false;
        }

        if (keyCode == KeyEvent.KEYCODE_SHIFT_LEFT
                || keyCode == KeyEvent.KEYCODE_SHIFT_RIGHT) {
            if (nativeFocusIsPlugin()) {
                mShiftIsPressed = true;
            } else if (!nativeCursorWantsKeyEvents() && !mShiftIsPressed) {
                setUpSelectXY();
            }
        }

        if (keyCode >= KeyEvent.KEYCODE_DPAD_UP
                && keyCode <= KeyEvent.KEYCODE_DPAD_RIGHT) {
            switchOutDrawHistory();
            if (nativeFocusIsPlugin()) {
                letPluginHandleNavKey(keyCode, event.getEventTime(), true);
                return true;
            }
            if (mShiftIsPressed) {
                int xRate = keyCode == KeyEvent.KEYCODE_DPAD_LEFT
                    ? -1 : keyCode == KeyEvent.KEYCODE_DPAD_RIGHT ? 1 : 0;
                int yRate = keyCode == KeyEvent.KEYCODE_DPAD_UP ?
                    -1 : keyCode == KeyEvent.KEYCODE_DPAD_DOWN ? 1 : 0;
                int multiplier = event.getRepeatCount() + 1;
                moveSelection(xRate * multiplier, yRate * multiplier);
                return true;
            }
            if (navHandledKey(keyCode, 1, false, event.getEventTime())) {
                playSoundEffect(keyCodeToSoundsEffect(keyCode));
                return true;
            }
            // Bubble up the key event as WebView doesn't handle it
            return false;
        }

        if (keyCode == KeyEvent.KEYCODE_DPAD_CENTER) {
            switchOutDrawHistory();
            if (event.getRepeatCount() == 0) {
                if (mShiftIsPressed && !nativeFocusIsPlugin()) {
                    return true; // discard press if copy in progress
                }
                mGotCenterDown = true;
                mPrivateHandler.sendMessageDelayed(mPrivateHandler
                        .obtainMessage(LONG_PRESS_CENTER), LONG_PRESS_TIMEOUT);
                // Already checked mNativeClass, so we do not need to check it
                // again.
                nativeRecordButtons(hasFocus() && hasWindowFocus(), true, true);
                return true;
            }
            // Bubble up the key event as WebView doesn't handle it
            return false;
        }

        if (keyCode != KeyEvent.KEYCODE_SHIFT_LEFT
                && keyCode != KeyEvent.KEYCODE_SHIFT_RIGHT) {
            // turn off copy select if a shift-key combo is pressed
            mExtendSelection = mShiftIsPressed = false;
            if (mTouchMode == TOUCH_SELECT_MODE) {
                mTouchMode = TOUCH_INIT_MODE;
            }
        }

        if (getSettings().getNavDump()) {
            switch (keyCode) {
                case KeyEvent.KEYCODE_4:
                    dumpDisplayTree();
                    break;
                case KeyEvent.KEYCODE_5:
                case KeyEvent.KEYCODE_6:
                    dumpDomTree(keyCode == KeyEvent.KEYCODE_5);
                    break;
                case KeyEvent.KEYCODE_7:
                case KeyEvent.KEYCODE_8:
                    dumpRenderTree(keyCode == KeyEvent.KEYCODE_7);
                    break;
                case KeyEvent.KEYCODE_9:
                    nativeInstrumentReport();
                    return true;
            }
        }

        if (nativeCursorIsTextInput()) {
            // This message will put the node in focus, for the DOM's notion
            // of focus, and make the focuscontroller active
            mWebViewCore.sendMessage(EventHub.CLICK, nativeCursorFramePointer(),
                    nativeCursorNodePointer());
            // This will bring up the WebTextView and put it in focus, for
            // our view system's notion of focus
            rebuildWebTextView();
            // Now we need to pass the event to it
            if (inEditingMode()) {
                mWebTextView.setDefaultSelection();
                return mWebTextView.dispatchKeyEvent(event);
            }
        } else if (nativeHasFocusNode()) {
            // In this case, the cursor is not on a text input, but the focus
            // might be.  Check it, and if so, hand over to the WebTextView.
            rebuildWebTextView();
            if (inEditingMode()) {
                mWebTextView.setDefaultSelection();
                return mWebTextView.dispatchKeyEvent(event);
            }
        }

        // TODO: should we pass all the keys to DOM or check the meta tag
        if (nativeCursorWantsKeyEvents() || true) {
            // pass the key to DOM
            mWebViewCore.sendMessage(EventHub.KEY_DOWN, event);
            // return true as DOM handles the key
            return true;
        }

        // Bubble up the key event as WebView doesn't handle it
        return false;
    }

    @Override
    public boolean onKeyUp(int keyCode, KeyEvent event) {
        if (DebugFlags.WEB_VIEW) {
            Log.v(LOGTAG, "keyUp at " + System.currentTimeMillis()
                    + ", " + event + ", unicode=" + event.getUnicodeChar());
        }

        if (mNativeClass == 0) {
            return false;
        }

        // special CALL handling when cursor node's href is "tel:XXX"
        if (keyCode == KeyEvent.KEYCODE_CALL && nativeHasCursorNode()) {
            String text = nativeCursorText();
            if (!nativeCursorIsTextInput() && text != null
                    && text.startsWith(SCHEME_TEL)) {
                Intent intent = new Intent(Intent.ACTION_DIAL, Uri.parse(text));
                getContext().startActivity(intent);
                return true;
            }
        }

        // Bubble up the key event if
        // 1. it is a system key; or
        // 2. the host application wants to handle it;
        if (event.isSystem() || mCallbackProxy.uiOverrideKeyEvent(event)) {
            return false;
        }

        if (keyCode == KeyEvent.KEYCODE_SHIFT_LEFT
                || keyCode == KeyEvent.KEYCODE_SHIFT_RIGHT) {
            if (nativeFocusIsPlugin()) {
                mShiftIsPressed = false;
            } else if (commitCopy()) {
                return true;
            }
        }

        if (keyCode >= KeyEvent.KEYCODE_DPAD_UP
                && keyCode <= KeyEvent.KEYCODE_DPAD_RIGHT) {
            if (nativeFocusIsPlugin()) {
                letPluginHandleNavKey(keyCode, event.getEventTime(), false);
                return true;
            }
            // always handle the navigation keys in the UI thread
            // Bubble up the key event as WebView doesn't handle it
            return false;
        }

        if (keyCode == KeyEvent.KEYCODE_DPAD_CENTER) {
            // remove the long press message first
            mPrivateHandler.removeMessages(LONG_PRESS_CENTER);
            mGotCenterDown = false;

            if (mShiftIsPressed && !nativeFocusIsPlugin()) {
                if (mExtendSelection) {
                    commitCopy();
                } else {
                    mExtendSelection = true;
                    invalidate(); // draw the i-beam instead of the arrow
                }
                return true; // discard press if copy in progress
            }

            // perform the single click
            Rect visibleRect = sendOurVisibleRect();
            // Note that sendOurVisibleRect calls viewToContent, so the
            // coordinates should be in content coordinates.
            if (!nativeCursorIntersects(visibleRect)) {
                return false;
            }
            WebViewCore.CursorData data = cursorData();
            mWebViewCore.sendMessage(EventHub.SET_MOVE_MOUSE, data);
            playSoundEffect(SoundEffectConstants.CLICK);
            if (nativeCursorIsTextInput()) {
                rebuildWebTextView();
                centerKeyPressOnTextField();
                if (inEditingMode()) {
                    mWebTextView.setDefaultSelection();
                }
                return true;
            }
            clearTextEntry(true);
            nativeSetFollowedLink(true);
            if (!mCallbackProxy.uiOverrideUrlLoading(nativeCursorText())) {
                mWebViewCore.sendMessage(EventHub.CLICK, data.mFrame,
                        nativeCursorNodePointer());
            }
            return true;
        }

        // TODO: should we pass all the keys to DOM or check the meta tag
        if (nativeCursorWantsKeyEvents() || true) {
            // pass the key to DOM
            mWebViewCore.sendMessage(EventHub.KEY_UP, event);
            // return true as DOM handles the key
            return true;
        }

        // Bubble up the key event as WebView doesn't handle it
        return false;
    }

    private void setUpSelectXY() {
        mExtendSelection = false;
        mShiftIsPressed = true;
        if (nativeHasCursorNode()) {
            Rect rect = nativeCursorNodeBounds();
            mSelectX = contentToViewX(rect.left);
            mSelectY = contentToViewY(rect.top);
        } else if (mLastTouchY > getVisibleTitleHeight()) {
            mSelectX = mScrollX + (int) mLastTouchX;
            mSelectY = mScrollY + (int) mLastTouchY;
        } else {
            mSelectX = mScrollX + getViewWidth() / 2;
            mSelectY = mScrollY + getViewHeightWithTitle() / 2;
        }
        nativeHideCursor();
    }

    /**
     * Use this method to put the WebView into text selection mode.
     * Do not rely on this functionality; it will be deprecated in the future.
     */
    public void emulateShiftHeld() {
        if (0 == mNativeClass) return; // client isn't initialized
        setUpSelectXY();
    }

    private boolean commitCopy() {
        boolean copiedSomething = false;
        if (mExtendSelection) {
            String selection = nativeGetSelection();
            if (selection != "") {
                if (DebugFlags.WEB_VIEW) {
                    Log.v(LOGTAG, "commitCopy \"" + selection + "\"");
                }
                Toast.makeText(mContext
                        , com.android.internal.R.string.text_copied
                        , Toast.LENGTH_SHORT).show();
                copiedSomething = true;
                try {
                    IClipboard clip = IClipboard.Stub.asInterface(
                            ServiceManager.getService("clipboard"));
                            clip.setClipboardText(selection);
                } catch (android.os.RemoteException e) {
                    Log.e(LOGTAG, "Clipboard failed", e);
                }
            }
            mExtendSelection = false;
        }
        mShiftIsPressed = false;
        invalidate(); // remove selection region and pointer
        if (mTouchMode == TOUCH_SELECT_MODE) {
            mTouchMode = TOUCH_INIT_MODE;
        }
        return copiedSomething;
    }

    @Override
    protected void onAttachedToWindow() {
        super.onAttachedToWindow();
        if (hasWindowFocus()) setActive(true);
    }

    @Override
    protected void onDetachedFromWindow() {
        clearTextEntry(false);
        dismissZoomControl();
        if (hasWindowFocus()) setActive(false);
        super.onDetachedFromWindow();
    }

    /**
     * @deprecated WebView no longer needs to implement
     * ViewGroup.OnHierarchyChangeListener.  This method does nothing now.
     */
    @Deprecated
    public void onChildViewAdded(View parent, View child) {}

    /**
     * @deprecated WebView no longer needs to implement
     * ViewGroup.OnHierarchyChangeListener.  This method does nothing now.
     */
    @Deprecated
    public void onChildViewRemoved(View p, View child) {}

    /**
     * @deprecated WebView should not have implemented
     * ViewTreeObserver.OnGlobalFocusChangeListener.  This method
     * does nothing now.
     */
    @Deprecated
    public void onGlobalFocusChanged(View oldFocus, View newFocus) {
    }

    private void setActive(boolean active) {
        if (active) {
            if (hasFocus()) {
                // If our window regained focus, and we have focus, then begin
                // drawing the cursor ring
                mDrawCursorRing = true;
                if (mNativeClass != 0) {
                    nativeRecordButtons(true, false, true);
                    if (inEditingMode()) {
                        mWebViewCore.sendMessage(EventHub.SET_ACTIVE, 1, 0);
                    }
                }
            } else {
                // If our window gained focus, but we do not have it, do not
                // draw the cursor ring.
                mDrawCursorRing = false;
                // We do not call nativeRecordButtons here because we assume
                // that when we lost focus, or window focus, it got called with
                // false for the first parameter
            }
        } else {
            if (mWebViewCore != null && getSettings().getBuiltInZoomControls()
                    && (mZoomButtonsController == null ||
                            !mZoomButtonsController.isVisible())) {
                /*
                 * The zoom controls come in their own window, so our window
                 * loses focus. Our policy is to not draw the cursor ring if
                 * our window is not focused, but this is an exception since
                 * the user can still navigate the web page with the zoom
                 * controls showing.
                 */
                // If our window has lost focus, stop drawing the cursor ring
                mDrawCursorRing = false;
            }
            mGotKeyDown = false;
            mShiftIsPressed = false;
            mPrivateHandler.removeMessages(SWITCH_TO_LONGPRESS);
            mTouchMode = TOUCH_DONE_MODE;
            if (mNativeClass != 0) {
                nativeRecordButtons(false, false, true);
            }
            setFocusControllerInactive();
        }
        invalidate();
    }

    // To avoid drawing the cursor ring, and remove the TextView when our window
    // loses focus.
    @Override
    public void onWindowFocusChanged(boolean hasWindowFocus) {
        setActive(hasWindowFocus);
        if (hasWindowFocus) {
            BrowserFrame.sJavaBridge.setActiveWebView(this);
        } else {
            BrowserFrame.sJavaBridge.removeActiveWebView(this);
        }
        super.onWindowFocusChanged(hasWindowFocus);
    }

    /*
     * Pass a message to WebCore Thread, telling the WebCore::Page's
     * FocusController to be  "inactive" so that it will
     * not draw the blinking cursor.  It gets set to "active" to draw the cursor
     * in WebViewCore.cpp, when the WebCore thread receives key events/clicks.
     */
    /* package */ void setFocusControllerInactive() {
        // Do not need to also check whether mWebViewCore is null, because
        // mNativeClass is only set if mWebViewCore is non null
        if (mNativeClass == 0) return;
        mWebViewCore.sendMessage(EventHub.SET_ACTIVE, 0, 0);
    }

    @Override
    protected void onFocusChanged(boolean focused, int direction,
            Rect previouslyFocusedRect) {
        if (DebugFlags.WEB_VIEW) {
            Log.v(LOGTAG, "MT focusChanged " + focused + ", " + direction);
        }
        if (focused) {
            // When we regain focus, if we have window focus, resume drawing
            // the cursor ring
            if (hasWindowFocus()) {
                mDrawCursorRing = true;
                if (mNativeClass != 0) {
                    nativeRecordButtons(true, false, true);
                }
            //} else {
                // The WebView has gained focus while we do not have
                // windowfocus.  When our window lost focus, we should have
                // called nativeRecordButtons(false...)
            }
        } else {
            // When we lost focus, unless focus went to the TextView (which is
            // true if we are in editing mode), stop drawing the cursor ring.
            if (!inEditingMode()) {
                mDrawCursorRing = false;
                if (mNativeClass != 0) {
                    nativeRecordButtons(false, false, true);
                }
                setFocusControllerInactive();
            }
            mGotKeyDown = false;
        }

        super.onFocusChanged(focused, direction, previouslyFocusedRect);
    }

    /**
     * @hide
     */
    @Override
    protected boolean setFrame(int left, int top, int right, int bottom) {
        boolean changed = super.setFrame(left, top, right, bottom);
        if (!changed && mHeightCanMeasure) {
            // When mHeightCanMeasure is true, we will set mLastHeightSent to 0
            // in WebViewCore after we get the first layout. We do call
            // requestLayout() when we get contentSizeChanged(). But the View
            // system won't call onSizeChanged if the dimension is not changed.
            // In this case, we need to call sendViewSizeZoom() explicitly to
            // notify the WebKit about the new dimensions.
            sendViewSizeZoom();
        }
        return changed;
    }

    private static class PostScale implements Runnable {
        final WebView mWebView;
        final boolean mUpdateTextWrap;

        public PostScale(WebView webView, boolean updateTextWrap) {
            mWebView = webView;
            mUpdateTextWrap = updateTextWrap;
        }

        public void run() {
            if (mWebView.mWebViewCore != null) {
                // we always force, in case our height changed, in which case we
                // still want to send the notification over to webkit.
                mWebView.setNewZoomScale(mWebView.mActualScale,
                        mUpdateTextWrap, true);
                // update the zoom buttons as the scale can be changed
                if (mWebView.getSettings().getBuiltInZoomControls()) {
                    mWebView.updateZoomButtonsEnabled();
                }
            }
        }
    }

    @Override
    protected void onSizeChanged(int w, int h, int ow, int oh) {
        super.onSizeChanged(w, h, ow, oh);
        // Center zooming to the center of the screen.
        if (mZoomScale == 0) { // unless we're already zooming
            // To anchor at top left corner.
            mZoomCenterX = 0;
            mZoomCenterY = getVisibleTitleHeight();
            mAnchorX = viewToContentX((int) mZoomCenterX + mScrollX);
            mAnchorY = viewToContentY((int) mZoomCenterY + mScrollY);
        }

        // adjust the max viewport width depending on the view dimensions. This
        // is to ensure the scaling is not going insane. So do not shrink it if
        // the view size is temporarily smaller, e.g. when soft keyboard is up.
        int newMaxViewportWidth = (int) (Math.max(w, h) / DEFAULT_MIN_ZOOM_SCALE);
        if (newMaxViewportWidth > sMaxViewportWidth) {
            sMaxViewportWidth = newMaxViewportWidth;
        }

        // update mMinZoomScale if the minimum zoom scale is not fixed
        if (!mMinZoomScaleFixed) {
            // when change from narrow screen to wide screen, the new viewWidth
            // can be wider than the old content width. We limit the minimum
            // scale to 1.0f. The proper minimum scale will be calculated when
            // the new picture shows up.
            mMinZoomScale = Math.min(1.0f, (float) getViewWidth()
                    / (mDrawHistory ? mHistoryPicture.getWidth()
                            : mZoomOverviewWidth));
            if (mInitialScaleInPercent > 0) {
                // limit the minZoomScale to the initialScale if it is set
                float initialScale = mInitialScaleInPercent / 100.0f;
                if (mMinZoomScale > initialScale) {
                    mMinZoomScale = initialScale;
                }
            }
        }

        dismissZoomControl();

        // onSizeChanged() is called during WebView layout. And any
        // requestLayout() is blocked during layout. As setNewZoomScale() will
        // call its child View to reposition itself through ViewManager's
        // scaleAll(), we need to post a Runnable to ensure requestLayout().
        // <b/>
        // only update the text wrap scale if width changed.
        post(new PostScale(this, w != ow));
    }

    @Override
    protected void onScrollChanged(int l, int t, int oldl, int oldt) {
        super.onScrollChanged(l, t, oldl, oldt);
        sendOurVisibleRect();
        // update WebKit if visible title bar height changed. The logic is same
        // as getVisibleTitleHeight.
        int titleHeight = getTitleHeight();
        if (Math.max(titleHeight - t, 0) != Math.max(titleHeight - oldt, 0)) {
            sendViewSizeZoom();
        }
    }

    @Override
    public boolean dispatchKeyEvent(KeyEvent event) {
        boolean dispatch = true;

        // Textfields and plugins need to receive the shift up key even if
        // another key was released while the shift key was held down.
        if (!inEditingMode() && (mNativeClass == 0 || !nativeFocusIsPlugin())) {
            if (event.getAction() == KeyEvent.ACTION_DOWN) {
                mGotKeyDown = true;
            } else {
                if (!mGotKeyDown) {
                    /*
                     * We got a key up for which we were not the recipient of
                     * the original key down. Don't give it to the view.
                     */
                    dispatch = false;
                }
                mGotKeyDown = false;
            }
        }

        if (dispatch) {
            return super.dispatchKeyEvent(event);
        } else {
            // We didn't dispatch, so let something else handle the key
            return false;
        }
    }

    // Here are the snap align logic:
    // 1. If it starts nearly horizontally or vertically, snap align;
    // 2. If there is a dramitic direction change, let it go;
    // 3. If there is a same direction back and forth, lock it.

    // adjustable parameters
    private int mMinLockSnapReverseDistance;
    private static final float MAX_SLOPE_FOR_DIAG = 1.5f;
    private static final int MIN_BREAK_SNAP_CROSS_DISTANCE = 80;

    private static int sign(float x) {
        return x > 0 ? 1 : (x < 0 ? -1 : 0);
    }

    // if the page can scroll <= this value, we won't allow the drag tracker
    // to have any effect.
    private static final int MIN_SCROLL_AMOUNT_TO_DISABLE_DRAG_TRACKER = 4;

    private class DragTrackerHandler {
        private final DragTracker mProxy;
        private final float mStartY, mStartX;
        private final float mMinDY, mMinDX;
        private final float mMaxDY, mMaxDX;
        private float mCurrStretchY, mCurrStretchX;
        private int mSX, mSY;
        private Interpolator mInterp;
        private float[] mXY = new float[2];

        // inner (non-state) classes can't have enums :(
        private static final int DRAGGING_STATE = 0;
        private static final int ANIMATING_STATE = 1;
        private static final int FINISHED_STATE = 2;
        private int mState;

        public DragTrackerHandler(float x, float y, DragTracker proxy) {
            mProxy = proxy;

            int docBottom = computeVerticalScrollRange() + getTitleHeight();
            int viewTop = getScrollY();
            int viewBottom = viewTop + getHeight();

            mStartY = y;
            mMinDY = -viewTop;
            mMaxDY = docBottom - viewBottom;

            if (DebugFlags.DRAG_TRACKER || DEBUG_DRAG_TRACKER) {
                Log.d(DebugFlags.DRAG_TRACKER_LOGTAG, " dragtracker y= " + y +
                      " up/down= " + mMinDY + " " + mMaxDY);
            }

            int docRight = computeHorizontalScrollRange();
            int viewLeft = getScrollX();
            int viewRight = viewLeft + getWidth();
            mStartX = x;
            mMinDX = -viewLeft;
            mMaxDX = docRight - viewRight;

            mState = DRAGGING_STATE;
            mProxy.onStartDrag(x, y);

            // ensure we buildBitmap at least once
            mSX = -99999;
        }

        private float computeStretch(float delta, float min, float max) {
            float stretch = 0;
            if (max - min > MIN_SCROLL_AMOUNT_TO_DISABLE_DRAG_TRACKER) {
                if (delta < min) {
                    stretch = delta - min;
                } else if (delta > max) {
                    stretch = delta - max;
                }
            }
            return stretch;
        }

        public void dragTo(float x, float y) {
            float sy = computeStretch(mStartY - y, mMinDY, mMaxDY);
            float sx = computeStretch(mStartX - x, mMinDX, mMaxDX);

            if ((mSnapScrollMode & SNAP_X) != 0) {
                sy = 0;
            } else if ((mSnapScrollMode & SNAP_Y) != 0) {
                sx = 0;
            }

            if (mCurrStretchX != sx || mCurrStretchY != sy) {
                mCurrStretchX = sx;
                mCurrStretchY = sy;
                if (DebugFlags.DRAG_TRACKER || DEBUG_DRAG_TRACKER) {
                    Log.d(DebugFlags.DRAG_TRACKER_LOGTAG, "---- stretch " + sx +
                          " " + sy);
                }
                if (mProxy.onStretchChange(sx, sy)) {
                    invalidate();
                }
            }
        }

        public void stopDrag() {
            final int DURATION = 200;
            int now = (int)SystemClock.uptimeMillis();
            mInterp = new Interpolator(2);
            mXY[0] = mCurrStretchX;
            mXY[1] = mCurrStretchY;
         //   float[] blend = new float[] { 0.5f, 0, 0.75f, 1 };
            float[] blend = new float[] { 0, 0.5f, 0.75f, 1 };
            mInterp.setKeyFrame(0, now, mXY, blend);
            float[] zerozero = new float[] { 0, 0 };
            mInterp.setKeyFrame(1, now + DURATION, zerozero, null);
            mState = ANIMATING_STATE;

            if (DebugFlags.DRAG_TRACKER || DEBUG_DRAG_TRACKER) {
                Log.d(DebugFlags.DRAG_TRACKER_LOGTAG, "----- stopDrag, starting animation");
            }
        }

        // Call this after each draw. If it ruturns null, the tracker is done
        public boolean isFinished() {
            return mState == FINISHED_STATE;
        }

        private int hiddenHeightOfTitleBar() {
            return getTitleHeight() - getVisibleTitleHeight();
        }

        // need a way to know if 565 or 8888 is the right config for
        // capturing the display and giving it to the drag proxy
        private Bitmap.Config offscreenBitmapConfig() {
            // hard code 565 for now
            return Bitmap.Config.RGB_565;
        }

        /*  If the tracker draws, then this returns true, otherwise it will
            return false, and draw nothing.
         */
        public boolean draw(Canvas canvas) {
            if (mCurrStretchX != 0 || mCurrStretchY != 0) {
                int sx = getScrollX();
                int sy = getScrollY() - hiddenHeightOfTitleBar();
                if (mSX != sx || mSY != sy) {
                    buildBitmap(sx, sy);
                    mSX = sx;
                    mSY = sy;
                }

                if (mState == ANIMATING_STATE) {
                    Interpolator.Result result = mInterp.timeToValues(mXY);
                    if (result == Interpolator.Result.FREEZE_END) {
                        mState = FINISHED_STATE;
                        return false;
                    } else {
                        mProxy.onStretchChange(mXY[0], mXY[1]);
                        invalidate();
                        // fall through to the draw
                    }
                }
                int count = canvas.save(Canvas.MATRIX_SAVE_FLAG);
                canvas.translate(sx, sy);
                mProxy.onDraw(canvas);
                canvas.restoreToCount(count);
                return true;
            }
            if (DebugFlags.DRAG_TRACKER || DEBUG_DRAG_TRACKER) {
                Log.d(DebugFlags.DRAG_TRACKER_LOGTAG, " -- draw false " +
                      mCurrStretchX + " " + mCurrStretchY);
            }
            return false;
        }

        private void buildBitmap(int sx, int sy) {
            int w = getWidth();
            int h = getViewHeight();
            Bitmap bm = Bitmap.createBitmap(w, h, offscreenBitmapConfig());
            Canvas canvas = new Canvas(bm);
            canvas.translate(-sx, -sy);
            drawContent(canvas);

            if (DebugFlags.DRAG_TRACKER || DEBUG_DRAG_TRACKER) {
                Log.d(DebugFlags.DRAG_TRACKER_LOGTAG, "--- buildBitmap " + sx +
                      " " + sy + " " + w + " " + h);
            }
            mProxy.onBitmapChange(bm);
        }
    }

    /** @hide */
    public static class DragTracker {
        public void onStartDrag(float x, float y) {}
        public boolean onStretchChange(float sx, float sy) {
            // return true to have us inval the view
            return false;
        }
        public void onStopDrag() {}
        public void onBitmapChange(Bitmap bm) {}
        public void onDraw(Canvas canvas) {}
    }

    /** @hide */
    public DragTracker getDragTracker() {
        return mDragTracker;
    }

    /** @hide */
    public void setDragTracker(DragTracker tracker) {
        mDragTracker = tracker;
    }

    private DragTracker mDragTracker;
    private DragTrackerHandler mDragTrackerHandler;

    private class ScaleDetectorListener implements
            ScaleGestureDetector.OnScaleGestureListener {

        public boolean onScaleBegin(ScaleGestureDetector detector) {
            // cancel the single touch handling
            cancelTouch();
            dismissZoomControl();
            // reset the zoom overview mode so that the page won't auto grow
            mInZoomOverview = false;
            // If it is in password mode, turn it off so it does not draw
            // misplaced.
            if (inEditingMode() && nativeFocusCandidateIsPassword()) {
                mWebTextView.setInPassword(false);
            }

            mViewManager.startZoom();

            return true;
        }

        public void onScaleEnd(ScaleGestureDetector detector) {
            if (mPreviewZoomOnly) {
                mPreviewZoomOnly = false;
                mAnchorX = viewToContentX((int) mZoomCenterX + mScrollX);
                mAnchorY = viewToContentY((int) mZoomCenterY + mScrollY);
                // don't reflow when zoom in; when zoom out, do reflow if the
                // new scale is almost minimum scale;
                boolean reflowNow = (mActualScale - mMinZoomScale
                        <= MINIMUM_SCALE_INCREMENT)
                        || ((mActualScale <= 0.8 * mTextWrapScale));
                // force zoom after mPreviewZoomOnly is set to false so that the
                // new view size will be passed to the WebKit
                setNewZoomScale(mActualScale, reflowNow, true);
                // call invalidate() to draw without zoom filter
                invalidate();
            }
            // adjust the edit text view if needed
            if (inEditingMode() && didUpdateTextViewBounds(false)
                    && nativeFocusCandidateIsPassword()) {
                // If it is a password field, start drawing the
                // WebTextView once again.
                mWebTextView.setInPassword(true);
            }
            // start a drag, TOUCH_PINCH_DRAG, can't use TOUCH_INIT_MODE as it
            // may trigger the unwanted click, can't use TOUCH_DRAG_MODE as it
            // may trigger the unwanted fling.
            mTouchMode = TOUCH_PINCH_DRAG;
            mConfirmMove = true;
            startTouch(detector.getFocusX(), detector.getFocusY(),
                    mLastTouchTime);

            mViewManager.endZoom();
        }

        public boolean onScale(ScaleGestureDetector detector) {
            float scale = (float) (Math.round(detector.getScaleFactor()
                    * mActualScale * 100) / 100.0);
            if (Math.abs(scale - mActualScale) >= MINIMUM_SCALE_INCREMENT) {
                mPreviewZoomOnly = true;
                // limit the scale change per step
                if (scale > mActualScale) {
                    scale = Math.min(scale, mActualScale * 1.25f);
                } else {
                    scale = Math.max(scale, mActualScale * 0.8f);
                }
                mZoomCenterX = detector.getFocusX();
                mZoomCenterY = detector.getFocusY();
                setNewZoomScale(scale, false, false);
                invalidate();
                return true;
            }
            return false;
        }
    }

    private boolean hitFocusedPlugin(int contentX, int contentY) {
        if (DebugFlags.WEB_VIEW) {
            Log.v(LOGTAG, "nativeFocusIsPlugin()=" + nativeFocusIsPlugin());
            Rect r = nativeFocusNodeBounds();
            Log.v(LOGTAG, "nativeFocusNodeBounds()=(" + r.left + ", " + r.top
                    + ", " + r.right + ", " + r.bottom + ")");
        }
        return nativeFocusIsPlugin()
                && nativeFocusNodeBounds().contains(contentX, contentY);
    }

    private boolean shouldForwardTouchEvent() {
        return mFullScreenHolder != null || (mForwardTouchEvents
                && mTouchMode != TOUCH_SELECT_MODE
                && mPreventDefault != PREVENT_DEFAULT_IGNORE);
    }

    private boolean inFullScreenMode() {
        return mFullScreenHolder != null;
    }

    @Override
    public boolean onTouchEvent(MotionEvent ev) {
        if (mNativeClass == 0 || !isClickable() || !isLongClickable()) {
            return false;
        }

        if (DebugFlags.WEB_VIEW) {
            Log.v(LOGTAG, ev + " at " + ev.getEventTime() + " mTouchMode="
                    + mTouchMode);
        }

        int action;
        float x, y;
        long eventTime = ev.getEventTime();

        // FIXME: we may consider to give WebKit an option to handle multi-touch
        // events later.
        if (mSupportMultiTouch && ev.getPointerCount() > 1) {
            if (mMinZoomScale < mMaxZoomScale) {
                mScaleDetector.onTouchEvent(ev);
                if (mScaleDetector.isInProgress()) {
                    mLastTouchTime = eventTime;
                    return true;
                }
                x = mScaleDetector.getFocusX();
                y = mScaleDetector.getFocusY();
                action = ev.getAction() & MotionEvent.ACTION_MASK;
                if (action == MotionEvent.ACTION_POINTER_DOWN) {
                    cancelTouch();
                    action = MotionEvent.ACTION_DOWN;
                } else if (action == MotionEvent.ACTION_POINTER_UP) {
                    // set mLastTouchX/Y to the remaining point
                    mLastTouchX = x;
                    mLastTouchY = y;
                } else if (action == MotionEvent.ACTION_MOVE) {
                    // negative x or y indicate it is on the edge, skip it.
                    if (x < 0 || y < 0) {
                        return true;
                    }
                }
            } else {
                // if the page disallow zoom, skip multi-pointer action
                return true;
            }
        } else {
            action = ev.getAction();
            x = ev.getX();
            y = ev.getY();
        }

        // Due to the touch screen edge effect, a touch closer to the edge
        // always snapped to the edge. As getViewWidth() can be different from
        // getWidth() due to the scrollbar, adjusting the point to match
        // getViewWidth(). Same applied to the height.
        if (x > getViewWidth() - 1) {
            x = getViewWidth() - 1;
        }
        if (y > getViewHeightWithTitle() - 1) {
            y = getViewHeightWithTitle() - 1;
        }

        float fDeltaX = mLastTouchX - x;
        float fDeltaY = mLastTouchY - y;
        int deltaX = (int) fDeltaX;
        int deltaY = (int) fDeltaY;
        int contentX = viewToContentX((int) x + mScrollX);
        int contentY = viewToContentY((int) y + mScrollY);

        switch (action) {
            case MotionEvent.ACTION_DOWN: {
                mPreventDefault = PREVENT_DEFAULT_NO;
                mConfirmMove = false;
                if (!mScroller.isFinished()) {
                    // stop the current scroll animation, but if this is
                    // the start of a fling, allow it to add to the current
                    // fling's velocity
                    mScroller.abortAnimation();
                    mTouchMode = TOUCH_DRAG_START_MODE;
                    mConfirmMove = true;
                    mPrivateHandler.removeMessages(RESUME_WEBCORE_PRIORITY);
                } else if (!inFullScreenMode() && mShiftIsPressed) {
                    mSelectX = mScrollX + (int) x;
                    mSelectY = mScrollY + (int) y;
                    mTouchMode = TOUCH_SELECT_MODE;
                    if (DebugFlags.WEB_VIEW) {
                        Log.v(LOGTAG, "select=" + mSelectX + "," + mSelectY);
                    }
                    nativeMoveSelection(contentX, contentY, false);
                    mTouchSelection = mExtendSelection = true;
                    invalidate(); // draw the i-beam instead of the arrow
                } else if (mPrivateHandler.hasMessages(RELEASE_SINGLE_TAP)) {
                    mPrivateHandler.removeMessages(RELEASE_SINGLE_TAP);
                    if (deltaX * deltaX + deltaY * deltaY < mDoubleTapSlopSquare) {
                        mTouchMode = TOUCH_DOUBLE_TAP_MODE;
                    } else {
                        // commit the short press action for the previous tap
                        doShortPress();
                        mTouchMode = TOUCH_INIT_MODE;
                        mDeferTouchProcess = (!inFullScreenMode()
                                && mForwardTouchEvents) ? hitFocusedPlugin(
                                contentX, contentY) : false;
                    }
                } else { // the normal case
                    mPreviewZoomOnly = false;
                    mTouchMode = TOUCH_INIT_MODE;
                    mDeferTouchProcess = (!inFullScreenMode()
                            && mForwardTouchEvents) ? hitFocusedPlugin(
                            contentX, contentY) : false;
                    mWebViewCore.sendMessage(
                            EventHub.UPDATE_FRAME_CACHE_IF_LOADING);
                    if (mLogEvent && eventTime - mLastTouchUpTime < 1000) {
                        EventLog.writeEvent(EventLogTags.BROWSER_DOUBLE_TAP_DURATION,
                                (eventTime - mLastTouchUpTime), eventTime);
                    }
                }
                // Trigger the link
                if (mTouchMode == TOUCH_INIT_MODE
                        || mTouchMode == TOUCH_DOUBLE_TAP_MODE) {
                    mPrivateHandler.sendEmptyMessageDelayed(
                            SWITCH_TO_SHORTPRESS, TAP_TIMEOUT);
                    mPrivateHandler.sendEmptyMessageDelayed(
                            SWITCH_TO_LONGPRESS, LONG_PRESS_TIMEOUT);
                    if (inFullScreenMode() || mDeferTouchProcess) {
                        mPreventDefault = PREVENT_DEFAULT_YES;
                    } else if (mForwardTouchEvents) {
                        mPreventDefault = PREVENT_DEFAULT_MAYBE_YES;
                    } else {
                        mPreventDefault = PREVENT_DEFAULT_NO;
                    }
                    // pass the touch events from UI thread to WebCore thread
                    if (shouldForwardTouchEvent()) {
                        TouchEventData ted = new TouchEventData();
                        ted.mAction = action;
                        ted.mX = contentX;
                        ted.mY = contentY;
                        ted.mMetaState = ev.getMetaState();
                        ted.mReprocess = mDeferTouchProcess;
                        if (mDeferTouchProcess) {
                            // still needs to set them for compute deltaX/Y
                            mLastTouchX = x;
                            mLastTouchY = y;
                            ted.mViewX = x;
                            ted.mViewY = y;
                            mWebViewCore.sendMessage(EventHub.TOUCH_EVENT, ted);
                            break;
                        }
                        mWebViewCore.sendMessage(EventHub.TOUCH_EVENT, ted);
                        if (!inFullScreenMode()) {
                            mPrivateHandler.sendMessageDelayed(mPrivateHandler
                                    .obtainMessage(PREVENT_DEFAULT_TIMEOUT,
                                            action, 0), TAP_TIMEOUT);
                        }
                    }
                }
                startTouch(x, y, eventTime);
                break;
            }
            case MotionEvent.ACTION_MOVE: {
                boolean firstMove = false;
                if (!mConfirmMove && (deltaX * deltaX + deltaY * deltaY)
                        >= mTouchSlopSquare) {
                    mPrivateHandler.removeMessages(SWITCH_TO_SHORTPRESS);
                    mPrivateHandler.removeMessages(SWITCH_TO_LONGPRESS);
                    mConfirmMove = true;
                    firstMove = true;
                    if (mTouchMode == TOUCH_DOUBLE_TAP_MODE) {
                        mTouchMode = TOUCH_INIT_MODE;
                    }
                }
                // pass the touch events from UI thread to WebCore thread
                if (shouldForwardTouchEvent() && mConfirmMove && (firstMove
                        || eventTime - mLastSentTouchTime > mCurrentTouchInterval)) {
                    mLastSentTouchTime = eventTime;
                    TouchEventData ted = new TouchEventData();
                    ted.mAction = action;
                    ted.mX = contentX;
                    ted.mY = contentY;
                    ted.mMetaState = ev.getMetaState();
                    ted.mReprocess = mDeferTouchProcess;
                    if (mDeferTouchProcess) {
                        ted.mViewX = x;
                        ted.mViewY = y;
                        mWebViewCore.sendMessage(EventHub.TOUCH_EVENT, ted);
                        break;
                    }
                    mWebViewCore.sendMessage(EventHub.TOUCH_EVENT, ted);
                    if (firstMove && !inFullScreenMode()) {
                        mPrivateHandler.sendMessageDelayed(mPrivateHandler
                                .obtainMessage(PREVENT_DEFAULT_TIMEOUT,
                                        action, 0), TAP_TIMEOUT);
                    }
                }
                if (mTouchMode == TOUCH_DONE_MODE
                        || mPreventDefault == PREVENT_DEFAULT_YES) {
                    // no dragging during scroll zoom animation, or when prevent
                    // default is yes
                    break;
                }
                if (mVelocityTracker == null) {
                    Log.e(LOGTAG, "Got null mVelocityTracker when "
                            + "mPreventDefault = " + mPreventDefault
                            + " mDeferTouchProcess = " + mDeferTouchProcess
                            + " mTouchMode = " + mTouchMode);
                }
                mVelocityTracker.addMovement(ev);
                if (mTouchMode != TOUCH_DRAG_MODE) {
                    if (mTouchMode == TOUCH_SELECT_MODE) {
                        mSelectX = mScrollX + (int) x;
                        mSelectY = mScrollY + (int) y;
                        if (DebugFlags.WEB_VIEW) {
                            Log.v(LOGTAG, "xtend=" + mSelectX + "," + mSelectY);
                        }
                        nativeMoveSelection(contentX, contentY, true);
                        invalidate();
                        break;
                    }
                    if (!mConfirmMove) {
                        break;
                    }
                    if (mPreventDefault == PREVENT_DEFAULT_MAYBE_YES
                            || mPreventDefault == PREVENT_DEFAULT_NO_FROM_TOUCH_DOWN) {
                        // track mLastTouchTime as we may need to do fling at
                        // ACTION_UP
                        mLastTouchTime = eventTime;
                        break;
                    }
                    // if it starts nearly horizontal or vertical, enforce it
                    int ax = Math.abs(deltaX);
                    int ay = Math.abs(deltaY);
                    if (ax > MAX_SLOPE_FOR_DIAG * ay) {
                        mSnapScrollMode = SNAP_X;
                        mSnapPositive = deltaX > 0;
                    } else if (ay > MAX_SLOPE_FOR_DIAG * ax) {
                        mSnapScrollMode = SNAP_Y;
                        mSnapPositive = deltaY > 0;
                    }

                    mTouchMode = TOUCH_DRAG_MODE;
                    mLastTouchX = x;
                    mLastTouchY = y;
                    fDeltaX = 0.0f;
                    fDeltaY = 0.0f;
                    deltaX = 0;
                    deltaY = 0;

                    startDrag();
                }

                if (mDragTrackerHandler != null) {
                    mDragTrackerHandler.dragTo(x, y);
                }

                // do pan
                int newScrollX = pinLocX(mScrollX + deltaX);
                int newDeltaX = newScrollX - mScrollX;
                if (deltaX != newDeltaX) {
                    deltaX = newDeltaX;
                    fDeltaX = (float) newDeltaX;
                }
                int newScrollY = pinLocY(mScrollY + deltaY);
                int newDeltaY = newScrollY - mScrollY;
                if (deltaY != newDeltaY) {
                    deltaY = newDeltaY;
                    fDeltaY = (float) newDeltaY;
                }
                boolean done = false;
                boolean keepScrollBarsVisible = false;
                if (Math.abs(fDeltaX) < 1.0f && Math.abs(fDeltaY) < 1.0f) {
                    mLastTouchX = x;
                    mLastTouchY = y;
                    keepScrollBarsVisible = done = true;
                } else {
                    if (mSnapScrollMode == SNAP_X || mSnapScrollMode == SNAP_Y) {
                        int ax = Math.abs(deltaX);
                        int ay = Math.abs(deltaY);
                        if (mSnapScrollMode == SNAP_X) {
                            // radical change means getting out of snap mode
                            if (ay > MAX_SLOPE_FOR_DIAG * ax
                                    && ay > MIN_BREAK_SNAP_CROSS_DISTANCE) {
                                mSnapScrollMode = SNAP_NONE;
                            }
                            // reverse direction means lock in the snap mode
                            if (ax > MAX_SLOPE_FOR_DIAG * ay &&
                                    (mSnapPositive
                                    ? deltaX < -mMinLockSnapReverseDistance
                                    : deltaX > mMinLockSnapReverseDistance)) {
                                mSnapScrollMode |= SNAP_LOCK;
                            }
                        } else {
                            // radical change means getting out of snap mode
                            if (ax > MAX_SLOPE_FOR_DIAG * ay
                                    && ax > MIN_BREAK_SNAP_CROSS_DISTANCE) {
                                mSnapScrollMode = SNAP_NONE;
                            }
                            // reverse direction means lock in the snap mode
                            if (ay > MAX_SLOPE_FOR_DIAG * ax &&
                                    (mSnapPositive
                                    ? deltaY < -mMinLockSnapReverseDistance
                                    : deltaY > mMinLockSnapReverseDistance)) {
                                mSnapScrollMode |= SNAP_LOCK;
                            }
                        }
                    }
                    if (mSnapScrollMode != SNAP_NONE) {
                        if ((mSnapScrollMode & SNAP_X) == SNAP_X) {
                            deltaY = 0;
                        } else {
                            deltaX = 0;
                        }
                    }
                    if ((deltaX | deltaY) != 0) {
                        if (deltaX != 0) {
                            mLastTouchX = x;
                        }
                        if (deltaY != 0) {
                            mLastTouchY = y;
                        }
                        mHeldMotionless = MOTIONLESS_FALSE;
                    } else {
                        // keep the scrollbar on the screen even there is no
                        // scroll
                        mLastTouchX = x;
                        mLastTouchY = y;
                        keepScrollBarsVisible = true;
                    }
                    mLastTouchTime = eventTime;
                    mUserScroll = true;
                }

                doDrag(deltaX, deltaY);

                if (keepScrollBarsVisible) {
                    if (mHeldMotionless != MOTIONLESS_TRUE) {
                        mHeldMotionless = MOTIONLESS_TRUE;
                        invalidate();
                    }
                    // keep the scrollbar on the screen even there is no scroll
                    awakenScrollBars(ViewConfiguration.getScrollDefaultDelay(),
                            false);
                    // return false to indicate that we can't pan out of the
                    // view space
                    return !done;
                }
                break;
            }
            case MotionEvent.ACTION_UP: {
                // pass the touch events from UI thread to WebCore thread
                if (shouldForwardTouchEvent()) {
                    TouchEventData ted = new TouchEventData();
                    ted.mAction = action;
                    ted.mX = contentX;
                    ted.mY = contentY;
                    ted.mMetaState = ev.getMetaState();
                    ted.mReprocess = mDeferTouchProcess;
                    if (mDeferTouchProcess) {
                        ted.mViewX = x;
                        ted.mViewY = y;
                    }
                    mWebViewCore.sendMessage(EventHub.TOUCH_EVENT, ted);
                }
                mLastTouchUpTime = eventTime;
                switch (mTouchMode) {
                    case TOUCH_DOUBLE_TAP_MODE: // double tap
                        mPrivateHandler.removeMessages(SWITCH_TO_SHORTPRESS);
                        mPrivateHandler.removeMessages(SWITCH_TO_LONGPRESS);
                        if (inFullScreenMode() || mDeferTouchProcess) {
                            TouchEventData ted = new TouchEventData();
                            ted.mAction = WebViewCore.ACTION_DOUBLETAP;
                            ted.mX = contentX;
                            ted.mY = contentY;
                            ted.mMetaState = ev.getMetaState();
                            ted.mReprocess = mDeferTouchProcess;
                            if (mDeferTouchProcess) {
                                ted.mViewX = x;
                                ted.mViewY = y;
                            }
                            mWebViewCore.sendMessage(EventHub.TOUCH_EVENT, ted);
                        } else if (mPreventDefault != PREVENT_DEFAULT_YES){
                            doDoubleTap();
                            mTouchMode = TOUCH_DONE_MODE;
                        }
                        break;
                    case TOUCH_SELECT_MODE:
                        commitCopy();
                        mTouchSelection = false;
                        break;
                    case TOUCH_INIT_MODE: // tap
                    case TOUCH_SHORTPRESS_START_MODE:
                    case TOUCH_SHORTPRESS_MODE:
                        mPrivateHandler.removeMessages(SWITCH_TO_SHORTPRESS);
                        mPrivateHandler.removeMessages(SWITCH_TO_LONGPRESS);
                        if (mConfirmMove) {
                            Log.w(LOGTAG, "Miss a drag as we are waiting for" +
                                    " WebCore's response for touch down.");
                            if (mPreventDefault != PREVENT_DEFAULT_YES
                                    && (computeMaxScrollX() > 0
                                            || computeMaxScrollY() > 0)) {
                                // UI takes control back, cancel WebCore touch
                                cancelWebCoreTouchEvent(contentX, contentY,
                                        true);
                                // we will not rewrite drag code here, but we
                                // will try fling if it applies.
                                WebViewCore.reducePriority();
                                // to get better performance, pause updating the
                                // picture
                                WebViewCore.pauseUpdatePicture(mWebViewCore);
                                // fall through to TOUCH_DRAG_MODE
                            } else {
                                // WebKit may consume the touch event and modify
                                // DOM. drawContentPicture() will be called with
                                // animateSroll as true for better performance.
                                // Force redraw in high-quality.
                                invalidate();
                                break;
                            }
                        } else {
                            if (mTouchMode == TOUCH_INIT_MODE) {
                                mPrivateHandler.sendEmptyMessageDelayed(
                                        RELEASE_SINGLE_TAP, ViewConfiguration
                                                .getDoubleTapTimeout());
                            } else {
                                doShortPress();
                            }
                            break;
                        }
                    case TOUCH_DRAG_MODE:
                        mPrivateHandler.removeMessages(DRAG_HELD_MOTIONLESS);
                        mPrivateHandler.removeMessages(AWAKEN_SCROLL_BARS);
                        // if the user waits a while w/o moving before the
                        // up, we don't want to do a fling
                        if (eventTime - mLastTouchTime <= MIN_FLING_TIME) {
                            if (mVelocityTracker == null) {
                                Log.e(LOGTAG, "Got null mVelocityTracker when "
                                        + "mPreventDefault = "
                                        + mPreventDefault
                                        + " mDeferTouchProcess = "
                                        + mDeferTouchProcess);
                            }
                            mVelocityTracker.addMovement(ev);
                            // set to MOTIONLESS_IGNORE so that it won't keep
                            // removing and sending message in
                            // drawCoreAndCursorRing()
                            mHeldMotionless = MOTIONLESS_IGNORE;
                            doFling();
                            break;
                        }
                        // redraw in high-quality, as we're done dragging
                        mHeldMotionless = MOTIONLESS_TRUE;
                        invalidate();
                        // fall through
                    case TOUCH_DRAG_START_MODE:
                        // TOUCH_DRAG_START_MODE should not happen for the real
                        // device as we almost certain will get a MOVE. But this
                        // is possible on emulator.
                        mLastVelocity = 0;
                        WebViewCore.resumePriority();
                        WebViewCore.resumeUpdatePicture(mWebViewCore);
                        break;
                }
                stopTouch();
                break;
            }
            case MotionEvent.ACTION_CANCEL: {
                if (mTouchMode == TOUCH_DRAG_MODE) {
                    invalidate();
                }
                cancelWebCoreTouchEvent(contentX, contentY, false);
                cancelTouch();
                break;
            }
        }
        return true;
    }

    private void cancelWebCoreTouchEvent(int x, int y, boolean removeEvents) {
        if (shouldForwardTouchEvent()) {
            if (removeEvents) {
                mWebViewCore.removeMessages(EventHub.TOUCH_EVENT);
            }
            TouchEventData ted = new TouchEventData();
            ted.mX = x;
            ted.mY = y;
            ted.mAction = MotionEvent.ACTION_CANCEL;
            mWebViewCore.sendMessage(EventHub.TOUCH_EVENT, ted);
            mPreventDefault = PREVENT_DEFAULT_IGNORE;
        }
    }

    private void startTouch(float x, float y, long eventTime) {
        // Remember where the motion event started
        mLastTouchX = x;
        mLastTouchY = y;
        mLastTouchTime = eventTime;
        mVelocityTracker = VelocityTracker.obtain();
        mSnapScrollMode = SNAP_NONE;
        if (mDragTracker != null) {
            mDragTrackerHandler = new DragTrackerHandler(x, y, mDragTracker);
        }
    }

    private void startDrag() {
        WebViewCore.reducePriority();
        // to get better performance, pause updating the picture
        WebViewCore.pauseUpdatePicture(mWebViewCore);
        if (!mDragFromTextInput) {
            nativeHideCursor();
        }
        WebSettings settings = getSettings();
        if (settings.supportZoom()
                && settings.getBuiltInZoomControls()
                && !getZoomButtonsController().isVisible()
                && mMinZoomScale < mMaxZoomScale
                && (mHorizontalScrollBarMode != SCROLLBAR_ALWAYSOFF
                        || mVerticalScrollBarMode != SCROLLBAR_ALWAYSOFF)) {
            mZoomButtonsController.setVisible(true);
            int count = settings.getDoubleTapToastCount();
            if (mInZoomOverview && count > 0) {
                settings.setDoubleTapToastCount(--count);
                Toast.makeText(mContext,
                        com.android.internal.R.string.double_tap_toast,
                        Toast.LENGTH_LONG).show();
            }
        }
    }

    private void doDrag(int deltaX, int deltaY) {
        if ((deltaX | deltaY) != 0) {
            scrollBy(deltaX, deltaY);
        }
        if (!getSettings().getBuiltInZoomControls()) {
            boolean showPlusMinus = mMinZoomScale < mMaxZoomScale;
            if (mZoomControls != null && showPlusMinus) {
                if (mZoomControls.getVisibility() == View.VISIBLE) {
                    mPrivateHandler.removeCallbacks(mZoomControlRunnable);
                } else {
                    mZoomControls.show(showPlusMinus, false);
                }
                mPrivateHandler.postDelayed(mZoomControlRunnable,
                        ZOOM_CONTROLS_TIMEOUT);
            }
        }
    }

    private void stopTouch() {
        if (mDragTrackerHandler != null) {
            mDragTrackerHandler.stopDrag();
        }
        // we also use mVelocityTracker == null to tell us that we are
        // not "moving around", so we can take the slower/prettier
        // mode in the drawing code
        if (mVelocityTracker != null) {
            mVelocityTracker.recycle();
            mVelocityTracker = null;
        }
    }

    private void cancelTouch() {
        if (mDragTrackerHandler != null) {
            mDragTrackerHandler.stopDrag();
        }
        // we also use mVelocityTracker == null to tell us that we are
        // not "moving around", so we can take the slower/prettier
        // mode in the drawing code
        if (mVelocityTracker != null) {
            mVelocityTracker.recycle();
            mVelocityTracker = null;
        }
        if (mTouchMode == TOUCH_DRAG_MODE) {
            WebViewCore.resumePriority();
            WebViewCore.resumeUpdatePicture(mWebViewCore);
        }
        mPrivateHandler.removeMessages(SWITCH_TO_SHORTPRESS);
        mPrivateHandler.removeMessages(SWITCH_TO_LONGPRESS);
        mPrivateHandler.removeMessages(DRAG_HELD_MOTIONLESS);
        mPrivateHandler.removeMessages(AWAKEN_SCROLL_BARS);
        mHeldMotionless = MOTIONLESS_TRUE;
        mTouchMode = TOUCH_DONE_MODE;
        nativeHideCursor();
    }

    private long mTrackballFirstTime = 0;
    private long mTrackballLastTime = 0;
    private float mTrackballRemainsX = 0.0f;
    private float mTrackballRemainsY = 0.0f;
    private int mTrackballXMove = 0;
    private int mTrackballYMove = 0;
    private boolean mExtendSelection = false;
    private boolean mTouchSelection = false;
    private static final int TRACKBALL_KEY_TIMEOUT = 1000;
    private static final int TRACKBALL_TIMEOUT = 200;
    private static final int TRACKBALL_WAIT = 100;
    private static final int TRACKBALL_SCALE = 400;
    private static final int TRACKBALL_SCROLL_COUNT = 5;
    private static final int TRACKBALL_MOVE_COUNT = 10;
    private static final int TRACKBALL_MULTIPLIER = 3;
    private static final int SELECT_CURSOR_OFFSET = 16;
    private int mSelectX = 0;
    private int mSelectY = 0;
    private boolean mFocusSizeChanged = false;
    private boolean mShiftIsPressed = false;
    private boolean mTrackballDown = false;
    private long mTrackballUpTime = 0;
    private long mLastCursorTime = 0;
    private Rect mLastCursorBounds;

    // Set by default; BrowserActivity clears to interpret trackball data
    // directly for movement. Currently, the framework only passes
    // arrow key events, not trackball events, from one child to the next
    private boolean mMapTrackballToArrowKeys = true;

    public void setMapTrackballToArrowKeys(boolean setMap) {
        mMapTrackballToArrowKeys = setMap;
    }

    void resetTrackballTime() {
        mTrackballLastTime = 0;
    }

    @Override
    public boolean onTrackballEvent(MotionEvent ev) {
        long time = ev.getEventTime();
        if ((ev.getMetaState() & KeyEvent.META_ALT_ON) != 0) {
            if (ev.getY() > 0) pageDown(true);
            if (ev.getY() < 0) pageUp(true);
            return true;
        }
        boolean shiftPressed = mShiftIsPressed && (mNativeClass == 0
                || !nativeFocusIsPlugin());
        if (ev.getAction() == MotionEvent.ACTION_DOWN) {
            if (shiftPressed) {
                return true; // discard press if copy in progress
            }
            mTrackballDown = true;
            if (mNativeClass == 0) {
                return false;
            }
            nativeRecordButtons(hasFocus() && hasWindowFocus(), true, true);
            if (time - mLastCursorTime <= TRACKBALL_TIMEOUT
                    && !mLastCursorBounds.equals(nativeGetCursorRingBounds())) {
                nativeSelectBestAt(mLastCursorBounds);
            }
            if (DebugFlags.WEB_VIEW) {
                Log.v(LOGTAG, "onTrackballEvent down ev=" + ev
                        + " time=" + time
                        + " mLastCursorTime=" + mLastCursorTime);
            }
            if (isInTouchMode()) requestFocusFromTouch();
            return false; // let common code in onKeyDown at it
        }
        if (ev.getAction() == MotionEvent.ACTION_UP) {
            // LONG_PRESS_CENTER is set in common onKeyDown
            mPrivateHandler.removeMessages(LONG_PRESS_CENTER);
            mTrackballDown = false;
            mTrackballUpTime = time;
            if (shiftPressed) {
                if (mExtendSelection) {
                    commitCopy();
                } else {
                    mExtendSelection = true;
                    invalidate(); // draw the i-beam instead of the arrow
                }
                return true; // discard press if copy in progress
            }
            if (DebugFlags.WEB_VIEW) {
                Log.v(LOGTAG, "onTrackballEvent up ev=" + ev
                        + " time=" + time
                );
            }
            return false; // let common code in onKeyUp at it
        }
        if (mMapTrackballToArrowKeys && mShiftIsPressed == false) {
            if (DebugFlags.WEB_VIEW) Log.v(LOGTAG, "onTrackballEvent gmail quit");
            return false;
        }
        if (mTrackballDown) {
            if (DebugFlags.WEB_VIEW) Log.v(LOGTAG, "onTrackballEvent down quit");
            return true; // discard move if trackball is down
        }
        if (time - mTrackballUpTime < TRACKBALL_TIMEOUT) {
            if (DebugFlags.WEB_VIEW) Log.v(LOGTAG, "onTrackballEvent up timeout quit");
            return true;
        }
        // TODO: alternatively we can do panning as touch does
        switchOutDrawHistory();
        if (time - mTrackballLastTime > TRACKBALL_TIMEOUT) {
            if (DebugFlags.WEB_VIEW) {
                Log.v(LOGTAG, "onTrackballEvent time="
                        + time + " last=" + mTrackballLastTime);
            }
            mTrackballFirstTime = time;
            mTrackballXMove = mTrackballYMove = 0;
        }
        mTrackballLastTime = time;
        if (DebugFlags.WEB_VIEW) {
            Log.v(LOGTAG, "onTrackballEvent ev=" + ev + " time=" + time);
        }
        mTrackballRemainsX += ev.getX();
        mTrackballRemainsY += ev.getY();
        doTrackball(time);
        return true;
    }

    void moveSelection(float xRate, float yRate) {
        if (mNativeClass == 0)
            return;
        int width = getViewWidth();
        int height = getViewHeight();
        mSelectX += xRate;
        mSelectY += yRate;
        int maxX = width + mScrollX;
        int maxY = height + mScrollY;
        mSelectX = Math.min(maxX, Math.max(mScrollX - SELECT_CURSOR_OFFSET
                , mSelectX));
        mSelectY = Math.min(maxY, Math.max(mScrollY - SELECT_CURSOR_OFFSET
                , mSelectY));
        if (DebugFlags.WEB_VIEW) {
            Log.v(LOGTAG, "moveSelection"
                    + " mSelectX=" + mSelectX
                    + " mSelectY=" + mSelectY
                    + " mScrollX=" + mScrollX
                    + " mScrollY=" + mScrollY
                    + " xRate=" + xRate
                    + " yRate=" + yRate
                    );
        }
        nativeMoveSelection(viewToContentX(mSelectX),
                viewToContentY(mSelectY), mExtendSelection);
        int scrollX = mSelectX < mScrollX ? -SELECT_CURSOR_OFFSET
                : mSelectX > maxX - SELECT_CURSOR_OFFSET ? SELECT_CURSOR_OFFSET
                : 0;
        int scrollY = mSelectY < mScrollY ? -SELECT_CURSOR_OFFSET
                : mSelectY > maxY - SELECT_CURSOR_OFFSET ? SELECT_CURSOR_OFFSET
                : 0;
        pinScrollBy(scrollX, scrollY, true, 0);
        Rect select = new Rect(mSelectX, mSelectY, mSelectX + 1, mSelectY + 1);
        requestRectangleOnScreen(select);
        invalidate();
   }

    private int scaleTrackballX(float xRate, int width) {
        int xMove = (int) (xRate / TRACKBALL_SCALE * width);
        int nextXMove = xMove;
        if (xMove > 0) {
            if (xMove > mTrackballXMove) {
                xMove -= mTrackballXMove;
            }
        } else if (xMove < mTrackballXMove) {
            xMove -= mTrackballXMove;
        }
        mTrackballXMove = nextXMove;
        return xMove;
    }

    private int scaleTrackballY(float yRate, int height) {
        int yMove = (int) (yRate / TRACKBALL_SCALE * height);
        int nextYMove = yMove;
        if (yMove > 0) {
            if (yMove > mTrackballYMove) {
                yMove -= mTrackballYMove;
            }
        } else if (yMove < mTrackballYMove) {
            yMove -= mTrackballYMove;
        }
        mTrackballYMove = nextYMove;
        return yMove;
    }

    private int keyCodeToSoundsEffect(int keyCode) {
        switch(keyCode) {
            case KeyEvent.KEYCODE_DPAD_UP:
                return SoundEffectConstants.NAVIGATION_UP;
            case KeyEvent.KEYCODE_DPAD_RIGHT:
                return SoundEffectConstants.NAVIGATION_RIGHT;
            case KeyEvent.KEYCODE_DPAD_DOWN:
                return SoundEffectConstants.NAVIGATION_DOWN;
            case KeyEvent.KEYCODE_DPAD_LEFT:
                return SoundEffectConstants.NAVIGATION_LEFT;
        }
        throw new IllegalArgumentException("keyCode must be one of " +
                "{KEYCODE_DPAD_UP, KEYCODE_DPAD_RIGHT, KEYCODE_DPAD_DOWN, " +
                "KEYCODE_DPAD_LEFT}.");
    }

    private void doTrackball(long time) {
        int elapsed = (int) (mTrackballLastTime - mTrackballFirstTime);
        if (elapsed == 0) {
            elapsed = TRACKBALL_TIMEOUT;
        }
        float xRate = mTrackballRemainsX * 1000 / elapsed;
        float yRate = mTrackballRemainsY * 1000 / elapsed;
        int viewWidth = getViewWidth();
        int viewHeight = getViewHeight();
        if (mShiftIsPressed && (mNativeClass == 0 || !nativeFocusIsPlugin())) {
            moveSelection(scaleTrackballX(xRate, viewWidth),
                    scaleTrackballY(yRate, viewHeight));
            mTrackballRemainsX = mTrackballRemainsY = 0;
            return;
        }
        float ax = Math.abs(xRate);
        float ay = Math.abs(yRate);
        float maxA = Math.max(ax, ay);
        if (DebugFlags.WEB_VIEW) {
            Log.v(LOGTAG, "doTrackball elapsed=" + elapsed
                    + " xRate=" + xRate
                    + " yRate=" + yRate
                    + " mTrackballRemainsX=" + mTrackballRemainsX
                    + " mTrackballRemainsY=" + mTrackballRemainsY);
        }
        int width = mContentWidth - viewWidth;
        int height = mContentHeight - viewHeight;
        if (width < 0) width = 0;
        if (height < 0) height = 0;
        ax = Math.abs(mTrackballRemainsX * TRACKBALL_MULTIPLIER);
        ay = Math.abs(mTrackballRemainsY * TRACKBALL_MULTIPLIER);
        maxA = Math.max(ax, ay);
        int count = Math.max(0, (int) maxA);
        int oldScrollX = mScrollX;
        int oldScrollY = mScrollY;
        if (count > 0) {
            int selectKeyCode = ax < ay ? mTrackballRemainsY < 0 ?
                    KeyEvent.KEYCODE_DPAD_UP : KeyEvent.KEYCODE_DPAD_DOWN :
                    mTrackballRemainsX < 0 ? KeyEvent.KEYCODE_DPAD_LEFT :
                    KeyEvent.KEYCODE_DPAD_RIGHT;
            count = Math.min(count, TRACKBALL_MOVE_COUNT);
            if (DebugFlags.WEB_VIEW) {
                Log.v(LOGTAG, "doTrackball keyCode=" + selectKeyCode
                        + " count=" + count
                        + " mTrackballRemainsX=" + mTrackballRemainsX
                        + " mTrackballRemainsY=" + mTrackballRemainsY);
            }
            if (mNativeClass != 0 && nativeFocusIsPlugin()) {
                for (int i = 0; i < count; i++) {
                    letPluginHandleNavKey(selectKeyCode, time, true);
                }
                letPluginHandleNavKey(selectKeyCode, time, false);
            } else if (navHandledKey(selectKeyCode, count, false, time)) {
                playSoundEffect(keyCodeToSoundsEffect(selectKeyCode));
            }
            mTrackballRemainsX = mTrackballRemainsY = 0;
        }
        if (count >= TRACKBALL_SCROLL_COUNT) {
            int xMove = scaleTrackballX(xRate, width);
            int yMove = scaleTrackballY(yRate, height);
            if (DebugFlags.WEB_VIEW) {
                Log.v(LOGTAG, "doTrackball pinScrollBy"
                        + " count=" + count
                        + " xMove=" + xMove + " yMove=" + yMove
                        + " mScrollX-oldScrollX=" + (mScrollX-oldScrollX)
                        + " mScrollY-oldScrollY=" + (mScrollY-oldScrollY)
                        );
            }
            if (Math.abs(mScrollX - oldScrollX) > Math.abs(xMove)) {
                xMove = 0;
            }
            if (Math.abs(mScrollY - oldScrollY) > Math.abs(yMove)) {
                yMove = 0;
            }
            if (xMove != 0 || yMove != 0) {
                pinScrollBy(xMove, yMove, true, 0);
            }
            mUserScroll = true;
        }
    }

    private int computeMaxScrollX() {
        return Math.max(computeHorizontalScrollRange() - getViewWidth(), 0);
    }

    private int computeMaxScrollY() {
        return Math.max(computeVerticalScrollRange() + getTitleHeight()
                - getViewHeightWithTitle(), 0);
    }

    public void flingScroll(int vx, int vy) {
        mScroller.fling(mScrollX, mScrollY, vx, vy, 0, computeMaxScrollX(), 0,
                computeMaxScrollY());
        invalidate();
    }

    private void doFling() {
        if (mVelocityTracker == null) {
            return;
        }
        int maxX = computeMaxScrollX();
        int maxY = computeMaxScrollY();

        mVelocityTracker.computeCurrentVelocity(1000, mMaximumFling);
        int vx = (int) mVelocityTracker.getXVelocity();
        int vy = (int) mVelocityTracker.getYVelocity();

        if (mSnapScrollMode != SNAP_NONE) {
            if ((mSnapScrollMode & SNAP_X) == SNAP_X) {
                vy = 0;
            } else {
                vx = 0;
            }
        }
        if (true /* EMG release: make our fling more like Maps' */) {
            // maps cuts their velocity in half
            vx = vx * 3 / 4;
            vy = vy * 3 / 4;
        }
        if ((maxX == 0 && vy == 0) || (maxY == 0 && vx == 0)) {
            WebViewCore.resumePriority();
            WebViewCore.resumeUpdatePicture(mWebViewCore);
            return;
        }
        float currentVelocity = mScroller.getCurrVelocity();
        if (mLastVelocity > 0 && currentVelocity > 0) {
            float deltaR = (float) (Math.abs(Math.atan2(mLastVelY, mLastVelX)
                    - Math.atan2(vy, vx)));
            final float circle = (float) (Math.PI) * 2.0f;
            if (deltaR > circle * 0.9f || deltaR < circle * 0.1f) {
                vx += currentVelocity * mLastVelX / mLastVelocity;
                vy += currentVelocity * mLastVelY / mLastVelocity;
                if (DebugFlags.WEB_VIEW) {
                    Log.v(LOGTAG, "doFling vx= " + vx + " vy=" + vy);
                }
            } else if (DebugFlags.WEB_VIEW) {
                Log.v(LOGTAG, "doFling missed " + deltaR / circle);
            }
        } else if (DebugFlags.WEB_VIEW) {
            Log.v(LOGTAG, "doFling start last=" + mLastVelocity
                    + " current=" + currentVelocity
                    + " vx=" + vx + " vy=" + vy
                    + " maxX=" + maxX + " maxY=" + maxY
                    + " mScrollX=" + mScrollX + " mScrollY=" + mScrollY);
        }
        mLastVelX = vx;
        mLastVelY = vy;
        mLastVelocity = (float) Math.hypot(vx, vy);

        mScroller.fling(mScrollX, mScrollY, -vx, -vy, 0, maxX, 0, maxY);
        // TODO: duration is calculated based on velocity, if the range is
        // small, the animation will stop before duration is up. We may
        // want to calculate how long the animation is going to run to precisely
        // resume the webcore update.
        final int time = mScroller.getDuration();
        mPrivateHandler.sendEmptyMessageDelayed(RESUME_WEBCORE_PRIORITY, time);
        awakenScrollBars(time);
        invalidate();
    }

    private boolean zoomWithPreview(float scale, boolean updateTextWrapScale) {
        float oldScale = mActualScale;
        mInitialScrollX = mScrollX;
        mInitialScrollY = mScrollY;

        // snap to DEFAULT_SCALE if it is close
        if (Math.abs(scale - mDefaultScale) < MINIMUM_SCALE_INCREMENT) {
            scale = mDefaultScale;
        }

        setNewZoomScale(scale, updateTextWrapScale, false);

        if (oldScale != mActualScale) {
            // use mZoomPickerScale to see zoom preview first
            mZoomStart = SystemClock.uptimeMillis();
            mInvInitialZoomScale = 1.0f / oldScale;
            mInvFinalZoomScale = 1.0f / mActualScale;
            mZoomScale = mActualScale;
            WebViewCore.pauseUpdatePicture(mWebViewCore);
            invalidate();
            return true;
        } else {
            return false;
        }
    }

    /**
     * Returns a view containing zoom controls i.e. +/- buttons. The caller is
     * in charge of installing this view to the view hierarchy. This view will
     * become visible when the user starts scrolling via touch and fade away if
     * the user does not interact with it.
     * <p/>
     * API version 3 introduces a built-in zoom mechanism that is shown
     * automatically by the MapView. This is the preferred approach for
     * showing the zoom UI.
     *
     * @deprecated The built-in zoom mechanism is preferred, see
     *             {@link WebSettings#setBuiltInZoomControls(boolean)}.
     */
    @Deprecated
    public View getZoomControls() {
        if (!getSettings().supportZoom()) {
            Log.w(LOGTAG, "This WebView doesn't support zoom.");
            return null;
        }
        if (mZoomControls == null) {
            mZoomControls = createZoomControls();

            /*
             * need to be set to VISIBLE first so that getMeasuredHeight() in
             * {@link #onSizeChanged()} can return the measured value for proper
             * layout.
             */
            mZoomControls.setVisibility(View.VISIBLE);
            mZoomControlRunnable = new Runnable() {
                public void run() {

                    /* Don't dismiss the controls if the user has
                     * focus on them. Wait and check again later.
                     */
                    if (!mZoomControls.hasFocus()) {
                        mZoomControls.hide();
                    } else {
                        mPrivateHandler.removeCallbacks(mZoomControlRunnable);
                        mPrivateHandler.postDelayed(mZoomControlRunnable,
                                ZOOM_CONTROLS_TIMEOUT);
                    }
                }
            };
        }
        return mZoomControls;
    }

    private ExtendedZoomControls createZoomControls() {
        ExtendedZoomControls zoomControls = new ExtendedZoomControls(mContext
            , null);
        zoomControls.setOnZoomInClickListener(new OnClickListener() {
            public void onClick(View v) {
                // reset time out
                mPrivateHandler.removeCallbacks(mZoomControlRunnable);
                mPrivateHandler.postDelayed(mZoomControlRunnable,
                        ZOOM_CONTROLS_TIMEOUT);
                zoomIn();
            }
        });
        zoomControls.setOnZoomOutClickListener(new OnClickListener() {
            public void onClick(View v) {
                // reset time out
                mPrivateHandler.removeCallbacks(mZoomControlRunnable);
                mPrivateHandler.postDelayed(mZoomControlRunnable,
                        ZOOM_CONTROLS_TIMEOUT);
                zoomOut();
            }
        });
        return zoomControls;
    }

    /**
     * Gets the {@link ZoomButtonsController} which can be used to add
     * additional buttons to the zoom controls window.
     *
     * @return The instance of {@link ZoomButtonsController} used by this class,
     *         or null if it is unavailable.
     * @hide
     */
    public ZoomButtonsController getZoomButtonsController() {
        if (mZoomButtonsController == null) {
            mZoomButtonsController = new ZoomButtonsController(this);
            mZoomButtonsController.setOnZoomListener(mZoomListener);
            // ZoomButtonsController positions the buttons at the bottom, but in
            // the middle. Change their layout parameters so they appear on the
            // right.
            View controls = mZoomButtonsController.getZoomControls();
            ViewGroup.LayoutParams params = controls.getLayoutParams();
            if (params instanceof FrameLayout.LayoutParams) {
                FrameLayout.LayoutParams frameParams = (FrameLayout.LayoutParams) params;
                frameParams.gravity = Gravity.RIGHT;
            }
        }
        return mZoomButtonsController;
    }

    /**
     * Perform zoom in in the webview
     * @return TRUE if zoom in succeeds. FALSE if no zoom changes.
     */
    public boolean zoomIn() {
        // TODO: alternatively we can disallow this during draw history mode
        switchOutDrawHistory();
        mInZoomOverview = false;
        // Center zooming to the center of the screen.
        mZoomCenterX = getViewWidth() * .5f;
        mZoomCenterY = getViewHeight() * .5f;
        mAnchorX = viewToContentX((int) mZoomCenterX + mScrollX);
        mAnchorY = viewToContentY((int) mZoomCenterY + mScrollY);
        return zoomWithPreview(mActualScale * 1.25f, true);
    }

    /**
     * Perform zoom out in the webview
     * @return TRUE if zoom out succeeds. FALSE if no zoom changes.
     */
    public boolean zoomOut() {
        // TODO: alternatively we can disallow this during draw history mode
        switchOutDrawHistory();
        // Center zooming to the center of the screen.
        mZoomCenterX = getViewWidth() * .5f;
        mZoomCenterY = getViewHeight() * .5f;
        mAnchorX = viewToContentX((int) mZoomCenterX + mScrollX);
        mAnchorY = viewToContentY((int) mZoomCenterY + mScrollY);
        return zoomWithPreview(mActualScale * 0.8f, true);
    }

    private void updateSelection() {
        if (mNativeClass == 0) {
            return;
        }
        // mLastTouchX and mLastTouchY are the point in the current viewport
        int contentX = viewToContentX((int) mLastTouchX + mScrollX);
        int contentY = viewToContentY((int) mLastTouchY + mScrollY);
        Rect rect = new Rect(contentX - mNavSlop, contentY - mNavSlop,
                contentX + mNavSlop, contentY + mNavSlop);
        nativeSelectBestAt(rect);
    }

    /**
     * Scroll the focused text field/area to match the WebTextView
     * @param xPercent New x position of the WebTextView from 0 to 1.
     * @param y New y position of the WebTextView in view coordinates
     */
    /*package*/ void scrollFocusedTextInput(float xPercent, int y) {
        if (!inEditingMode() || mWebViewCore == null) {
            return;
        }
        mWebViewCore.sendMessage(EventHub.SCROLL_TEXT_INPUT,
                // Since this position is relative to the top of the text input
                // field, we do not need to take the title bar's height into
                // consideration.
                viewToContentDimension(y),
                new Float(xPercent));
    }

    /**
     * Set our starting point and time for a drag from the WebTextView.
     */
    /*package*/ void initiateTextFieldDrag(float x, float y, long eventTime) {
        if (!inEditingMode()) {
            return;
        }
        mLastTouchX = x + (float) (mWebTextView.getLeft() - mScrollX);
        mLastTouchY = y + (float) (mWebTextView.getTop() - mScrollY);
        mLastTouchTime = eventTime;
        if (!mScroller.isFinished()) {
            abortAnimation();
            mPrivateHandler.removeMessages(RESUME_WEBCORE_PRIORITY);
        }
        mSnapScrollMode = SNAP_NONE;
        mVelocityTracker = VelocityTracker.obtain();
        mTouchMode = TOUCH_DRAG_START_MODE;
    }

    /**
     * Given a motion event from the WebTextView, set its location to our
     * coordinates, and handle the event.
     */
    /*package*/ boolean textFieldDrag(MotionEvent event) {
        if (!inEditingMode()) {
            return false;
        }
        mDragFromTextInput = true;
        event.offsetLocation((float) (mWebTextView.getLeft() - mScrollX),
                (float) (mWebTextView.getTop() - mScrollY));
        boolean result = onTouchEvent(event);
        mDragFromTextInput = false;
        return result;
    }

    /**
     * Due a touch up from a WebTextView.  This will be handled by webkit to
     * change the selection.
     * @param event MotionEvent in the WebTextView's coordinates.
     */
    /*package*/ void touchUpOnTextField(MotionEvent event) {
        if (!inEditingMode()) {
            return;
        }
        int x = viewToContentX((int) event.getX() + mWebTextView.getLeft());
        int y = viewToContentY((int) event.getY() + mWebTextView.getTop());
        nativeMotionUp(x, y, mNavSlop);
    }

    /**
     * Called when pressing the center key or trackball on a textfield.
     */
    /*package*/ void centerKeyPressOnTextField() {
        mWebViewCore.sendMessage(EventHub.CLICK, nativeCursorFramePointer(),
                    nativeCursorNodePointer());
    }

    private void doShortPress() {
        if (mNativeClass == 0) {
            return;
        }
        if (mPreventDefault == PREVENT_DEFAULT_YES) {
            return;
        }
        mTouchMode = TOUCH_DONE_MODE;
        switchOutDrawHistory();
        // mLastTouchX and mLastTouchY are the point in the current viewport
        int contentX = viewToContentX((int) mLastTouchX + mScrollX);
        int contentY = viewToContentY((int) mLastTouchY + mScrollY);
        if (nativePointInNavCache(contentX, contentY, mNavSlop)) {
            WebViewCore.MotionUpData motionUpData = new WebViewCore
                    .MotionUpData();
            motionUpData.mFrame = nativeCacheHitFramePointer();
            motionUpData.mNode = nativeCacheHitNodePointer();
            motionUpData.mBounds = nativeCacheHitNodeBounds();
            motionUpData.mX = contentX;
            motionUpData.mY = contentY;
            mWebViewCore.sendMessageAtFrontOfQueue(EventHub.VALID_NODE_BOUNDS,
                    motionUpData);
        } else {
            doMotionUp(contentX, contentY);
        }
    }

    private void doMotionUp(int contentX, int contentY) {
        if (mLogEvent && nativeMotionUp(contentX, contentY, mNavSlop)) {
            EventLog.writeEvent(EventLogTags.BROWSER_SNAP_CENTER);
        }
        if (nativeHasCursorNode() && !nativeCursorIsTextInput()) {
            playSoundEffect(SoundEffectConstants.CLICK);
        }
    }

    /*
     * Return true if the view (Plugin) is fully visible and maximized inside
     * the WebView.
     */
    private boolean isPluginFitOnScreen(ViewManager.ChildView view) {
        int viewWidth = getViewWidth();
        int viewHeight = getViewHeightWithTitle();
        float scale = Math.min((float) viewWidth / view.width,
                (float) viewHeight / view.height);
        if (scale < mMinZoomScale) {
            scale = mMinZoomScale;
        } else if (scale > mMaxZoomScale) {
            scale = mMaxZoomScale;
        }
        if (Math.abs(scale - mActualScale) < MINIMUM_SCALE_INCREMENT) {
            if (contentToViewX(view.x) >= mScrollX
                    && contentToViewX(view.x + view.width) <= mScrollX
                            + viewWidth
                    && contentToViewY(view.y) >= mScrollY
                    && contentToViewY(view.y + view.height) <= mScrollY
                            + viewHeight) {
                return true;
            }
        }
        return false;
    }

    /*
     * Maximize and center the rectangle, specified in the document coordinate
     * space, inside the WebView. If the zoom doesn't need to be changed, do an
     * animated scroll to center it. If the zoom needs to be changed, find the
     * zoom center and do a smooth zoom transition.
     */
    private void centerFitRect(int docX, int docY, int docWidth, int docHeight) {
        int viewWidth = getViewWidth();
        int viewHeight = getViewHeightWithTitle();
        float scale = Math.min((float) viewWidth / docWidth, (float) viewHeight
                / docHeight);
        if (scale < mMinZoomScale) {
            scale = mMinZoomScale;
        } else if (scale > mMaxZoomScale) {
            scale = mMaxZoomScale;
        }
        if (Math.abs(scale - mActualScale) < MINIMUM_SCALE_INCREMENT) {
            pinScrollTo(contentToViewX(docX + docWidth / 2) - viewWidth / 2,
                    contentToViewY(docY + docHeight / 2) - viewHeight / 2,
                    true, 0);
        } else {
            float oldScreenX = docX * mActualScale - mScrollX;
            float rectViewX = docX * scale;
            float rectViewWidth = docWidth * scale;
            float newMaxWidth = mContentWidth * scale;
            float newScreenX = (viewWidth - rectViewWidth) / 2;
            // pin the newX to the WebView
            if (newScreenX > rectViewX) {
                newScreenX = rectViewX;
            } else if (newScreenX > (newMaxWidth - rectViewX - rectViewWidth)) {
                newScreenX = viewWidth - (newMaxWidth - rectViewX);
            }
            mZoomCenterX = (oldScreenX * scale - newScreenX * mActualScale)
                    / (scale - mActualScale);
            float oldScreenY = docY * mActualScale + getTitleHeight()
                    - mScrollY;
            float rectViewY = docY * scale + getTitleHeight();
            float rectViewHeight = docHeight * scale;
            float newMaxHeight = mContentHeight * scale + getTitleHeight();
            float newScreenY = (viewHeight - rectViewHeight) / 2;
            // pin the newY to the WebView
            if (newScreenY > rectViewY) {
                newScreenY = rectViewY;
            } else if (newScreenY > (newMaxHeight - rectViewY - rectViewHeight)) {
                newScreenY = viewHeight - (newMaxHeight - rectViewY);
            }
            mZoomCenterY = (oldScreenY * scale - newScreenY * mActualScale)
                    / (scale - mActualScale);
            zoomWithPreview(scale, false);
        }
    }

    void dismissZoomControl() {
        if (mWebViewCore == null) {
            // maybe called after WebView's destroy(). As we can't get settings,
            // just hide zoom control for both styles.
            if (mZoomButtonsController != null) {
                mZoomButtonsController.setVisible(false);
            }
            if (mZoomControls != null) {
                mZoomControls.hide();
            }
            return;
        }
        WebSettings settings = getSettings();
        if (settings.getBuiltInZoomControls()) {
            if (mZoomButtonsController != null) {
                mZoomButtonsController.setVisible(false);
            }
        } else {
            if (mZoomControlRunnable != null) {
                mPrivateHandler.removeCallbacks(mZoomControlRunnable);
            }
            if (mZoomControls != null) {
                mZoomControls.hide();
            }
        }
    }

    // Rule for double tap:
    // 1. if the current scale is not same as the text wrap scale and layout
    //    algorithm is NARROW_COLUMNS, fit to column;
    // 2. if the current state is not overview mode, change to overview mode;
    // 3. if the current state is overview mode, change to default scale.
    private void doDoubleTap() {
        if (mWebViewCore.getSettings().getUseWideViewPort() == false) {
            return;
        }
        mZoomCenterX = mLastTouchX;
        mZoomCenterY = mLastTouchY;
        mAnchorX = viewToContentX((int) mZoomCenterX + mScrollX);
        mAnchorY = viewToContentY((int) mZoomCenterY + mScrollY);
        WebSettings settings = getSettings();
        settings.setDoubleTapToastCount(0);
        // remove the zoom control after double tap
        dismissZoomControl();
        ViewManager.ChildView plugin = mViewManager.hitTest(mAnchorX, mAnchorY);
        if (plugin != null) {
            if (isPluginFitOnScreen(plugin)) {
                mInZoomOverview = true;
                // Force the titlebar fully reveal in overview mode
                if (mScrollY < getTitleHeight()) mScrollY = 0;
                zoomWithPreview((float) getViewWidth() / mZoomOverviewWidth,
                        true);
            } else {
                mInZoomOverview = false;
                centerFitRect(plugin.x, plugin.y, plugin.width, plugin.height);
            }
            return;
        }
        boolean zoomToDefault = false;
        if ((settings.getLayoutAlgorithm() == WebSettings.LayoutAlgorithm.NARROW_COLUMNS)
                && (Math.abs(mActualScale - mTextWrapScale) >= MINIMUM_SCALE_INCREMENT)) {
            setNewZoomScale(mActualScale, true, true);
            float overviewScale = (float) getViewWidth() / mZoomOverviewWidth;
            if (Math.abs(mActualScale - overviewScale) < MINIMUM_SCALE_INCREMENT) {
                mInZoomOverview = true;
            }
        } else if (!mInZoomOverview) {
            float newScale = (float) getViewWidth() / mZoomOverviewWidth;
            if (Math.abs(mActualScale - newScale) >= MINIMUM_SCALE_INCREMENT) {
                mInZoomOverview = true;
                // Force the titlebar fully reveal in overview mode
                if (mScrollY < getTitleHeight()) mScrollY = 0;
                zoomWithPreview(newScale, true);
            } else if (Math.abs(mActualScale - mDefaultScale) >= MINIMUM_SCALE_INCREMENT) {
                zoomToDefault = true;
            }
        } else {
            zoomToDefault = true;
        }
        if (zoomToDefault) {
            mInZoomOverview = false;
            int left = nativeGetBlockLeftEdge(mAnchorX, mAnchorY, mActualScale);
            if (left != NO_LEFTEDGE) {
                // add a 5pt padding to the left edge.
                int viewLeft = contentToViewX(left < 5 ? 0 : (left - 5))
                        - mScrollX;
                // Re-calculate the zoom center so that the new scroll x will be
                // on the left edge.
                if (viewLeft > 0) {
                    mZoomCenterX = viewLeft * mDefaultScale
                            / (mDefaultScale - mActualScale);
                } else {
                    scrollBy(viewLeft, 0);
                    mZoomCenterX = 0;
                }
            }
            zoomWithPreview(mDefaultScale, true);
        }
    }

    // Called by JNI to handle a touch on a node representing an email address,
    // address, or phone number
    private void overrideLoading(String url) {
        mCallbackProxy.uiOverrideUrlLoading(url);
    }

    @Override
    public boolean requestFocus(int direction, Rect previouslyFocusedRect) {
        boolean result = false;
        if (inEditingMode()) {
            result = mWebTextView.requestFocus(direction,
                    previouslyFocusedRect);
        } else {
            result = super.requestFocus(direction, previouslyFocusedRect);
            if (mWebViewCore.getSettings().getNeedInitialFocus()) {
                // For cases such as GMail, where we gain focus from a direction,
                // we want to move to the first available link.
                // FIXME: If there are no visible links, we may not want to
                int fakeKeyDirection = 0;
                switch(direction) {
                    case View.FOCUS_UP:
                        fakeKeyDirection = KeyEvent.KEYCODE_DPAD_UP;
                        break;
                    case View.FOCUS_DOWN:
                        fakeKeyDirection = KeyEvent.KEYCODE_DPAD_DOWN;
                        break;
                    case View.FOCUS_LEFT:
                        fakeKeyDirection = KeyEvent.KEYCODE_DPAD_LEFT;
                        break;
                    case View.FOCUS_RIGHT:
                        fakeKeyDirection = KeyEvent.KEYCODE_DPAD_RIGHT;
                        break;
                    default:
                        return result;
                }
                if (mNativeClass != 0 && !nativeHasCursorNode()) {
                    navHandledKey(fakeKeyDirection, 1, true, 0);
                }
            }
        }
        return result;
    }

    @Override
    protected void onMeasure(int widthMeasureSpec, int heightMeasureSpec) {
        super.onMeasure(widthMeasureSpec, heightMeasureSpec);

        int heightMode = MeasureSpec.getMode(heightMeasureSpec);
        int heightSize = MeasureSpec.getSize(heightMeasureSpec);
        int widthMode = MeasureSpec.getMode(widthMeasureSpec);
        int widthSize = MeasureSpec.getSize(widthMeasureSpec);

        int measuredHeight = heightSize;
        int measuredWidth = widthSize;

        // Grab the content size from WebViewCore.
        int contentHeight = contentToViewDimension(mContentHeight);
        int contentWidth = contentToViewDimension(mContentWidth);

//        Log.d(LOGTAG, "------- measure " + heightMode);

        if (heightMode != MeasureSpec.EXACTLY) {
            mHeightCanMeasure = true;
            measuredHeight = contentHeight;
            if (heightMode == MeasureSpec.AT_MOST) {
                // If we are larger than the AT_MOST height, then our height can
                // no longer be measured and we should scroll internally.
                if (measuredHeight > heightSize) {
                    measuredHeight = heightSize;
                    mHeightCanMeasure = false;
                }
            }
        } else {
            mHeightCanMeasure = false;
        }
        if (mNativeClass != 0) {
            nativeSetHeightCanMeasure(mHeightCanMeasure);
        }
        // For the width, always use the given size unless unspecified.
        if (widthMode == MeasureSpec.UNSPECIFIED) {
            mWidthCanMeasure = true;
            measuredWidth = contentWidth;
        } else {
            mWidthCanMeasure = false;
        }

        synchronized (this) {
            setMeasuredDimension(measuredWidth, measuredHeight);
        }
    }

    @Override
    public boolean requestChildRectangleOnScreen(View child,
                                                 Rect rect,
                                                 boolean immediate) {
        rect.offset(child.getLeft() - child.getScrollX(),
                child.getTop() - child.getScrollY());

        Rect content = new Rect(viewToContentX(mScrollX),
                viewToContentY(mScrollY),
                viewToContentX(mScrollX + getWidth()
                - getVerticalScrollbarWidth()),
                viewToContentY(mScrollY + getViewHeightWithTitle()));
        content = nativeSubtractLayers(content);
        int screenTop = contentToViewY(content.top);
        int screenBottom = contentToViewY(content.bottom);
        int height = screenBottom - screenTop;
        int scrollYDelta = 0;

        if (rect.bottom > screenBottom) {
            int oneThirdOfScreenHeight = height / 3;
            if (rect.height() > 2 * oneThirdOfScreenHeight) {
                // If the rectangle is too tall to fit in the bottom two thirds
                // of the screen, place it at the top.
                scrollYDelta = rect.top - screenTop;
            } else {
                // If the rectangle will still fit on screen, we want its
                // top to be in the top third of the screen.
                scrollYDelta = rect.top - (screenTop + oneThirdOfScreenHeight);
            }
        } else if (rect.top < screenTop) {
            scrollYDelta = rect.top - screenTop;
        }

        int screenLeft = contentToViewX(content.left);
        int screenRight = contentToViewX(content.right);
        int width = screenRight - screenLeft;
        int scrollXDelta = 0;

        if (rect.right > screenRight && rect.left > screenLeft) {
            if (rect.width() > width) {
                scrollXDelta += (rect.left - screenLeft);
            } else {
                scrollXDelta += (rect.right - screenRight);
            }
        } else if (rect.left < screenLeft) {
            scrollXDelta -= (screenLeft - rect.left);
        }

        if ((scrollYDelta | scrollXDelta) != 0) {
            return pinScrollBy(scrollXDelta, scrollYDelta, !immediate, 0);
        }

        return false;
    }

    /* package */ void replaceTextfieldText(int oldStart, int oldEnd,
            String replace, int newStart, int newEnd) {
        WebViewCore.ReplaceTextData arg = new WebViewCore.ReplaceTextData();
        arg.mReplace = replace;
        arg.mNewStart = newStart;
        arg.mNewEnd = newEnd;
        mTextGeneration++;
        arg.mTextGeneration = mTextGeneration;
        mWebViewCore.sendMessage(EventHub.REPLACE_TEXT, oldStart, oldEnd, arg);
    }

    /* package */ void passToJavaScript(String currentText, KeyEvent event) {
        WebViewCore.JSKeyData arg = new WebViewCore.JSKeyData();
        arg.mEvent = event;
        arg.mCurrentText = currentText;
        // Increase our text generation number, and pass it to webcore thread
        mTextGeneration++;
        mWebViewCore.sendMessage(EventHub.PASS_TO_JS, mTextGeneration, 0, arg);
        // WebKit's document state is not saved until about to leave the page.
        // To make sure the host application, like Browser, has the up to date
        // document state when it goes to background, we force to save the
        // document state.
        mWebViewCore.removeMessages(EventHub.SAVE_DOCUMENT_STATE);
        mWebViewCore.sendMessageDelayed(EventHub.SAVE_DOCUMENT_STATE,
                cursorData(), 1000);
    }

    /* package */ synchronized WebViewCore getWebViewCore() {
        return mWebViewCore;
    }

    //-------------------------------------------------------------------------
    // Methods can be called from a separate thread, like WebViewCore
    // If it needs to call the View system, it has to send message.
    //-------------------------------------------------------------------------

    /**
     * General handler to receive message coming from webkit thread
     */
    class PrivateHandler extends Handler {
        @Override
        public void handleMessage(Message msg) {
            // exclude INVAL_RECT_MSG_ID since it is frequently output
            if (DebugFlags.WEB_VIEW && msg.what != INVAL_RECT_MSG_ID) {
                if (msg.what >= FIRST_PRIVATE_MSG_ID
                        && msg.what <= LAST_PRIVATE_MSG_ID) {
                    Log.v(LOGTAG, HandlerPrivateDebugString[msg.what
                            - FIRST_PRIVATE_MSG_ID]);
                } else if (msg.what >= FIRST_PACKAGE_MSG_ID
                        && msg.what <= LAST_PACKAGE_MSG_ID) {
                    Log.v(LOGTAG, HandlerPackageDebugString[msg.what
                            - FIRST_PACKAGE_MSG_ID]);
                } else {
                    Log.v(LOGTAG, Integer.toString(msg.what));
                }
            }
            if (mWebViewCore == null) {
                // after WebView's destroy() is called, skip handling messages.
                return;
            }
            switch (msg.what) {
                case REMEMBER_PASSWORD: {
                    mDatabase.setUsernamePassword(
                            msg.getData().getString("host"),
                            msg.getData().getString("username"),
                            msg.getData().getString("password"));
                    ((Message) msg.obj).sendToTarget();
                    break;
                }
                case NEVER_REMEMBER_PASSWORD: {
                    mDatabase.setUsernamePassword(
                            msg.getData().getString("host"), null, null);
                    ((Message) msg.obj).sendToTarget();
                    break;
                }
                case PREVENT_DEFAULT_TIMEOUT: {
                    // if timeout happens, cancel it so that it won't block UI
                    // to continue handling touch events
                    if ((msg.arg1 == MotionEvent.ACTION_DOWN
                            && mPreventDefault == PREVENT_DEFAULT_MAYBE_YES)
                            || (msg.arg1 == MotionEvent.ACTION_MOVE
                            && mPreventDefault == PREVENT_DEFAULT_NO_FROM_TOUCH_DOWN)) {
                        cancelWebCoreTouchEvent(
                                viewToContentX((int) mLastTouchX + mScrollX),
                                viewToContentY((int) mLastTouchY + mScrollY),
                                true);
                    }
                    break;
                }
                case SWITCH_TO_SHORTPRESS: {
                    if (mTouchMode == TOUCH_INIT_MODE) {
                        if (mPreventDefault != PREVENT_DEFAULT_YES) {
                            mTouchMode = TOUCH_SHORTPRESS_START_MODE;
                            updateSelection();
                        } else {
                            // set to TOUCH_SHORTPRESS_MODE so that it won't
                            // trigger double tap any more
                            mTouchMode = TOUCH_SHORTPRESS_MODE;
                        }
                    } else if (mTouchMode == TOUCH_DOUBLE_TAP_MODE) {
                        mTouchMode = TOUCH_DONE_MODE;
                    }
                    break;
                }
                case SWITCH_TO_LONGPRESS: {
                    if (inFullScreenMode() || mDeferTouchProcess) {
                        TouchEventData ted = new TouchEventData();
                        ted.mAction = WebViewCore.ACTION_LONGPRESS;
                        ted.mX = viewToContentX((int) mLastTouchX + mScrollX);
                        ted.mY = viewToContentY((int) mLastTouchY + mScrollY);
                        // metaState for long press is tricky. Should it be the
                        // state when the press started or when the press was
                        // released? Or some intermediary key state? For
                        // simplicity for now, we don't set it.
                        ted.mMetaState = 0;
                        ted.mReprocess = mDeferTouchProcess;
                        if (mDeferTouchProcess) {
                            ted.mViewX = mLastTouchX;
                            ted.mViewY = mLastTouchY;
                        }
                        mWebViewCore.sendMessage(EventHub.TOUCH_EVENT, ted);
                    } else if (mPreventDefault != PREVENT_DEFAULT_YES) {
                        mTouchMode = TOUCH_DONE_MODE;
                        performLongClick();
                        rebuildWebTextView();
                    }
                    break;
                }
                case RELEASE_SINGLE_TAP: {
                    doShortPress();
                    break;
                }
                case SCROLL_BY_MSG_ID:
                    setContentScrollBy(msg.arg1, msg.arg2, (Boolean) msg.obj);
                    break;
                case SYNC_SCROLL_TO_MSG_ID:
                    if (mUserScroll) {
                        // if user has scrolled explicitly, don't sync the
                        // scroll position any more
                        mUserScroll = false;
                        break;
                    }
                    // fall through
                case SCROLL_TO_MSG_ID:
                    if (setContentScrollTo(msg.arg1, msg.arg2)) {
                        // if we can't scroll to the exact position due to pin,
                        // send a message to WebCore to re-scroll when we get a
                        // new picture
                        mUserScroll = false;
                        mWebViewCore.sendMessage(EventHub.SYNC_SCROLL,
                                msg.arg1, msg.arg2);
                    }
                    break;
                case SPAWN_SCROLL_TO_MSG_ID:
                    spawnContentScrollTo(msg.arg1, msg.arg2);
                    break;
                case UPDATE_ZOOM_RANGE: {
                    WebViewCore.RestoreState restoreState
                            = (WebViewCore.RestoreState) msg.obj;
                    // mScrollX contains the new minPrefWidth
                    updateZoomRange(restoreState, getViewWidth(),
                            restoreState.mScrollX, false);
                    break;
                }
                case NEW_PICTURE_MSG_ID: {
                    // If we've previously delayed deleting a root
                    // layer, do it now.
                    if (mDelayedDeleteRootLayer) {
                        mDelayedDeleteRootLayer = false;
                        nativeSetRootLayer(0);
                    }
                    WebSettings settings = mWebViewCore.getSettings();
                    // called for new content
                    final int viewWidth = getViewWidth();
                    final WebViewCore.DrawData draw =
                            (WebViewCore.DrawData) msg.obj;
                    final Point viewSize = draw.mViewPoint;
                    boolean useWideViewport = settings.getUseWideViewPort();
                    WebViewCore.RestoreState restoreState = draw.mRestoreState;
                    boolean hasRestoreState = restoreState != null;
                    if (hasRestoreState) {
                        updateZoomRange(restoreState, viewSize.x,
                                draw.mMinPrefWidth, true);
                        if (!mDrawHistory) {
                            mInZoomOverview = false;

                            if (mInitialScaleInPercent > 0) {
                                setNewZoomScale(mInitialScaleInPercent / 100.0f,
                                    mInitialScaleInPercent != mTextWrapScale * 100,
                                    false);
                            } else if (restoreState.mViewScale > 0) {
                                mTextWrapScale = restoreState.mTextWrapScale;
                                setNewZoomScale(restoreState.mViewScale, false,
                                    false);
                            } else {
                                mInZoomOverview = useWideViewport
                                    && settings.getLoadWithOverviewMode();
                                float scale;
                                if (mInZoomOverview) {
                                    scale = (float) viewWidth
                                        / DEFAULT_VIEWPORT_WIDTH;
                                } else {
                                    scale = restoreState.mTextWrapScale;
                                }
                                setNewZoomScale(scale, Math.abs(scale
                                    - mTextWrapScale) >= MINIMUM_SCALE_INCREMENT,
                                    false);
                            }
                            setContentScrollTo(restoreState.mScrollX,
                                restoreState.mScrollY);
                            // As we are on a new page, remove the WebTextView. This
                            // is necessary for page loads driven by webkit, and in
                            // particular when the user was on a password field, so
                            // the WebTextView was visible.
                            clearTextEntry(false);
                            // update the zoom buttons as the scale can be changed
                            if (getSettings().getBuiltInZoomControls()) {
                                updateZoomButtonsEnabled();
                            }
                        }
                    }
                    // We update the layout (i.e. request a layout from the
                    // view system) if the last view size that we sent to
                    // WebCore matches the view size of the picture we just
                    // received in the fixed dimension.
                    final boolean updateLayout = viewSize.x == mLastWidthSent
                            && viewSize.y == mLastHeightSent;
                    recordNewContentSize(draw.mWidthHeight.x,
                            draw.mWidthHeight.y
                            + (mFindIsUp ? mFindHeight : 0), updateLayout);
                    if (DebugFlags.WEB_VIEW) {
                        Rect b = draw.mInvalRegion.getBounds();
                        Log.v(LOGTAG, "NEW_PICTURE_MSG_ID {" +
                                b.left+","+b.top+","+b.right+","+b.bottom+"}");
                    }
                    invalidateContentRect(draw.mInvalRegion.getBounds());
                    if (mPictureListener != null) {
                        mPictureListener.onNewPicture(WebView.this, capturePicture());
                    }
                    if (useWideViewport) {
                        // limit mZoomOverviewWidth upper bound to
                        // sMaxViewportWidth so that if the page doesn't behave
                        // well, the WebView won't go insane. limit the lower
                        // bound to match the default scale for mobile sites.
                        mZoomOverviewWidth = Math.min(sMaxViewportWidth, Math
                                .max((int) (viewWidth / mDefaultScale), Math
                                        .max(draw.mMinPrefWidth,
                                                draw.mViewPoint.x)));
                    }
                    if (!mMinZoomScaleFixed) {
                        mMinZoomScale = (float) viewWidth / mZoomOverviewWidth;
                    }
                    if (!mDrawHistory && mInZoomOverview) {
                        // fit the content width to the current view. Ignore
                        // the rounding error case.
                        if (Math.abs((viewWidth * mInvActualScale)
                                - mZoomOverviewWidth) > 1) {
                            setNewZoomScale((float) viewWidth
                                    / mZoomOverviewWidth, Math.abs(mActualScale
                                    - mTextWrapScale) < MINIMUM_SCALE_INCREMENT,
                                    false);
                        }
                    }
                    if (draw.mFocusSizeChanged && inEditingMode()) {
                        mFocusSizeChanged = true;
                    }
                    if (hasRestoreState) {
                        mViewManager.postReadyToDrawAll();
                    }
                    break;
                }
                case WEBCORE_INITIALIZED_MSG_ID:
                    // nativeCreate sets mNativeClass to a non-zero value
                    nativeCreate(msg.arg1);
                    break;
                case UPDATE_TEXTFIELD_TEXT_MSG_ID:
                    // Make sure that the textfield is currently focused
                    // and representing the same node as the pointer.
                    if (inEditingMode() &&
                            mWebTextView.isSameTextField(msg.arg1)) {
                        if (msg.getData().getBoolean("password")) {
                            Spannable text = (Spannable) mWebTextView.getText();
                            int start = Selection.getSelectionStart(text);
                            int end = Selection.getSelectionEnd(text);
                            mWebTextView.setInPassword(true);
                            // Restore the selection, which may have been
                            // ruined by setInPassword.
                            Spannable pword =
                                    (Spannable) mWebTextView.getText();
                            Selection.setSelection(pword, start, end);
                        // If the text entry has created more events, ignore
                        // this one.
                        } else if (msg.arg2 == mTextGeneration) {
                            mWebTextView.setTextAndKeepSelection(
                                    (String) msg.obj);
                        }
                    }
                    break;
                case REQUEST_KEYBOARD_WITH_SELECTION_MSG_ID:
                    displaySoftKeyboard(true);
                    updateTextSelectionFromMessage(msg.arg1, msg.arg2,
                            (WebViewCore.TextSelectionData) msg.obj);
                    break;
                case UPDATE_TEXT_SELECTION_MSG_ID:
                    // If no textfield was in focus, and the user touched one,
                    // causing it to send this message, then WebTextView has not
                    // been set up yet.  Rebuild it so it can set its selection.
                    rebuildWebTextView();
                    updateTextSelectionFromMessage(msg.arg1, msg.arg2,
                            (WebViewCore.TextSelectionData) msg.obj);
                    break;
                case RETURN_LABEL:
                    if (inEditingMode()
                            && mWebTextView.isSameTextField(msg.arg1)) {
                        mWebTextView.setHint((String) msg.obj);
                        InputMethodManager imm
                                = InputMethodManager.peekInstance();
                        // The hint is propagated to the IME in
                        // onCreateInputConnection.  If the IME is already
                        // active, restart it so that its hint text is updated.
                        if (imm != null && imm.isActive(mWebTextView)) {
                            imm.restartInput(mWebTextView);
                        }
                    }
                    break;
                case MOVE_OUT_OF_PLUGIN:
                    navHandledKey(msg.arg1, 1, false, 0);
                    break;
                case UPDATE_TEXT_ENTRY_MSG_ID:
                    // this is sent after finishing resize in WebViewCore. Make
                    // sure the text edit box is still on the  screen.
                    if (inEditingMode() && nativeCursorIsTextInput()) {
                        mWebTextView.bringIntoView();
                        rebuildWebTextView();
                    }
                    break;
                case CLEAR_TEXT_ENTRY:
                    clearTextEntry(false);
                    break;
                case INVAL_RECT_MSG_ID: {
                    Rect r = (Rect)msg.obj;
                    if (r == null) {
                        invalidate();
                    } else {
                        // we need to scale r from content into view coords,
                        // which viewInvalidate() does for us
                        viewInvalidate(r.left, r.top, r.right, r.bottom);
                    }
                    break;
                }
                case IMMEDIATE_REPAINT_MSG_ID: {
                    invalidate();
                    break;
                }
                case SET_ROOT_LAYER_MSG_ID: {
                    if (0 == msg.arg1) {
                        // Null indicates deleting the old layer, but
                        // don't actually do so until we've got the
                        // new page to display.
                        mDelayedDeleteRootLayer = true;
                    } else {
                        mDelayedDeleteRootLayer = false;
                        nativeSetRootLayer(msg.arg1);
                        invalidate();
                    }
                    break;
                }
                case REQUEST_FORM_DATA:
                    AutoCompleteAdapter adapter = (AutoCompleteAdapter) msg.obj;
                    if (mWebTextView.isSameTextField(msg.arg1)) {
                        mWebTextView.setAdapterCustom(adapter);
                    }
                    break;
                case RESUME_WEBCORE_PRIORITY:
                    WebViewCore.resumePriority();
                    WebViewCore.resumeUpdatePicture(mWebViewCore);
                    break;

                case LONG_PRESS_CENTER:
                    // as this is shared by keydown and trackballdown, reset all
                    // the states
                    mGotCenterDown = false;
                    mTrackballDown = false;
                    performLongClick();
                    break;

                case WEBCORE_NEED_TOUCH_EVENTS:
                    mForwardTouchEvents = (msg.arg1 != 0);
                    break;

                case PREVENT_TOUCH_ID:
                    if (inFullScreenMode()) {
                        break;
                    }
                    if (msg.obj == null) {
                        if (msg.arg1 == MotionEvent.ACTION_DOWN
                                && mPreventDefault == PREVENT_DEFAULT_MAYBE_YES) {
                            // if prevent default is called from WebCore, UI
                            // will not handle the rest of the touch events any
                            // more.
                            mPreventDefault = msg.arg2 == 1 ? PREVENT_DEFAULT_YES
                                    : PREVENT_DEFAULT_NO_FROM_TOUCH_DOWN;
                        } else if (msg.arg1 == MotionEvent.ACTION_MOVE
                                && mPreventDefault == PREVENT_DEFAULT_NO_FROM_TOUCH_DOWN) {
                            // the return for the first ACTION_MOVE will decide
                            // whether UI will handle touch or not. Currently no
                            // support for alternating prevent default
                            mPreventDefault = msg.arg2 == 1 ? PREVENT_DEFAULT_YES
                                    : PREVENT_DEFAULT_NO;
                        }
                    } else if (msg.arg2 == 0) {
                        // prevent default is not called in WebCore, so the
                        // message needs to be reprocessed in UI
                        TouchEventData ted = (TouchEventData) msg.obj;
                        switch (ted.mAction) {
                            case MotionEvent.ACTION_DOWN:
                                mLastDeferTouchX = ted.mViewX;
                                mLastDeferTouchY = ted.mViewY;
                                mDeferTouchMode = TOUCH_INIT_MODE;
                                break;
                            case MotionEvent.ACTION_MOVE: {
                                // no snapping in defer process
                                if (mDeferTouchMode != TOUCH_DRAG_MODE) {
                                    mDeferTouchMode = TOUCH_DRAG_MODE;
                                    mLastDeferTouchX = ted.mViewX;
                                    mLastDeferTouchY = ted.mViewY;
                                    startDrag();
                                }
                                int deltaX = pinLocX((int) (mScrollX
                                        + mLastDeferTouchX - ted.mViewX))
                                        - mScrollX;
                                int deltaY = pinLocY((int) (mScrollY
                                        + mLastDeferTouchY - ted.mViewY))
                                        - mScrollY;
                                doDrag(deltaX, deltaY);
                                if (deltaX != 0) mLastDeferTouchX = ted.mViewX;
                                if (deltaY != 0) mLastDeferTouchY = ted.mViewY;
                                break;
                            }
                            case MotionEvent.ACTION_UP:
                            case MotionEvent.ACTION_CANCEL:
                                if (mDeferTouchMode == TOUCH_DRAG_MODE) {
                                    // no fling in defer process
                                    WebViewCore.resumePriority();
                                    WebViewCore.resumeUpdatePicture(mWebViewCore);
                                }
                                mDeferTouchMode = TOUCH_DONE_MODE;
                                break;
                            case WebViewCore.ACTION_DOUBLETAP:
                                // doDoubleTap() needs mLastTouchX/Y as anchor
                                mLastTouchX = ted.mViewX;
                                mLastTouchY = ted.mViewY;
                                doDoubleTap();
                                mDeferTouchMode = TOUCH_DONE_MODE;
                                break;
                            case WebViewCore.ACTION_LONGPRESS:
                                HitTestResult hitTest = getHitTestResult();
                                if (hitTest != null && hitTest.mType
                                        != HitTestResult.UNKNOWN_TYPE) {
                                    performLongClick();
                                    rebuildWebTextView();
                                }
                                mDeferTouchMode = TOUCH_DONE_MODE;
                                break;
                        }
                    }
                    break;

                case REQUEST_KEYBOARD:
                    if (msg.arg1 == 0) {
                        hideSoftKeyboard();
                    } else {
                        displaySoftKeyboard(false);
                    }
                    break;

                case FIND_AGAIN:
                    // Ignore if find has been dismissed.
                    if (mFindIsUp) {
                        findAll(mLastFind);
                    }
                    break;

                case DRAG_HELD_MOTIONLESS:
                    mHeldMotionless = MOTIONLESS_TRUE;
                    invalidate();
                    // fall through to keep scrollbars awake

                case AWAKEN_SCROLL_BARS:
                    if (mTouchMode == TOUCH_DRAG_MODE
                            && mHeldMotionless == MOTIONLESS_TRUE) {
                        awakenScrollBars(ViewConfiguration
                                .getScrollDefaultDelay(), false);
                        mPrivateHandler.sendMessageDelayed(mPrivateHandler
                                .obtainMessage(AWAKEN_SCROLL_BARS),
                                ViewConfiguration.getScrollDefaultDelay());
                    }
                    break;

                case DO_MOTION_UP:
                    doMotionUp(msg.arg1, msg.arg2);
                    break;

                case SHOW_FULLSCREEN: {
                    View view = (View) msg.obj;
                    int npp = msg.arg1;

                    if (mFullScreenHolder != null) {
                        Log.w(LOGTAG, "Should not have another full screen.");
                        mFullScreenHolder.dismiss();
                    }
                    mFullScreenHolder = new PluginFullScreenHolder(WebView.this, npp);
                    mFullScreenHolder.setContentView(view);
                    mFullScreenHolder.setCancelable(false);
                    mFullScreenHolder.setCanceledOnTouchOutside(false);
                    mFullScreenHolder.show();

                    break;
                }
                case HIDE_FULLSCREEN:
                    if (inFullScreenMode()) {
                        mFullScreenHolder.dismiss();
                        mFullScreenHolder = null;
                    }
                    break;

                case DOM_FOCUS_CHANGED:
                    if (inEditingMode()) {
                        nativeClearCursor();
                        rebuildWebTextView();
                    }
                    break;

                case SHOW_RECT_MSG_ID: {
                    WebViewCore.ShowRectData data = (WebViewCore.ShowRectData) msg.obj;
                    int x = mScrollX;
                    int left = contentToViewX(data.mLeft);
                    int width = contentToViewDimension(data.mWidth);
                    int maxWidth = contentToViewDimension(data.mContentWidth);
                    int viewWidth = getViewWidth();
                    if (width < viewWidth) {
                        // center align
                        x += left + width / 2 - mScrollX - viewWidth / 2;
                    } else {
                        x += (int) (left + data.mXPercentInDoc * width
                                - mScrollX - data.mXPercentInView * viewWidth);
                    }
                    if (DebugFlags.WEB_VIEW) {
                        Log.v(LOGTAG, "showRectMsg=(left=" + left + ",width=" +
                              width + ",maxWidth=" + maxWidth +
                              ",viewWidth=" + viewWidth + ",x="
                              + x + ",xPercentInDoc=" + data.mXPercentInDoc +
                              ",xPercentInView=" + data.mXPercentInView+ ")");
                    }
                    // use the passing content width to cap x as the current
                    // mContentWidth may not be updated yet
                    x = Math.max(0,
                            (Math.min(maxWidth, x + viewWidth)) - viewWidth);
                    int top = contentToViewY(data.mTop);
                    int height = contentToViewDimension(data.mHeight);
                    int maxHeight = contentToViewDimension(data.mContentHeight);
                    int viewHeight = getViewHeight();
                    int y = (int) (top + data.mYPercentInDoc * height -
                                   data.mYPercentInView * viewHeight);
                    if (DebugFlags.WEB_VIEW) {
                        Log.v(LOGTAG, "showRectMsg=(top=" + top + ",height=" +
                              height + ",maxHeight=" + maxHeight +
                              ",viewHeight=" + viewHeight + ",y="
                              + y + ",yPercentInDoc=" + data.mYPercentInDoc +
                              ",yPercentInView=" + data.mYPercentInView+ ")");
                    }
                    // use the passing content height to cap y as the current
                    // mContentHeight may not be updated yet
                    y = Math.max(0,
                            (Math.min(maxHeight, y + viewHeight) - viewHeight));
                    // We need to take into account the visible title height
                    // when scrolling since y is an absolute view position.
                    y = Math.max(0, y - getVisibleTitleHeight());
                    scrollTo(x, y);
                    }
                    break;

                case CENTER_FIT_RECT:
                    Rect r = (Rect)msg.obj;
                    mInZoomOverview = false;
                    centerFitRect(r.left, r.top, r.width(), r.height());
                    break;

                case SET_SCROLLBAR_MODES:
                    mHorizontalScrollBarMode = msg.arg1;
                    mVerticalScrollBarMode = msg.arg2;
                    break;

                default:
                    super.handleMessage(msg);
                    break;
            }
        }
    }

    /**
     * Used when receiving messages for REQUEST_KEYBOARD_WITH_SELECTION_MSG_ID
     * and UPDATE_TEXT_SELECTION_MSG_ID.  Update the selection of WebTextView.
     */
    private void updateTextSelectionFromMessage(int nodePointer,
            int textGeneration, WebViewCore.TextSelectionData data) {
        if (inEditingMode()
                && mWebTextView.isSameTextField(nodePointer)
                && textGeneration == mTextGeneration) {
            mWebTextView.setSelectionFromWebKit(data.mStart, data.mEnd);
        }
    }

    // Class used to use a dropdown for a <select> element
    private class InvokeListBox implements Runnable {
        // Whether the listbox allows multiple selection.
        private boolean     mMultiple;
        // Passed in to a list with multiple selection to tell
        // which items are selected.
        private int[]       mSelectedArray;
        // Passed in to a list with single selection to tell
        // where the initial selection is.
        private int         mSelection;

        private Container[] mContainers;

        // Need these to provide stable ids to my ArrayAdapter,
        // which normally does not have stable ids. (Bug 1250098)
        private class Container extends Object {
            /**
             * Possible values for mEnabled.  Keep in sync with OptionStatus in
             * WebViewCore.cpp
             */
            final static int OPTGROUP = -1;
            final static int OPTION_DISABLED = 0;
            final static int OPTION_ENABLED = 1;

            String  mString;
            int     mEnabled;
            int     mId;

            public String toString() {
                return mString;
            }
        }

        /**
         *  Subclass ArrayAdapter so we can disable OptionGroupLabels,
         *  and allow filtering.
         */
        private class MyArrayListAdapter extends ArrayAdapter<Container> {
            public MyArrayListAdapter(Context context, Container[] objects, boolean multiple) {
                super(context,
                            multiple ? com.android.internal.R.layout.select_dialog_multichoice :
                            com.android.internal.R.layout.select_dialog_singlechoice,
                            objects);
            }

            @Override
            public View getView(int position, View convertView,
                    ViewGroup parent) {
                // Always pass in null so that we will get a new CheckedTextView
                // Otherwise, an item which was previously used as an <optgroup>
                // element (i.e. has no check), could get used as an <option>
                // element, which needs a checkbox/radio, but it would not have
                // one.
                convertView = super.getView(position, null, parent);
                Container c = item(position);
                if (c != null && Container.OPTION_ENABLED != c.mEnabled) {
                    // ListView does not draw dividers between disabled and
                    // enabled elements.  Use a LinearLayout to provide dividers
                    LinearLayout layout = new LinearLayout(mContext);
                    layout.setOrientation(LinearLayout.VERTICAL);
                    if (position > 0) {
                        View dividerTop = new View(mContext);
                        dividerTop.setBackgroundResource(
                                android.R.drawable.divider_horizontal_bright);
                        layout.addView(dividerTop);
                    }

                    if (Container.OPTGROUP == c.mEnabled) {
                        // Currently select_dialog_multichoice and
                        // select_dialog_singlechoice are CheckedTextViews.  If
                        // that changes, the class cast will no longer be valid.
                        Assert.assertTrue(
                                convertView instanceof CheckedTextView);
                        ((CheckedTextView) convertView).setCheckMarkDrawable(
                                null);
                    } else {
                        // c.mEnabled == Container.OPTION_DISABLED
                        // Draw the disabled element in a disabled state.
                        convertView.setEnabled(false);
                    }

                    layout.addView(convertView);
                    if (position < getCount() - 1) {
                        View dividerBottom = new View(mContext);
                        dividerBottom.setBackgroundResource(
                                android.R.drawable.divider_horizontal_bright);
                        layout.addView(dividerBottom);
                    }
                    return layout;
                }
                return convertView;
            }

            @Override
            public boolean hasStableIds() {
                // AdapterView's onChanged method uses this to determine whether
                // to restore the old state.  Return false so that the old (out
                // of date) state does not replace the new, valid state.
                return false;
            }

            private Container item(int position) {
                if (position < 0 || position >= getCount()) {
                    return null;
                }
                return (Container) getItem(position);
            }

            @Override
            public long getItemId(int position) {
                Container item = item(position);
                if (item == null) {
                    return -1;
                }
                return item.mId;
            }

            @Override
            public boolean areAllItemsEnabled() {
                return false;
            }

            @Override
            public boolean isEnabled(int position) {
                Container item = item(position);
                if (item == null) {
                    return false;
                }
                return Container.OPTION_ENABLED == item.mEnabled;
            }
        }

        private InvokeListBox(String[] array, int[] enabled, int[] selected) {
            mMultiple = true;
            mSelectedArray = selected;

            int length = array.length;
            mContainers = new Container[length];
            for (int i = 0; i < length; i++) {
                mContainers[i] = new Container();
                mContainers[i].mString = array[i];
                mContainers[i].mEnabled = enabled[i];
                mContainers[i].mId = i;
            }
        }

        private InvokeListBox(String[] array, int[] enabled, int selection) {
            mSelection = selection;
            mMultiple = false;

            int length = array.length;
            mContainers = new Container[length];
            for (int i = 0; i < length; i++) {
                mContainers[i] = new Container();
                mContainers[i].mString = array[i];
                mContainers[i].mEnabled = enabled[i];
                mContainers[i].mId = i;
            }
        }

        /*
         * Whenever the data set changes due to filtering, this class ensures
         * that the checked item remains checked.
         */
        private class SingleDataSetObserver extends DataSetObserver {
            private long        mCheckedId;
            private ListView    mListView;
            private Adapter     mAdapter;

            /*
             * Create a new observer.
             * @param id The ID of the item to keep checked.
             * @param l ListView for getting and clearing the checked states
             * @param a Adapter for getting the IDs
             */
            public SingleDataSetObserver(long id, ListView l, Adapter a) {
                mCheckedId = id;
                mListView = l;
                mAdapter = a;
            }

            public void onChanged() {
                // The filter may have changed which item is checked.  Find the
                // item that the ListView thinks is checked.
                int position = mListView.getCheckedItemPosition();
                long id = mAdapter.getItemId(position);
                if (mCheckedId != id) {
                    // Clear the ListView's idea of the checked item, since
                    // it is incorrect
                    mListView.clearChoices();
                    // Search for mCheckedId.  If it is in the filtered list,
                    // mark it as checked
                    int count = mAdapter.getCount();
                    for (int i = 0; i < count; i++) {
                        if (mAdapter.getItemId(i) == mCheckedId) {
                            mListView.setItemChecked(i, true);
                            break;
                        }
                    }
                }
            }

            public void onInvalidate() {}
        }

        public void run() {
            final ListView listView = (ListView) LayoutInflater.from(mContext)
                    .inflate(com.android.internal.R.layout.select_dialog, null);
            final MyArrayListAdapter adapter = new
                    MyArrayListAdapter(mContext, mContainers, mMultiple);
            AlertDialog.Builder b = new AlertDialog.Builder(mContext)
                    .setView(listView).setCancelable(true)
                    .setInverseBackgroundForced(true);

            if (mMultiple) {
                b.setPositiveButton(android.R.string.ok, new DialogInterface.OnClickListener() {
                    public void onClick(DialogInterface dialog, int which) {
                        mWebViewCore.sendMessage(
                                EventHub.LISTBOX_CHOICES,
                                adapter.getCount(), 0,
                                listView.getCheckedItemPositions());
                    }});
                b.setNegativeButton(android.R.string.cancel,
                        new DialogInterface.OnClickListener() {
                    public void onClick(DialogInterface dialog, int which) {
                        mWebViewCore.sendMessage(
                                EventHub.SINGLE_LISTBOX_CHOICE, -2, 0);
                }});
            }
            final AlertDialog dialog = b.create();
            listView.setAdapter(adapter);
            listView.setFocusableInTouchMode(true);
            // There is a bug (1250103) where the checks in a ListView with
            // multiple items selected are associated with the positions, not
            // the ids, so the items do not properly retain their checks when
            // filtered.  Do not allow filtering on multiple lists until
            // that bug is fixed.

            listView.setTextFilterEnabled(!mMultiple);
            if (mMultiple) {
                listView.setChoiceMode(ListView.CHOICE_MODE_MULTIPLE);
                int length = mSelectedArray.length;
                for (int i = 0; i < length; i++) {
                    listView.setItemChecked(mSelectedArray[i], true);
                }
            } else {
                listView.setOnItemClickListener(new OnItemClickListener() {
                    public void onItemClick(AdapterView parent, View v,
                            int position, long id) {
                        mWebViewCore.sendMessage(
                                EventHub.SINGLE_LISTBOX_CHOICE, (int)id, 0);
                        dialog.dismiss();
                    }
                });
                if (mSelection != -1) {
                    listView.setSelection(mSelection);
                    listView.setChoiceMode(ListView.CHOICE_MODE_SINGLE);
                    listView.setItemChecked(mSelection, true);
                    DataSetObserver observer = new SingleDataSetObserver(
                            adapter.getItemId(mSelection), listView, adapter);
                    adapter.registerDataSetObserver(observer);
                }
            }
            dialog.setOnCancelListener(new DialogInterface.OnCancelListener() {
                public void onCancel(DialogInterface dialog) {
                    mWebViewCore.sendMessage(
                                EventHub.SINGLE_LISTBOX_CHOICE, -2, 0);
                }
            });
            dialog.show();
        }
    }

    /*
     * Request a dropdown menu for a listbox with multiple selection.
     *
     * @param array Labels for the listbox.
     * @param enabledArray  State for each element in the list.  See static
     *      integers in Container class.
     * @param selectedArray Which positions are initally selected.
     */
    void requestListBox(String[] array, int[] enabledArray, int[]
            selectedArray) {
        mPrivateHandler.post(
                new InvokeListBox(array, enabledArray, selectedArray));
    }

    private void updateZoomRange(WebViewCore.RestoreState restoreState,
            int viewWidth, int minPrefWidth, boolean updateZoomOverview) {
        if (restoreState.mMinScale == 0) {
            if (restoreState.mMobileSite) {
                if (minPrefWidth > Math.max(0, viewWidth)) {
                    mMinZoomScale = (float) viewWidth / minPrefWidth;
                    mMinZoomScaleFixed = false;
                    if (updateZoomOverview) {
                        WebSettings settings = getSettings();
                        mInZoomOverview = settings.getUseWideViewPort() &&
                                settings.getLoadWithOverviewMode();
                    }
                } else {
                    mMinZoomScale = restoreState.mDefaultScale;
                    mMinZoomScaleFixed = true;
                }
            } else {
                mMinZoomScale = DEFAULT_MIN_ZOOM_SCALE;
                mMinZoomScaleFixed = false;
            }
        } else {
            mMinZoomScale = restoreState.mMinScale;
            mMinZoomScaleFixed = true;
        }
        if (restoreState.mMaxScale == 0) {
            mMaxZoomScale = DEFAULT_MAX_ZOOM_SCALE;
        } else {
            mMaxZoomScale = restoreState.mMaxScale;
        }
    }

    /*
     * Request a dropdown menu for a listbox with single selection or a single
     * <select> element.
     *
     * @param array Labels for the listbox.
     * @param enabledArray  State for each element in the list.  See static
     *      integers in Container class.
     * @param selection Which position is initally selected.
     */
    void requestListBox(String[] array, int[] enabledArray, int selection) {
        mPrivateHandler.post(
                new InvokeListBox(array, enabledArray, selection));
    }

    // called by JNI
    private void sendMoveFocus(int frame, int node) {
        mWebViewCore.sendMessage(EventHub.SET_MOVE_FOCUS,
                new WebViewCore.CursorData(frame, node, 0, 0));
    }

    // called by JNI
    private void sendMoveMouse(int frame, int node, int x, int y) {
        mWebViewCore.sendMessage(EventHub.SET_MOVE_MOUSE,
                new WebViewCore.CursorData(frame, node, x, y));
    }

    /*
     * Send a mouse move event to the webcore thread.
     *
     * @param removeFocus Pass true if the "mouse" cursor is now over a node
     *                    which wants key events, but it is not the focus. This
     *                    will make the visual appear as though nothing is in
     *                    focus.  Remove the WebTextView, if present, and stop
     *                    drawing the blinking caret.
     * called by JNI
     */
    private void sendMoveMouseIfLatest(boolean removeFocus) {
        if (removeFocus) {
            clearTextEntry(true);
        }
        mWebViewCore.sendMessage(EventHub.SET_MOVE_MOUSE_IF_LATEST,
                cursorData());
    }

    // called by JNI
    private void sendMotionUp(int touchGeneration,
            int frame, int node, int x, int y) {
        WebViewCore.TouchUpData touchUpData = new WebViewCore.TouchUpData();
        touchUpData.mMoveGeneration = touchGeneration;
        touchUpData.mFrame = frame;
        touchUpData.mNode = node;
        touchUpData.mX = x;
        touchUpData.mY = y;
        mWebViewCore.sendMessage(EventHub.TOUCH_UP, touchUpData);
    }


    private int getScaledMaxXScroll() {
        int width;
        if (mHeightCanMeasure == false) {
            width = getViewWidth() / 4;
        } else {
            Rect visRect = new Rect();
            calcOurVisibleRect(visRect);
            width = visRect.width() / 2;
        }
        // FIXME the divisor should be retrieved from somewhere
        return viewToContentX(width);
    }

    private int getScaledMaxYScroll() {
        int height;
        if (mHeightCanMeasure == false) {
            height = getViewHeight() / 4;
        } else {
            Rect visRect = new Rect();
            calcOurVisibleRect(visRect);
            height = visRect.height() / 2;
        }
        // FIXME the divisor should be retrieved from somewhere
        // the closest thing today is hard-coded into ScrollView.java
        // (from ScrollView.java, line 363)   int maxJump = height/2;
        return Math.round(height * mInvActualScale);
    }

    /**
     * Called by JNI to invalidate view
     */
    private void viewInvalidate() {
        invalidate();
    }

    /**
     * Pass the key to the plugin.  This assumes that nativeFocusIsPlugin()
     * returned true.
     */
    private void letPluginHandleNavKey(int keyCode, long time, boolean down) {
        int keyEventAction;
        int eventHubAction;
        if (down) {
            keyEventAction = KeyEvent.ACTION_DOWN;
            eventHubAction = EventHub.KEY_DOWN;
            playSoundEffect(keyCodeToSoundsEffect(keyCode));
        } else {
            keyEventAction = KeyEvent.ACTION_UP;
            eventHubAction = EventHub.KEY_UP;
        }
        KeyEvent event = new KeyEvent(time, time, keyEventAction, keyCode,
                1, (mShiftIsPressed ? KeyEvent.META_SHIFT_ON : 0)
                | (false ? KeyEvent.META_ALT_ON : 0) // FIXME
                | (false ? KeyEvent.META_SYM_ON : 0) // FIXME
                , 0, 0, 0);
        mWebViewCore.sendMessage(eventHubAction, event);
    }

    // return true if the key was handled
    private boolean navHandledKey(int keyCode, int count, boolean noScroll,
            long time) {
        if (mNativeClass == 0) {
            return false;
        }
        mLastCursorTime = time;
        mLastCursorBounds = nativeGetCursorRingBounds();
        boolean keyHandled
                = nativeMoveCursor(keyCode, count, noScroll) == false;
        if (DebugFlags.WEB_VIEW) {
            Log.v(LOGTAG, "navHandledKey mLastCursorBounds=" + mLastCursorBounds
                    + " mLastCursorTime=" + mLastCursorTime
                    + " handled=" + keyHandled);
        }
        if (keyHandled == false || mHeightCanMeasure == false) {
            return keyHandled;
        }
        Rect contentCursorRingBounds = nativeGetCursorRingBounds();
        if (contentCursorRingBounds.isEmpty()) return keyHandled;
        Rect viewCursorRingBounds = contentToViewRect(contentCursorRingBounds);
        Rect visRect = new Rect();
        calcOurVisibleRect(visRect);
        Rect outset = new Rect(visRect);
        int maxXScroll = visRect.width() / 2;
        int maxYScroll = visRect.height() / 2;
        outset.inset(-maxXScroll, -maxYScroll);
        if (Rect.intersects(outset, viewCursorRingBounds) == false) {
            return keyHandled;
        }
        // FIXME: Necessary because ScrollView/ListView do not scroll left/right
        int maxH = Math.min(viewCursorRingBounds.right - visRect.right,
                maxXScroll);
        if (maxH > 0) {
            pinScrollBy(maxH, 0, true, 0);
        } else {
            maxH = Math.max(viewCursorRingBounds.left - visRect.left,
                    -maxXScroll);
            if (maxH < 0) {
                pinScrollBy(maxH, 0, true, 0);
            }
        }
        if (mLastCursorBounds.isEmpty()) return keyHandled;
        if (mLastCursorBounds.equals(contentCursorRingBounds)) {
            return keyHandled;
        }
        if (DebugFlags.WEB_VIEW) {
            Log.v(LOGTAG, "navHandledKey contentCursorRingBounds="
                    + contentCursorRingBounds);
        }
        requestRectangleOnScreen(viewCursorRingBounds);
        mUserScroll = true;
        return keyHandled;
    }

    /**
     * Set the background color. It's white by default. Pass
     * zero to make the view transparent.
     * @param color   the ARGB color described by Color.java
     */
    public void setBackgroundColor(int color) {
        mBackgroundColor = color;
        mWebViewCore.sendMessage(EventHub.SET_BACKGROUND_COLOR, color);
    }

    public void debugDump() {
        nativeDebugDump();
        mWebViewCore.sendMessage(EventHub.DUMP_NAVTREE);
    }

    /**
     * Draw the HTML page into the specified canvas. This call ignores any
     * view-specific zoom, scroll offset, or other changes. It does not draw
     * any view-specific chrome, such as progress or URL bars.
     *
     * @hide only needs to be accessible to Browser and testing
     */
    public void drawPage(Canvas canvas) {
        mWebViewCore.drawContentPicture(canvas, 0, false, false);
    }

    /**
     * Set the time to wait between passing touches to WebCore. See also the
     * TOUCH_SENT_INTERVAL member for further discussion.
     *
     * @hide This is only used by the DRT test application.
     */
    public void setTouchInterval(int interval) {
        mCurrentTouchInterval = interval;
    }

    /**
     *  Update our cache with updatedText.
     *  @param updatedText  The new text to put in our cache.
     */
    /* package */ void updateCachedTextfield(String updatedText) {
        // Also place our generation number so that when we look at the cache
        // we recognize that it is up to date.
        nativeUpdateCachedTextfield(updatedText, mTextGeneration);
    }

    private native int nativeCacheHitFramePointer();
    private native Rect nativeCacheHitNodeBounds();
    private native int nativeCacheHitNodePointer();
    /* package */ native void nativeClearCursor();
    private native void     nativeCreate(int ptr);
    private native int      nativeCursorFramePointer();
    private native Rect     nativeCursorNodeBounds();
    private native int nativeCursorNodePointer();
    /* package */ native boolean nativeCursorMatchesFocus();
    private native boolean  nativeCursorIntersects(Rect visibleRect);
    private native boolean  nativeCursorIsAnchor();
    private native boolean  nativeCursorIsTextInput();
    private native Point    nativeCursorPosition();
    private native String   nativeCursorText();
    /**
     * Returns true if the native cursor node says it wants to handle key events
     * (ala plugins). This can only be called if mNativeClass is non-zero!
     */
    private native boolean  nativeCursorWantsKeyEvents();
    private native void     nativeDebugDump();
    private native void     nativeDestroy();
    private native boolean  nativeEvaluateLayersAnimations();
    private native void     nativeDrawExtras(Canvas canvas, int extra);
    private native void     nativeDumpDisplayTree(String urlOrNull);
    private native int      nativeFindAll(String findLower, String findUpper);
    private native void     nativeFindNext(boolean forward);
    /* package */ native int      nativeFocusCandidateFramePointer();
    /* package */ native boolean  nativeFocusCandidateHasNextTextfield();
    /* package */ native boolean  nativeFocusCandidateIsPassword();
    private native boolean  nativeFocusCandidateIsRtlText();
    private native boolean  nativeFocusCandidateIsTextInput();
    /* package */ native int      nativeFocusCandidateMaxLength();
    /* package */ native String   nativeFocusCandidateName();
    private native Rect     nativeFocusCandidateNodeBounds();
    /* package */ native int      nativeFocusCandidatePointer();
    private native String   nativeFocusCandidateText();
    private native int      nativeFocusCandidateTextSize();
    /**
     * Returns an integer corresponding to WebView.cpp::type.
     * See WebTextView.setType()
     */
    private native int      nativeFocusCandidateType();
    private native boolean  nativeFocusIsPlugin();
    private native Rect     nativeFocusNodeBounds();
    /* package */ native int nativeFocusNodePointer();
    private native Rect     nativeGetCursorRingBounds();
    private native String   nativeGetSelection();
    private native boolean  nativeHasCursorNode();
    private native boolean  nativeHasFocusNode();
    private native void     nativeHideCursor();
    private native String   nativeImageURI(int x, int y);
    private native void     nativeInstrumentReport();
    /* package */ native boolean nativeMoveCursorToNextTextInput();
    // return true if the page has been scrolled
    private native boolean  nativeMotionUp(int x, int y, int slop);
    // returns false if it handled the key
    private native boolean  nativeMoveCursor(int keyCode, int count,
            boolean noScroll);
    private native int      nativeMoveGeneration();
    private native void     nativeMoveSelection(int x, int y,
            boolean extendSelection);
    private native boolean  nativePointInNavCache(int x, int y, int slop);
    // Like many other of our native methods, you must make sure that
    // mNativeClass is not null before calling this method.
    private native void     nativeRecordButtons(boolean focused,
            boolean pressed, boolean invalidate);
    private native void     nativeSelectBestAt(Rect rect);
    private native void     nativeSetFindIsEmpty();
    private native void     nativeSetFindIsUp(boolean isUp);
    private native void     nativeSetFollowedLink(boolean followed);
    private native void     nativeSetHeightCanMeasure(boolean measure);
    private native void     nativeSetRootLayer(int layer);
    private native void     nativeSetSelectionPointer(boolean set,
            float scale, int x, int y, boolean extendSelection);
    private native void     nativeSetSelectionRegion(boolean set);
    private native Rect     nativeSubtractLayers(Rect content);
    private native int      nativeTextGeneration();
    // Never call this version except by updateCachedTextfield(String) -
    // we always want to pass in our generation number.
    private native void     nativeUpdateCachedTextfield(String updatedText,
            int generation);
    // return NO_LEFTEDGE means failure.
    private static final int NO_LEFTEDGE = -1;
    private native int      nativeGetBlockLeftEdge(int x, int y, float scale);
}<|MERGE_RESOLUTION|>--- conflicted
+++ resolved
@@ -1375,22 +1375,28 @@
             return false;
         }
         final Picture p = capturePicture();
-<<<<<<< HEAD
         // Use a temporary file while writing to ensure the destination file
         // contains valid data.
         final File temp = new File(dest.getPath() + ".writing");
         new Thread(new Runnable() {
             public void run() {
+                FileOutputStream out = null;
                 try {
-                    FileOutputStream out = new FileOutputStream(temp);
+                    out = new FileOutputStream(temp);
                     p.writeToStream(out);
-                    out.close();
                     // Writing the picture succeeded, rename the temporary file
                     // to the destination.
                     temp.renameTo(dest);
                 } catch (Exception e) {
                     // too late to do anything about it.
                 } finally {
+                    if (out != null) {
+                        try {
+                            out.close();
+                        } catch (Exception e) {
+                            // Can't do anything about that
+                        }
+                    }
                     temp.delete();
                 }
             }
@@ -1422,39 +1428,6 @@
         mTextWrapScale = b.getFloat("textwrapScale", scale);
         mInZoomOverview = b.getBoolean("overview");
         invalidate();
-=======
-
-        FileOutputStream out = null;
-        boolean success = false;
-        try {
-            out = new FileOutputStream(dest);
-            p.writeToStream(out);
-            success = true;
-        } catch (FileNotFoundException e){
-            e.printStackTrace();
-        } catch (IOException e) {
-            e.printStackTrace();
-        } catch (RuntimeException e) {
-            e.printStackTrace();
-        } finally {
-            if (out != null) {
-                try {
-                    out.close();
-                } catch (Throwable t) {
-                }
-            }
-        }
-
-        if (success && dest.length() > 0) {
-            b.putInt("scrollX", mScrollX);
-            b.putInt("scrollY", mScrollY);
-            b.putFloat("scale", mActualScale);
-            b.putFloat("textwrapScale", mTextWrapScale);
-            b.putBoolean("overview", mInZoomOverview);
-            return true;
-        }
-        return false;
->>>>>>> fb59fbf1
     }
 
     /**
@@ -1468,71 +1441,31 @@
         if (src == null || b == null) {
             return false;
         }
-<<<<<<< HEAD
         if (!src.exists()) {
             return false;
-=======
-        if (src.exists()) {
-            Picture p = null;
-            FileInputStream in = null;
-            try {
-                in = new FileInputStream(src);
-                p = Picture.createFromStream(in);
-            } catch (FileNotFoundException e){
-                e.printStackTrace();
-            } catch (RuntimeException e) {
-                e.printStackTrace();
-            } catch (IOException e) {
-                e.printStackTrace();
-            } finally {
-                if (in != null) {
-                    try {
-                        in.close();
-                    } catch (Throwable t) {
-                    }
-                }
-            }
-            if (p != null) {
-                int sx = b.getInt("scrollX", 0);
-                int sy = b.getInt("scrollY", 0);
-                float scale = b.getFloat("scale", 1.0f);
-                mDrawHistory = true;
-                mHistoryPicture = p;
-                mScrollX = sx;
-                mScrollY = sy;
-                mHistoryWidth = Math.round(p.getWidth() * scale);
-                mHistoryHeight = Math.round(p.getHeight() * scale);
-                // as getWidth() / getHeight() of the view are not
-                // available yet, set up mActualScale, so that when
-                // onSizeChanged() is called, the rest will be set
-                // correctly
-                mActualScale = scale;
-                mTextWrapScale = b.getFloat("textwrapScale", scale);
-                mInZoomOverview = b.getBoolean("overview");
-                invalidate();
-                return true;
-            }
->>>>>>> fb59fbf1
         }
         try {
             final FileInputStream in = new FileInputStream(src);
             final Bundle copy = new Bundle(b);
             new Thread(new Runnable() {
                 public void run() {
-                    final Picture p = Picture.createFromStream(in);
-                    if (p != null) {
-                        // Post a runnable on the main thread to update the
-                        // history picture fields.
-                        mPrivateHandler.post(new Runnable() {
-                            public void run() {
-                                restoreHistoryPictureFields(p, copy);
-                            }
-                        });
-                    }
                     try {
-                        in.close();
-                    } catch (Exception e) {
-                        // Nothing we can do now.
+                        final Picture p = Picture.createFromStream(in);
+                        if (p != null) {
+                            // Post a runnable on the main thread to update the
+                            // history picture fields.
+                            mPrivateHandler.post(new Runnable() {
+                                public void run() {
+                                    restoreHistoryPictureFields(p, copy);
+                                }
+                            });
+                        }
+                    } finally {
+                        try {
+                            in.close();
+                        } catch (Exception e) {
+                            // Nothing we can do now.
+                        }
                     }
                 }
             }).start();
