--- conflicted
+++ resolved
@@ -163,20 +163,14 @@
                 Log.d(TAG, "addDefaultRoute for " + mNetworkInfo.getTypeName() +
                         " (" + mInterfaceName + "), GatewayAddr=" + mDefaultGatewayAddr);
             }
-<<<<<<< HEAD
-            NetworkUtils.setDefaultRoute(mInterfaceName, mDefaultGatewayAddr);
-=======
             InetAddress inetAddress = NetworkUtils.intToInetAddress(mDefaultGatewayAddr);
             if (inetAddress == null) {
                 if (DBG) Log.d(TAG, " Unable to add default route. mDefaultGatewayAddr Error");
             } else {
-                if (NetworkUtils.addDefaultRoute(mInterfaceName, inetAddress)) {
-                    mDefaultRouteSet = true;
-                } else {
-                    if (DBG) Log.d(TAG, "  Unable to add default route.");
+                if (!NetworkUtils.addDefaultRoute(mInterfaceName, inetAddress) && DBG) {
+                    Log.d(TAG, "  Unable to add default route.");
                 }
             }
->>>>>>> b998f311
         }
     }
 
