/*
 * Copyright (C) 2012 The Android Open Source Project
 *
 * Licensed under the Apache License, Version 2.0 (the "License");
 * you may not use this file except in compliance with the License.
 * You may obtain a copy of the License at
 *
 *      http://www.apache.org/licenses/LICENSE-2.0
 *
 * Unless required by applicable law or agreed to in writing, software
 * distributed under the License is distributed on an "AS IS" BASIS,
 * WITHOUT WARRANTIES OR CONDITIONS OF ANY KIND, either express or implied.
 * See the License for the specific language governing permissions and
 * limitations under the License.
 */

package android.net;

import android.app.Activity;
import android.app.Notification;
import android.app.NotificationManager;
import android.app.PendingIntent;
import android.content.BroadcastReceiver;
import android.content.Context;
import android.content.Intent;
import android.content.IntentFilter;
import android.content.res.Resources;
import android.database.ContentObserver;
import android.net.ConnectivityManager;
import android.net.IConnectivityManager;
import android.net.wifi.WifiInfo;
import android.net.wifi.WifiManager;
import android.os.Handler;
import android.os.UserHandle;
import android.os.Message;
import android.os.RemoteException;
import android.os.SystemClock;
import android.provider.Settings;
import android.telephony.CellIdentityCdma;
import android.telephony.CellIdentityGsm;
import android.telephony.CellIdentityLte;
import android.telephony.CellIdentityWcdma;
import android.telephony.CellInfo;
import android.telephony.CellInfoCdma;
import android.telephony.CellInfoGsm;
import android.telephony.CellInfoLte;
import android.telephony.CellInfoWcdma;
import android.telephony.TelephonyManager;

import com.android.internal.util.State;
import com.android.internal.util.StateMachine;

import java.io.IOException;
import java.net.HttpURLConnection;
import java.net.InetAddress;
import java.net.Inet4Address;
import java.net.SocketTimeoutException;
import java.net.URL;
import java.net.UnknownHostException;
import java.util.List;

import com.android.internal.R;

/**
 * This class allows captive portal detection on a network.
 * @hide
 */
public class CaptivePortalTracker extends StateMachine {
    private static final boolean DBG = true;
    private static final String TAG = "CaptivePortalTracker";

    private static final String DEFAULT_SERVER = "clients3.google.com";
    private static final String NOTIFICATION_ID = "CaptivePortal.Notification";

    private static final int SOCKET_TIMEOUT_MS = 10000;

    public static final String ACTION_NETWORK_CONDITIONS_MEASURED =
            "android.net.conn.NETWORK_CONDITIONS_MEASURED";
    public static final String EXTRA_CONNECTIVITY_TYPE = "extra_connectivity_type";
    public static final String EXTRA_NETWORK_TYPE = "extra_network_type";
    public static final String EXTRA_RESPONSE_RECEIVED = "extra_response_received";
    public static final String EXTRA_IS_CAPTIVE_PORTAL = "extra_is_captive_portal";
    public static final String EXTRA_CELL_ID = "extra_cellid";
    public static final String EXTRA_SSID = "extra_ssid";
    public static final String EXTRA_BSSID = "extra_bssid";
    /** real time since boot */
    public static final String EXTRA_REQUEST_TIMESTAMP_MS = "extra_request_timestamp_ms";
    public static final String EXTRA_RESPONSE_TIMESTAMP_MS = "extra_response_timestamp_ms";

    private static final String PERMISSION_ACCESS_NETWORK_CONDITIONS =
            "android.permission.ACCESS_NETWORK_CONDITIONS";

    private String mServer;
    private String mUrl;
    private boolean mNotificationShown = false;
    private boolean mIsCaptivePortalCheckEnabled = false;
    private IConnectivityManager mConnService;
    private TelephonyManager mTelephonyManager;
    private WifiManager mWifiManager;
    private Context mContext;
    private NetworkInfo mNetworkInfo;

    private static final int CMD_DETECT_PORTAL          = 0;
    private static final int CMD_CONNECTIVITY_CHANGE    = 1;
    private static final int CMD_DELAYED_CAPTIVE_CHECK  = 2;

    /* This delay happens every time before we do a captive check on a network */
    private static final int DELAYED_CHECK_INTERVAL_MS = 10000;
    private int mDelayedCheckToken = 0;

    private State mDefaultState = new DefaultState();
    private State mNoActiveNetworkState = new NoActiveNetworkState();
    private State mActiveNetworkState = new ActiveNetworkState();
    private State mDelayedCaptiveCheckState = new DelayedCaptiveCheckState();

    private static final String SETUP_WIZARD_PACKAGE = "com.google.android.setupwizard";
    private boolean mDeviceProvisioned = false;
    private ProvisioningObserver mProvisioningObserver;

    private CaptivePortalTracker(Context context, IConnectivityManager cs) {
        super(TAG);

        mContext = context;
        mConnService = cs;
        mTelephonyManager = (TelephonyManager) context.getSystemService(Context.TELEPHONY_SERVICE);
        mWifiManager = (WifiManager) context.getSystemService(Context.WIFI_SERVICE);
        mProvisioningObserver = new ProvisioningObserver();

        IntentFilter filter = new IntentFilter();
        filter.addAction(ConnectivityManager.CONNECTIVITY_ACTION);
        filter.addAction(ConnectivityManager.CONNECTIVITY_ACTION_IMMEDIATE);
        mContext.registerReceiver(mReceiver, filter);

        mServer = Settings.Global.getString(mContext.getContentResolver(),
                Settings.Global.CAPTIVE_PORTAL_SERVER);
        if (mServer == null) mServer = DEFAULT_SERVER;

        mIsCaptivePortalCheckEnabled = Settings.Global.getInt(mContext.getContentResolver(),
                Settings.Global.CAPTIVE_PORTAL_DETECTION_ENABLED, 1) == 1;

        addState(mDefaultState);
            addState(mNoActiveNetworkState, mDefaultState);
            addState(mActiveNetworkState, mDefaultState);
                addState(mDelayedCaptiveCheckState, mActiveNetworkState);
        setInitialState(mNoActiveNetworkState);
    }

    private class ProvisioningObserver extends ContentObserver {
        ProvisioningObserver() {
            super(new Handler());
            mContext.getContentResolver().registerContentObserver(Settings.Global.getUriFor(
                    Settings.Global.DEVICE_PROVISIONED), false, this);
            onChange(false); // load initial value
        }

        @Override
        public void onChange(boolean selfChange) {
            mDeviceProvisioned = Settings.Global.getInt(mContext.getContentResolver(),
                    Settings.Global.DEVICE_PROVISIONED, 0) != 0;
        }
    }

    private final BroadcastReceiver mReceiver = new BroadcastReceiver() {
        @Override
        public void onReceive(Context context, Intent intent) {
            String action = intent.getAction();
            // Normally, we respond to CONNECTIVITY_ACTION, allowing time for the change in
            // connectivity to stabilize, but if the device is not yet provisioned, respond
            // immediately to speed up transit through the setup wizard.
            if ((mDeviceProvisioned && action.equals(ConnectivityManager.CONNECTIVITY_ACTION))
                    || (!mDeviceProvisioned
                            && action.equals(ConnectivityManager.CONNECTIVITY_ACTION_IMMEDIATE))) {
                NetworkInfo info = intent.getParcelableExtra(
                        ConnectivityManager.EXTRA_NETWORK_INFO);
                sendMessage(obtainMessage(CMD_CONNECTIVITY_CHANGE, info));
            }
        }
    };

    public static CaptivePortalTracker makeCaptivePortalTracker(Context context,
            IConnectivityManager cs) {
        CaptivePortalTracker captivePortal = new CaptivePortalTracker(context, cs);
        captivePortal.start();
        return captivePortal;
    }

    public void detectCaptivePortal(NetworkInfo info) {
        sendMessage(obtainMessage(CMD_DETECT_PORTAL, info));
    }

    private class DefaultState extends State {
        @Override
        public void enter() {
            if (DBG) log(getName() + "\n");
        }

        @Override
        public boolean processMessage(Message message) {
            if (DBG) log(getName() + message.toString() + "\n");
            switch (message.what) {
                case CMD_DETECT_PORTAL:
                    NetworkInfo info = (NetworkInfo) message.obj;
                    // Checking on a secondary connection is not supported
                    // yet
                    notifyPortalCheckComplete(info);
                    break;
                case CMD_CONNECTIVITY_CHANGE:
                case CMD_DELAYED_CAPTIVE_CHECK:
                    break;
                default:
                    loge("Ignoring " + message);
                    break;
            }
            return HANDLED;
        }
    }

    private class NoActiveNetworkState extends State {
        @Override
        public void enter() {
            if (DBG) log(getName() + "\n");
            mNetworkInfo = null;
            /* Clear any previous notification */
            setNotificationVisible(false);
        }

        @Override
        public boolean processMessage(Message message) {
            if (DBG) log(getName() + message.toString() + "\n");
            InetAddress server;
            NetworkInfo info;
            switch (message.what) {
                case CMD_CONNECTIVITY_CHANGE:
                    info = (NetworkInfo) message.obj;
                    if (info.isConnected() && isActiveNetwork(info)) {
                        mNetworkInfo = info;
                        transitionTo(mDelayedCaptiveCheckState);
                    }
                    break;
                default:
                    return NOT_HANDLED;
            }
            return HANDLED;
        }
    }

    private class ActiveNetworkState extends State {
        @Override
        public void enter() {
            if (DBG) log(getName() + "\n");
        }

        @Override
        public boolean processMessage(Message message) {
            NetworkInfo info;
            switch (message.what) {
               case CMD_CONNECTIVITY_CHANGE:
                    info = (NetworkInfo) message.obj;
                    if (!info.isConnected()
                            && info.getType() == mNetworkInfo.getType()) {
                        if (DBG) log("Disconnected from active network " + info);
                        transitionTo(mNoActiveNetworkState);
                    } else if (info.getType() != mNetworkInfo.getType() &&
                            info.isConnected() &&
                            isActiveNetwork(info)) {
                        if (DBG) log("Active network switched " + info);
                        deferMessage(message);
                        transitionTo(mNoActiveNetworkState);
                    }
                    break;
                default:
                    return NOT_HANDLED;
            }
            return HANDLED;
        }
    }



    private class DelayedCaptiveCheckState extends State {
        @Override
        public void enter() {
            if (DBG) log(getName() + "\n");
            Message message = obtainMessage(CMD_DELAYED_CAPTIVE_CHECK, ++mDelayedCheckToken, 0);
            if (mDeviceProvisioned) {
                sendMessageDelayed(message, DELAYED_CHECK_INTERVAL_MS);
            } else {
                sendMessage(message);
            }
        }

        @Override
        public boolean processMessage(Message message) {
            if (DBG) log(getName() + message.toString() + "\n");
            switch (message.what) {
                case CMD_DELAYED_CAPTIVE_CHECK:
                    if (message.arg1 == mDelayedCheckToken) {
                        InetAddress server = lookupHost(mServer);
                        boolean captive = server != null && isCaptivePortal(server);
                        if (captive) {
                            if (DBG) log("Captive network " + mNetworkInfo);
                        } else {
                            if (DBG) log("Not captive network " + mNetworkInfo);
                        }
                        if (mDeviceProvisioned) {
                            if (captive) {
                                // Setup Wizard will assist the user in connecting to a captive
                                // portal, so make the notification visible unless during setup
                                setNotificationVisible(true);
                            }
                        } else {
                            Intent intent = new Intent(
                                    ConnectivityManager.ACTION_CAPTIVE_PORTAL_TEST_COMPLETED);
                            intent.putExtra(ConnectivityManager.EXTRA_IS_CAPTIVE_PORTAL, captive);
                            intent.setPackage(SETUP_WIZARD_PACKAGE);
                            mContext.sendBroadcast(intent);
                        }

                        transitionTo(mActiveNetworkState);
                    }
                    break;
                default:
                    return NOT_HANDLED;
            }
            return HANDLED;
        }
    }

    private void notifyPortalCheckComplete(NetworkInfo info) {
        if (info == null) {
            loge("notifyPortalCheckComplete on null");
            return;
        }
        try {
            mConnService.captivePortalCheckComplete(info);
        } catch(RemoteException e) {
            e.printStackTrace();
        }
    }

    private boolean isActiveNetwork(NetworkInfo info) {
        try {
            NetworkInfo active = mConnService.getActiveNetworkInfo();
            if (active != null && active.getType() == info.getType()) {
                return true;
            }
        } catch (RemoteException e) {
            e.printStackTrace();
        }
        return false;
    }

    /**
     * Do a URL fetch on a known server to see if we get the data we expect.
     * Measure the response time and broadcast that.
     */
    private boolean isCaptivePortal(InetAddress server) {
        HttpURLConnection urlConnection = null;
        if (!mIsCaptivePortalCheckEnabled) return false;

        mUrl = "http://" + server.getHostAddress() + "/generate_204";
        if (DBG) log("Checking " + mUrl);
        long requestTimestamp = -1;
        try {
            URL url = new URL(mUrl);
            urlConnection = (HttpURLConnection) url.openConnection();
            urlConnection.setInstanceFollowRedirects(false);
            urlConnection.setConnectTimeout(SOCKET_TIMEOUT_MS);
            urlConnection.setReadTimeout(SOCKET_TIMEOUT_MS);
            urlConnection.setUseCaches(false);

            // Time how long it takes to get a response to our request
            requestTimestamp = SystemClock.elapsedRealtime();

            urlConnection.getInputStream();

            // Time how long it takes to get a response to our request
            long responseTimestamp = SystemClock.elapsedRealtime();

            // we got a valid response, but not from the real google
<<<<<<< HEAD
            boolean isCaptivePortal = urlConnection.getResponseCode() != 204;

            sendNetworkConditionsBroadcast(true /* response received */, isCaptivePortal,
                    requestTimestamp, responseTimestamp);
            return isCaptivePortal;
=======
            return urlConnection.getResponseCode() != 204;
        } catch (SocketTimeoutException e) {
            if (DBG) log("Probably a portal: exception " + e);
            return true;
>>>>>>> 81132d51
        } catch (IOException e) {
            if (DBG) log("Probably not a portal: exception " + e);
            if (requestTimestamp != -1) {
                sendFailedCaptivePortalCheckBroadcast(requestTimestamp);
            } // else something went wrong with setting up the urlConnection
            return false;
        } finally {
            if (urlConnection != null) {
                urlConnection.disconnect();
            }
        }
    }

    private InetAddress lookupHost(String hostname) {
        InetAddress inetAddress[];
        try {
            inetAddress = InetAddress.getAllByName(hostname);
        } catch (UnknownHostException e) {
            sendFailedCaptivePortalCheckBroadcast(SystemClock.elapsedRealtime());
            return null;
        }

        for (InetAddress a : inetAddress) {
            if (a instanceof Inet4Address) return a;
        }

        sendFailedCaptivePortalCheckBroadcast(SystemClock.elapsedRealtime());
        return null;
    }

    private void setNotificationVisible(boolean visible) {
        // if it should be hidden and it is already hidden, then noop
        if (!visible && !mNotificationShown) {
            return;
        }

        Resources r = Resources.getSystem();
        NotificationManager notificationManager = (NotificationManager) mContext
            .getSystemService(Context.NOTIFICATION_SERVICE);

        if (visible) {
            CharSequence title;
            CharSequence details;
            int icon;
            switch (mNetworkInfo.getType()) {
                case ConnectivityManager.TYPE_WIFI:
                    title = r.getString(R.string.wifi_available_sign_in, 0);
                    details = r.getString(R.string.network_available_sign_in_detailed,
                            mNetworkInfo.getExtraInfo());
                    icon = R.drawable.stat_notify_wifi_in_range;
                    break;
                case ConnectivityManager.TYPE_MOBILE:
                    title = r.getString(R.string.network_available_sign_in, 0);
                    // TODO: Change this to pull from NetworkInfo once a printable
                    // name has been added to it
                    details = mTelephonyManager.getNetworkOperatorName();
                    icon = R.drawable.stat_notify_rssi_in_range;
                    break;
                default:
                    title = r.getString(R.string.network_available_sign_in, 0);
                    details = r.getString(R.string.network_available_sign_in_detailed,
                            mNetworkInfo.getExtraInfo());
                    icon = R.drawable.stat_notify_rssi_in_range;
                    break;
            }

            Notification notification = new Notification();
            notification.when = 0;
            notification.icon = icon;
            notification.flags = Notification.FLAG_AUTO_CANCEL;
            Intent intent = new Intent(Intent.ACTION_VIEW, Uri.parse(mUrl));
            intent.setFlags(Intent.FLAG_ACTIVITY_BROUGHT_TO_FRONT |
                    Intent.FLAG_ACTIVITY_NEW_TASK);
            notification.contentIntent = PendingIntent.getActivity(mContext, 0, intent, 0);
            notification.tickerText = title;
            notification.setLatestEventInfo(mContext, title, details, notification.contentIntent);

            notificationManager.notify(NOTIFICATION_ID, 1, notification);
        } else {
            notificationManager.cancel(NOTIFICATION_ID, 1);
        }
        mNotificationShown = visible;
    }

    private void sendFailedCaptivePortalCheckBroadcast(long requestTimestampMs) {
        sendNetworkConditionsBroadcast(false /* response received */, false /* ignored */,
                requestTimestampMs, 0 /* ignored */);
    }

    /**
     * @param responseReceived - whether or not we received a valid HTTP response to our request.
     * If false, isCaptivePortal and responseTimestampMs are ignored
     */
    private void sendNetworkConditionsBroadcast(boolean responseReceived, boolean isCaptivePortal,
            long requestTimestampMs, long responseTimestampMs) {
        if (Settings.Global.getInt(mContext.getContentResolver(),
                Settings.Global.WIFI_SCAN_ALWAYS_AVAILABLE, 0) == 0) {
            if (DBG) log("Don't send network conditions - lacking user consent.");
            return;
        }

        Intent latencyBroadcast = new Intent(ACTION_NETWORK_CONDITIONS_MEASURED);
        switch (mNetworkInfo.getType()) {
            case ConnectivityManager.TYPE_WIFI:
                WifiInfo currentWifiInfo = mWifiManager.getConnectionInfo();
                if (currentWifiInfo != null) {
                    latencyBroadcast.putExtra(EXTRA_SSID, currentWifiInfo.getSSID());
                    latencyBroadcast.putExtra(EXTRA_BSSID, currentWifiInfo.getBSSID());
                } else {
                    if (DBG) logw("network info is TYPE_WIFI but no ConnectionInfo found");
                    return;
                }
                break;
            case ConnectivityManager.TYPE_MOBILE:
                latencyBroadcast.putExtra(EXTRA_NETWORK_TYPE, mTelephonyManager.getNetworkType());
                List<CellInfo> info = mTelephonyManager.getAllCellInfo();
                if (info == null) return;
                StringBuffer uniqueCellId = new StringBuffer();
                int numRegisteredCellInfo = 0;
                for (CellInfo cellInfo : info) {
                    if (cellInfo.isRegistered()) {
                        numRegisteredCellInfo++;
                        if (numRegisteredCellInfo > 1) {
                            if (DBG) log("more than one registered CellInfo.  Can't " +
                                    "tell which is active.  Bailing.");
                            return;
                        }
                        if (cellInfo instanceof CellInfoCdma) {
                            CellIdentityCdma cellId = ((CellInfoCdma) cellInfo).getCellIdentity();
                            latencyBroadcast.putExtra(EXTRA_CELL_ID, cellId);
                        } else if (cellInfo instanceof CellInfoGsm) {
                            CellIdentityGsm cellId = ((CellInfoGsm) cellInfo).getCellIdentity();
                            latencyBroadcast.putExtra(EXTRA_CELL_ID, cellId);
                        } else if (cellInfo instanceof CellInfoLte) {
                            CellIdentityLte cellId = ((CellInfoLte) cellInfo).getCellIdentity();
                            latencyBroadcast.putExtra(EXTRA_CELL_ID, cellId);
                        } else if (cellInfo instanceof CellInfoWcdma) {
                            CellIdentityWcdma cellId = ((CellInfoWcdma) cellInfo).getCellIdentity();
                            latencyBroadcast.putExtra(EXTRA_CELL_ID, cellId);
                        } else {
                            if (DBG) logw("Registered cellinfo is unrecognized");
                            return;
                        }
                    }
                }
                break;
            default:
                return;
        }
        latencyBroadcast.putExtra(EXTRA_CONNECTIVITY_TYPE, mNetworkInfo.getType());
        latencyBroadcast.putExtra(EXTRA_RESPONSE_RECEIVED, responseReceived);
        latencyBroadcast.putExtra(EXTRA_REQUEST_TIMESTAMP_MS, requestTimestampMs);

        if (responseReceived) {
            latencyBroadcast.putExtra(EXTRA_IS_CAPTIVE_PORTAL, isCaptivePortal);
            latencyBroadcast.putExtra(EXTRA_RESPONSE_TIMESTAMP_MS, responseTimestampMs);
        }
        mContext.sendBroadcast(latencyBroadcast, PERMISSION_ACCESS_NETWORK_CONDITIONS);
    }
}<|MERGE_RESOLUTION|>--- conflicted
+++ resolved
@@ -378,18 +378,17 @@
             long responseTimestamp = SystemClock.elapsedRealtime();
 
             // we got a valid response, but not from the real google
-<<<<<<< HEAD
             boolean isCaptivePortal = urlConnection.getResponseCode() != 204;
 
             sendNetworkConditionsBroadcast(true /* response received */, isCaptivePortal,
                     requestTimestamp, responseTimestamp);
             return isCaptivePortal;
-=======
-            return urlConnection.getResponseCode() != 204;
         } catch (SocketTimeoutException e) {
             if (DBG) log("Probably a portal: exception " + e);
+            if (requestTimestamp != -1) {
+                sendFailedCaptivePortalCheckBroadcast(requestTimestamp);
+            } // else something went wrong with setting up the urlConnection
             return true;
->>>>>>> 81132d51
         } catch (IOException e) {
             if (DBG) log("Probably not a portal: exception " + e);
             if (requestTimestamp != -1) {
