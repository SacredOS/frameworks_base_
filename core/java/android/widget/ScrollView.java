/*
 * Copyright (C) 2006 The Android Open Source Project
 *
 * Licensed under the Apache License, Version 2.0 (the "License");
 * you may not use this file except in compliance with the License.
 * You may obtain a copy of the License at
 *
 *      http://www.apache.org/licenses/LICENSE-2.0
 *
 * Unless required by applicable law or agreed to in writing, software
 * distributed under the License is distributed on an "AS IS" BASIS,
 * WITHOUT WARRANTIES OR CONDITIONS OF ANY KIND, either express or implied.
 * See the License for the specific language governing permissions and
 * limitations under the License.
 */

package android.widget;

import com.android.internal.R;

import android.content.Context;
import android.content.res.Resources;
import android.content.res.TypedArray;
import android.graphics.Canvas;
import android.graphics.Rect;
import android.graphics.drawable.Drawable;
import android.os.StrictMode;
import android.util.AttributeSet;
import android.view.FocusFinder;
import android.view.InputDevice;
import android.view.KeyEvent;
import android.view.MotionEvent;
import android.view.VelocityTracker;
import android.view.View;
import android.view.ViewConfiguration;
import android.view.ViewDebug;
import android.view.ViewGroup;
import android.view.ViewParent;
import android.view.animation.AnimationUtils;

import java.util.List;

/**
 * Layout container for a view hierarchy that can be scrolled by the user,
 * allowing it to be larger than the physical display.  A ScrollView
 * is a {@link FrameLayout}, meaning you should place one child in it
 * containing the entire contents to scroll; this child may itself be a layout
 * manager with a complex hierarchy of objects.  A child that is often used
 * is a {@link LinearLayout} in a vertical orientation, presenting a vertical
 * array of top-level items that the user can scroll through.
 *
 * <p>The {@link TextView} class also
 * takes care of its own scrolling, so does not require a ScrollView, but
 * using the two together is possible to achieve the effect of a text view
 * within a larger container.
 *
 * <p>ScrollView only supports vertical scrolling.
 *
 * @attr ref android.R.styleable#ScrollView_fillViewport
 */
public class ScrollView extends FrameLayout {
    static final int ANIMATED_SCROLL_GAP = 250;

    static final float MAX_SCROLL_FACTOR = 0.5f;


    private long mLastScroll;

    private final Rect mTempRect = new Rect();
    private OverScroller mScroller;
    private EdgeGlow mEdgeGlowTop;
    private EdgeGlow mEdgeGlowBottom;

    /**
     * Position of the last motion event.
     */
    private float mLastMotionY;

    /**
     * True when the layout has changed but the traversal has not come through yet.
     * Ideally the view hierarchy would keep track of this for us.
     */
    private boolean mIsLayoutDirty = true;

    /**
     * The child to give focus to in the event that a child has requested focus while the
     * layout is dirty. This prevents the scroll from being wrong if the child has not been
     * laid out before requesting focus.
     */
    private View mChildToScrollTo = null;

    /**
     * True if the user is currently dragging this ScrollView around. This is
     * not the same as 'is being flinged', which can be checked by
     * mScroller.isFinished() (flinging begins when the user lifts his finger).
     */
    private boolean mIsBeingDragged = false;

    /**
     * Determines speed during touch scrolling
     */
    private VelocityTracker mVelocityTracker;

    /**
     * When set to true, the scroll view measure its child to make it fill the currently
     * visible area.
     */
    @ViewDebug.ExportedProperty(category = "layout")
    private boolean mFillViewport;

    /**
     * Whether arrow scrolling is animated.
     */
    private boolean mSmoothScrollingEnabled = true;

    private int mTouchSlop;
    private int mMinimumVelocity;
    private int mMaximumVelocity;

    private int mOverscrollDistance;
    private int mOverflingDistance;

    /**
     * ID of the active pointer. This is used to retain consistency during
     * drags/flings if multiple pointers are used.
     */
    private int mActivePointerId = INVALID_POINTER;

    /**
     * The StrictMode "critical time span" objects to catch animation
     * stutters.  Non-null when a time-sensitive animation is
     * in-flight.  Must call finish() on them when done animating.
     * These are no-ops on user builds.
     */
    private StrictMode.Span mScrollStrictSpan = null;  // aka "drag"
    private StrictMode.Span mFlingStrictSpan = null;

    /**
     * Sentinel value for no current active pointer.
     * Used by {@link #mActivePointerId}.
     */
    private static final int INVALID_POINTER = -1;

    public ScrollView(Context context) {
        this(context, null);
    }

    public ScrollView(Context context, AttributeSet attrs) {
        this(context, attrs, com.android.internal.R.attr.scrollViewStyle);
    }

    public ScrollView(Context context, AttributeSet attrs, int defStyle) {
        super(context, attrs, defStyle);
        initScrollView();

        TypedArray a =
            context.obtainStyledAttributes(attrs, com.android.internal.R.styleable.ScrollView, defStyle, 0);

        setFillViewport(a.getBoolean(R.styleable.ScrollView_fillViewport, false));

        a.recycle();
    }

    @Override
    protected float getTopFadingEdgeStrength() {
        if (getChildCount() == 0) {
            return 0.0f;
        }

        final int length = getVerticalFadingEdgeLength();
        if (mScrollY < length) {
            return mScrollY / (float) length;
        }

        return 1.0f;
    }

    @Override
    protected float getBottomFadingEdgeStrength() {
        if (getChildCount() == 0) {
            return 0.0f;
        }

        final int length = getVerticalFadingEdgeLength();
        final int bottomEdge = getHeight() - mPaddingBottom;
        final int span = getChildAt(0).getBottom() - mScrollY - bottomEdge;
        if (span < length) {
            return span / (float) length;
        }

        return 1.0f;
    }

    /**
     * @return The maximum amount this scroll view will scroll in response to
     *   an arrow event.
     */
    public int getMaxScrollAmount() {
        return (int) (MAX_SCROLL_FACTOR * (mBottom - mTop));
    }


    private void initScrollView() {
        mScroller = new OverScroller(getContext());
        setFocusable(true);
        setDescendantFocusability(FOCUS_AFTER_DESCENDANTS);
        setWillNotDraw(false);
        final ViewConfiguration configuration = ViewConfiguration.get(mContext);
        mTouchSlop = configuration.getScaledTouchSlop();
        mMinimumVelocity = configuration.getScaledMinimumFlingVelocity();
        mMaximumVelocity = configuration.getScaledMaximumFlingVelocity();
        mOverscrollDistance = configuration.getScaledOverscrollDistance();
        mOverflingDistance = configuration.getScaledOverflingDistance();
    }

    @Override
    public void addView(View child) {
        if (getChildCount() > 0) {
            throw new IllegalStateException("ScrollView can host only one direct child");
        }

        super.addView(child);
    }

    @Override
    public void addView(View child, int index) {
        if (getChildCount() > 0) {
            throw new IllegalStateException("ScrollView can host only one direct child");
        }

        super.addView(child, index);
    }

    @Override
    public void addView(View child, ViewGroup.LayoutParams params) {
        if (getChildCount() > 0) {
            throw new IllegalStateException("ScrollView can host only one direct child");
        }

        super.addView(child, params);
    }

    @Override
    public void addView(View child, int index, ViewGroup.LayoutParams params) {
        if (getChildCount() > 0) {
            throw new IllegalStateException("ScrollView can host only one direct child");
        }

        super.addView(child, index, params);
    }

    /**
     * @return Returns true this ScrollView can be scrolled
     */
    private boolean canScroll() {
        View child = getChildAt(0);
        if (child != null) {
            int childHeight = child.getHeight();
            return getHeight() < childHeight + mPaddingTop + mPaddingBottom;
        }
        return false;
    }

    /**
     * Indicates whether this ScrollView's content is stretched to fill the viewport.
     *
     * @return True if the content fills the viewport, false otherwise.
     *
     * @attr ref android.R.styleable#ScrollView_fillViewport
     */
    public boolean isFillViewport() {
        return mFillViewport;
    }

    /**
     * Indicates this ScrollView whether it should stretch its content height to fill
     * the viewport or not.
     *
     * @param fillViewport True to stretch the content's height to the viewport's
     *        boundaries, false otherwise.
     *
     * @attr ref android.R.styleable#ScrollView_fillViewport
     */
    public void setFillViewport(boolean fillViewport) {
        if (fillViewport != mFillViewport) {
            mFillViewport = fillViewport;
            requestLayout();
        }
    }

    /**
     * @return Whether arrow scrolling will animate its transition.
     */
    public boolean isSmoothScrollingEnabled() {
        return mSmoothScrollingEnabled;
    }

    /**
     * Set whether arrow scrolling will animate its transition.
     * @param smoothScrollingEnabled whether arrow scrolling will animate its transition
     */
    public void setSmoothScrollingEnabled(boolean smoothScrollingEnabled) {
        mSmoothScrollingEnabled = smoothScrollingEnabled;
    }

    @Override
    protected void onMeasure(int widthMeasureSpec, int heightMeasureSpec) {
        super.onMeasure(widthMeasureSpec, heightMeasureSpec);

        if (!mFillViewport) {
            return;
        }

        final int heightMode = MeasureSpec.getMode(heightMeasureSpec);
        if (heightMode == MeasureSpec.UNSPECIFIED) {
            return;
        }

        if (getChildCount() > 0) {
            final View child = getChildAt(0);
            int height = getMeasuredHeight();
            if (child.getMeasuredHeight() < height) {
                final FrameLayout.LayoutParams lp = (LayoutParams) child.getLayoutParams();

                int childWidthMeasureSpec = getChildMeasureSpec(widthMeasureSpec,
                        mPaddingLeft + mPaddingRight, lp.width);
                height -= mPaddingTop;
                height -= mPaddingBottom;
                int childHeightMeasureSpec =
                        MeasureSpec.makeMeasureSpec(height, MeasureSpec.EXACTLY);

                child.measure(childWidthMeasureSpec, childHeightMeasureSpec);
            }
        }
    }

    @Override
    public boolean dispatchKeyEvent(KeyEvent event) {
        // Let the focused view and/or our descendants get the key first
        return super.dispatchKeyEvent(event) || executeKeyEvent(event);
    }

    /**
     * You can call this function yourself to have the scroll view perform
     * scrolling from a key event, just as if the event had been dispatched to
     * it by the view hierarchy.
     *
     * @param event The key event to execute.
     * @return Return true if the event was handled, else false.
     */
    public boolean executeKeyEvent(KeyEvent event) {
        mTempRect.setEmpty();

        if (!canScroll()) {
            if (isFocused() && event.getKeyCode() != KeyEvent.KEYCODE_BACK) {
                View currentFocused = findFocus();
                if (currentFocused == this) currentFocused = null;
                View nextFocused = FocusFinder.getInstance().findNextFocus(this,
                        currentFocused, View.FOCUS_DOWN);
                return nextFocused != null
                        && nextFocused != this
                        && nextFocused.requestFocus(View.FOCUS_DOWN);
            }
            return false;
        }

        boolean handled = false;
        if (event.getAction() == KeyEvent.ACTION_DOWN) {
            switch (event.getKeyCode()) {
                case KeyEvent.KEYCODE_DPAD_UP:
                    if (!event.isAltPressed()) {
                        handled = arrowScroll(View.FOCUS_UP);
                    } else {
                        handled = fullScroll(View.FOCUS_UP);
                    }
                    break;
                case KeyEvent.KEYCODE_DPAD_DOWN:
                    if (!event.isAltPressed()) {
                        handled = arrowScroll(View.FOCUS_DOWN);
                    } else {
                        handled = fullScroll(View.FOCUS_DOWN);
                    }
                    break;
                case KeyEvent.KEYCODE_SPACE:
                    pageScroll(event.isShiftPressed() ? View.FOCUS_UP : View.FOCUS_DOWN);
                    break;
            }
        }

        return handled;
    }

    private boolean inChild(int x, int y) {
        if (getChildCount() > 0) {
            final int scrollY = mScrollY;
            final View child = getChildAt(0);
            return !(y < child.getTop() - scrollY
                    || y >= child.getBottom() - scrollY
                    || x < child.getLeft()
                    || x >= child.getRight());
        }
        return false;
    }

    @Override
    public boolean onInterceptTouchEvent(MotionEvent ev) {
        /*
         * This method JUST determines whether we want to intercept the motion.
         * If we return true, onMotionEvent will be called and we do the actual
         * scrolling there.
         */

        /*
        * Shortcut the most recurring case: the user is in the dragging
        * state and he is moving his finger.  We want to intercept this
        * motion.
        */
        final int action = ev.getAction();
        if ((action == MotionEvent.ACTION_MOVE) && (mIsBeingDragged)) {
            return true;
        }

        switch (action & MotionEvent.ACTION_MASK) {
            case MotionEvent.ACTION_MOVE: {
                /*
                 * mIsBeingDragged == false, otherwise the shortcut would have caught it. Check
                 * whether the user has moved far enough from his original down touch.
                 */

                /*
                * Locally do absolute value. mLastMotionY is set to the y value
                * of the down event.
                */
                final int activePointerId = mActivePointerId;
                if (activePointerId == INVALID_POINTER) {
                    // If we don't have a valid id, the touch down wasn't on content.
                    break;
                }

                final int pointerIndex = ev.findPointerIndex(activePointerId);
                final float y = ev.getY(pointerIndex);
                final int yDiff = (int) Math.abs(y - mLastMotionY);
                if (yDiff > mTouchSlop) {
                    mIsBeingDragged = true;
                    mLastMotionY = y;
                    if (mScrollStrictSpan == null) {
                        mScrollStrictSpan = StrictMode.enterCriticalSpan("ScrollView-scroll");
                    }
                }
                break;
            }

            case MotionEvent.ACTION_DOWN: {
                final float y = ev.getY();
                if (!inChild((int) ev.getX(), (int) y)) {
                    mIsBeingDragged = false;
                    break;
                }

                /*
                 * Remember location of down touch.
                 * ACTION_DOWN always refers to pointer index 0.
                 */
                mLastMotionY = y;
                mActivePointerId = ev.getPointerId(0);

                /*
                * If being flinged and user touches the screen, initiate drag;
                * otherwise don't.  mScroller.isFinished should be false when
                * being flinged.
                */
                mIsBeingDragged = !mScroller.isFinished();
                if (mIsBeingDragged && mScrollStrictSpan == null) {
                    mScrollStrictSpan = StrictMode.enterCriticalSpan("ScrollView-scroll");
                }
                break;
            }

            case MotionEvent.ACTION_CANCEL:
            case MotionEvent.ACTION_UP:
                /* Release the drag */
                mIsBeingDragged = false;
                mActivePointerId = INVALID_POINTER;
                if (mScroller.springBack(mScrollX, mScrollY, 0, 0, 0, getScrollRange())) {
                    invalidate();
                }
                break;
            case MotionEvent.ACTION_POINTER_UP:
                onSecondaryPointerUp(ev);
                break;
        }

        /*
        * The only time we want to intercept motion events is if we are in the
        * drag mode.
        */
        return mIsBeingDragged;
    }

    @Override
    public boolean onTouchEvent(MotionEvent ev) {

        if (ev.getAction() == MotionEvent.ACTION_DOWN && ev.getEdgeFlags() != 0) {
            // Don't handle edge touches immediately -- they may actually belong to one of our
            // descendants.
            return false;
        }

        if (mVelocityTracker == null) {
            mVelocityTracker = VelocityTracker.obtain();
        }
        mVelocityTracker.addMovement(ev);

        final int action = ev.getAction();

        switch (action & MotionEvent.ACTION_MASK) {
            case MotionEvent.ACTION_DOWN: {
                mIsBeingDragged = getChildCount() != 0;
                if (!mIsBeingDragged) {
                    return false;
                }

                /*
                 * If being flinged and user touches, stop the fling. isFinished
                 * will be false if being flinged.
                 */
                if (!mScroller.isFinished()) {
                    mScroller.abortAnimation();
                    if (mFlingStrictSpan != null) {
                        mFlingStrictSpan.finish();
                        mFlingStrictSpan = null;
                    }
                }

                // Remember where the motion event started
                mLastMotionY = ev.getY();
                mActivePointerId = ev.getPointerId(0);
                break;
            }
            case MotionEvent.ACTION_MOVE:
                if (mIsBeingDragged) {
                    // Scroll to follow the motion event
                    final int activePointerIndex = ev.findPointerIndex(mActivePointerId);
                    final float y = ev.getY(activePointerIndex);
                    final int deltaY = (int) (mLastMotionY - y);
                    mLastMotionY = y;

                    final int oldX = mScrollX;
                    final int oldY = mScrollY;
                    final int range = getScrollRange();
                    if (overScrollBy(0, deltaY, 0, mScrollY, 0, range,
                            0, mOverscrollDistance, true)) {
                        // Break our velocity if we hit a scroll barrier.
                        mVelocityTracker.clear();
                    }
                    onScrollChanged(mScrollX, mScrollY, oldX, oldY);

                    final int overscrollMode = getOverScrollMode();
                    if (overscrollMode == OVER_SCROLL_ALWAYS ||
                            (overscrollMode == OVER_SCROLL_IF_CONTENT_SCROLLS && range > 0)) {
                        final int pulledToY = oldY + deltaY;
                        if (pulledToY < 0) {
                            mEdgeGlowTop.onPull((float) deltaY / getHeight());
                            if (!mEdgeGlowBottom.isFinished()) {
                                mEdgeGlowBottom.onRelease();
                            }
                        } else if (pulledToY > range) {
                            mEdgeGlowBottom.onPull((float) deltaY / getHeight());
                            if (!mEdgeGlowTop.isFinished()) {
                                mEdgeGlowTop.onRelease();
                            }
                        }
                        if (mEdgeGlowTop != null
                                && (!mEdgeGlowTop.isFinished() || !mEdgeGlowBottom.isFinished())) {
                            invalidate();
                        }
                    }
                }
                break;
            case MotionEvent.ACTION_UP:
                if (mIsBeingDragged) {
                    final VelocityTracker velocityTracker = mVelocityTracker;
                    velocityTracker.computeCurrentVelocity(1000, mMaximumVelocity);
                    int initialVelocity = (int) velocityTracker.getYVelocity(mActivePointerId);

                    if (getChildCount() > 0) {
                        if ((Math.abs(initialVelocity) > mMinimumVelocity)) {
                            fling(-initialVelocity);
                        } else {
                            final int bottom = getScrollRange();
                            if (mScroller.springBack(mScrollX, mScrollY, 0, 0, 0, bottom)) {
                                invalidate();
                            }
                        }
                    }

                    mActivePointerId = INVALID_POINTER;
                    endDrag();
                }
                break;
            case MotionEvent.ACTION_CANCEL:
                if (mIsBeingDragged && getChildCount() > 0) {
                    if (mScroller.springBack(mScrollX, mScrollY, 0, 0, 0, getScrollRange())) {
                        invalidate();
                    }
                    mActivePointerId = INVALID_POINTER;
                    endDrag();
                }
                break;
            case MotionEvent.ACTION_POINTER_DOWN: {
                final int index = ev.getActionIndex();
                final float y = ev.getY(index);
                mLastMotionY = y;
                mActivePointerId = ev.getPointerId(index);
                break;
            }
            case MotionEvent.ACTION_POINTER_UP:
                onSecondaryPointerUp(ev);
                mLastMotionY = ev.getY(ev.findPointerIndex(mActivePointerId));
                break;
        }
        return true;
    }

    private void onSecondaryPointerUp(MotionEvent ev) {
        final int pointerIndex = (ev.getAction() & MotionEvent.ACTION_POINTER_INDEX_MASK) >>
                MotionEvent.ACTION_POINTER_INDEX_SHIFT;
        final int pointerId = ev.getPointerId(pointerIndex);
        if (pointerId == mActivePointerId) {
            // This was our active pointer going up. Choose a new
            // active pointer and adjust accordingly.
            // TODO: Make this decision more intelligent.
            final int newPointerIndex = pointerIndex == 0 ? 1 : 0;
            mLastMotionY = ev.getY(newPointerIndex);
            mActivePointerId = ev.getPointerId(newPointerIndex);
            if (mVelocityTracker != null) {
                mVelocityTracker.clear();
            }
        }
    }

    @Override
    public boolean onGenericMotionEvent(MotionEvent event) {
        if ((event.getSource() & InputDevice.SOURCE_CLASS_POINTER) != 0) {
            switch (event.getAction()) {
                case MotionEvent.ACTION_SCROLL: {
                    if (!mIsBeingDragged) {
                        final float vscroll = event.getAxisValue(MotionEvent.AXIS_VSCROLL);
                        if (vscroll != 0) {
                            final int delta = (int) (vscroll * getVerticalScrollFactor());
                            final int range = getScrollRange();
                            int oldScrollY = mScrollY;
                            int newScrollY = oldScrollY - delta;
                            if (newScrollY < 0) {
                                newScrollY = 0;
                            } else if (newScrollY > range) {
                                newScrollY = range;
                            }
                            if (newScrollY != oldScrollY) {
                                super.scrollTo(mScrollX, newScrollY);
                                return true;
                            }
                        }
                    }
                }
            }
        }
        return super.onGenericMotionEvent(event);
    }

    @Override
    protected void onOverScrolled(int scrollX, int scrollY,
            boolean clampedX, boolean clampedY) {
        // Treat animating scrolls differently; see #computeScroll() for why.
        if (!mScroller.isFinished()) {
            mScrollX = scrollX;
            mScrollY = scrollY;
            invalidateParentIfNeeded();
            if (clampedY) {
                mScroller.springBack(mScrollX, mScrollY, 0, 0, 0, getScrollRange());
            }
        } else {
            super.scrollTo(scrollX, scrollY);
        }
        awakenScrollBars();
    }

    private int getScrollRange() {
        int scrollRange = 0;
        if (getChildCount() > 0) {
            View child = getChildAt(0);
            scrollRange = Math.max(0,
                    child.getHeight() - (getHeight() - mPaddingBottom - mPaddingTop));
        }
        return scrollRange;
    }

    /**
     * <p>
     * Finds the next focusable component that fits in this View's bounds
     * (excluding fading edges) pretending that this View's top is located at
     * the parameter top.
     * </p>
     *
     * @param topFocus           look for a candidate at the top of the bounds if topFocus is true,
     *                           or at the bottom of the bounds if topFocus is false
     * @param top                the top offset of the bounds in which a focusable must be
     *                           found (the fading edge is assumed to start at this position)
     * @param preferredFocusable the View that has highest priority and will be
     *                           returned if it is within my bounds (null is valid)
     * @return the next focusable component in the bounds or null if none can be found
     */
    private View findFocusableViewInMyBounds(final boolean topFocus,
            final int top, View preferredFocusable) {
        /*
         * The fading edge's transparent side should be considered for focus
         * since it's mostly visible, so we divide the actual fading edge length
         * by 2.
         */
        final int fadingEdgeLength = getVerticalFadingEdgeLength() / 2;
        final int topWithoutFadingEdge = top + fadingEdgeLength;
        final int bottomWithoutFadingEdge = top + getHeight() - fadingEdgeLength;

        if ((preferredFocusable != null)
                && (preferredFocusable.getTop() < bottomWithoutFadingEdge)
                && (preferredFocusable.getBottom() > topWithoutFadingEdge)) {
            return preferredFocusable;
        }

        return findFocusableViewInBounds(topFocus, topWithoutFadingEdge,
                bottomWithoutFadingEdge);
    }

    /**
     * <p>
     * Finds the next focusable component that fits in the specified bounds.
     * </p>
     *
     * @param topFocus look for a candidate is the one at the top of the bounds
     *                 if topFocus is true, or at the bottom of the bounds if topFocus is
     *                 false
     * @param top      the top offset of the bounds in which a focusable must be
     *                 found
     * @param bottom   the bottom offset of the bounds in which a focusable must
     *                 be found
     * @return the next focusable component in the bounds or null if none can
     *         be found
     */
    private View findFocusableViewInBounds(boolean topFocus, int top, int bottom) {

        List<View> focusables = getFocusables(View.FOCUS_FORWARD);
        View focusCandidate = null;

        /*
         * A fully contained focusable is one where its top is below the bound's
         * top, and its bottom is above the bound's bottom. A partially
         * contained focusable is one where some part of it is within the
         * bounds, but it also has some part that is not within bounds.  A fully contained
         * focusable is preferred to a partially contained focusable.
         */
        boolean foundFullyContainedFocusable = false;

        int count = focusables.size();
        for (int i = 0; i < count; i++) {
            View view = focusables.get(i);
            int viewTop = view.getTop();
            int viewBottom = view.getBottom();

            if (top < viewBottom && viewTop < bottom) {
                /*
                 * the focusable is in the target area, it is a candidate for
                 * focusing
                 */

                final boolean viewIsFullyContained = (top < viewTop) &&
                        (viewBottom < bottom);

                if (focusCandidate == null) {
                    /* No candidate, take this one */
                    focusCandidate = view;
                    foundFullyContainedFocusable = viewIsFullyContained;
                } else {
                    final boolean viewIsCloserToBoundary =
                            (topFocus && viewTop < focusCandidate.getTop()) ||
                                    (!topFocus && viewBottom > focusCandidate
                                            .getBottom());

                    if (foundFullyContainedFocusable) {
                        if (viewIsFullyContained && viewIsCloserToBoundary) {
                            /*
                             * We're dealing with only fully contained views, so
                             * it has to be closer to the boundary to beat our
                             * candidate
                             */
                            focusCandidate = view;
                        }
                    } else {
                        if (viewIsFullyContained) {
                            /* Any fully contained view beats a partially contained view */
                            focusCandidate = view;
                            foundFullyContainedFocusable = true;
                        } else if (viewIsCloserToBoundary) {
                            /*
                             * Partially contained view beats another partially
                             * contained view if it's closer
                             */
                            focusCandidate = view;
                        }
                    }
                }
            }
        }

        return focusCandidate;
    }

    /**
     * <p>Handles scrolling in response to a "page up/down" shortcut press. This
     * method will scroll the view by one page up or down and give the focus
     * to the topmost/bottommost component in the new visible area. If no
     * component is a good candidate for focus, this scrollview reclaims the
     * focus.</p>
     *
     * @param direction the scroll direction: {@link android.view.View#FOCUS_UP}
     *                  to go one page up or
     *                  {@link android.view.View#FOCUS_DOWN} to go one page down
     * @return true if the key event is consumed by this method, false otherwise
     */
    public boolean pageScroll(int direction) {
        boolean down = direction == View.FOCUS_DOWN;
        int height = getHeight();

        if (down) {
            mTempRect.top = getScrollY() + height;
            int count = getChildCount();
            if (count > 0) {
                View view = getChildAt(count - 1);
                if (mTempRect.top + height > view.getBottom()) {
                    mTempRect.top = view.getBottom() - height;
                }
            }
        } else {
            mTempRect.top = getScrollY() - height;
            if (mTempRect.top < 0) {
                mTempRect.top = 0;
            }
        }
        mTempRect.bottom = mTempRect.top + height;

        return scrollAndFocus(direction, mTempRect.top, mTempRect.bottom);
    }

    /**
     * <p>Handles scrolling in response to a "home/end" shortcut press. This
     * method will scroll the view to the top or bottom and give the focus
     * to the topmost/bottommost component in the new visible area. If no
     * component is a good candidate for focus, this scrollview reclaims the
     * focus.</p>
     *
     * @param direction the scroll direction: {@link android.view.View#FOCUS_UP}
     *                  to go the top of the view or
     *                  {@link android.view.View#FOCUS_DOWN} to go the bottom
     * @return true if the key event is consumed by this method, false otherwise
     */
    public boolean fullScroll(int direction) {
        boolean down = direction == View.FOCUS_DOWN;
        int height = getHeight();

        mTempRect.top = 0;
        mTempRect.bottom = height;

        if (down) {
            int count = getChildCount();
            if (count > 0) {
                View view = getChildAt(count - 1);
                mTempRect.bottom = view.getBottom() + mPaddingBottom;
                mTempRect.top = mTempRect.bottom - height;
            }
        }

        return scrollAndFocus(direction, mTempRect.top, mTempRect.bottom);
    }

    /**
     * <p>Scrolls the view to make the area defined by <code>top</code> and
     * <code>bottom</code> visible. This method attempts to give the focus
     * to a component visible in this area. If no component can be focused in
     * the new visible area, the focus is reclaimed by this ScrollView.</p>
     *
     * @param direction the scroll direction: {@link android.view.View#FOCUS_UP}
     *                  to go upward, {@link android.view.View#FOCUS_DOWN} to downward
     * @param top       the top offset of the new area to be made visible
     * @param bottom    the bottom offset of the new area to be made visible
     * @return true if the key event is consumed by this method, false otherwise
     */
    private boolean scrollAndFocus(int direction, int top, int bottom) {
        boolean handled = true;

        int height = getHeight();
        int containerTop = getScrollY();
        int containerBottom = containerTop + height;
        boolean up = direction == View.FOCUS_UP;

        View newFocused = findFocusableViewInBounds(up, top, bottom);
        if (newFocused == null) {
            newFocused = this;
        }

        if (top >= containerTop && bottom <= containerBottom) {
            handled = false;
        } else {
            int delta = up ? (top - containerTop) : (bottom - containerBottom);
            doScrollY(delta);
        }

        if (newFocused != findFocus()) newFocused.requestFocus(direction);

        return handled;
    }

    /**
     * Handle scrolling in response to an up or down arrow click.
     *
     * @param direction The direction corresponding to the arrow key that was
     *                  pressed
     * @return True if we consumed the event, false otherwise
     */
    public boolean arrowScroll(int direction) {

        View currentFocused = findFocus();
        if (currentFocused == this) currentFocused = null;

        View nextFocused = FocusFinder.getInstance().findNextFocus(this, currentFocused, direction);

        final int maxJump = getMaxScrollAmount();

        if (nextFocused != null && isWithinDeltaOfScreen(nextFocused, maxJump, getHeight())) {
            nextFocused.getDrawingRect(mTempRect);
            offsetDescendantRectToMyCoords(nextFocused, mTempRect);
            int scrollDelta = computeScrollDeltaToGetChildRectOnScreen(mTempRect);
            doScrollY(scrollDelta);
            nextFocused.requestFocus(direction);
        } else {
            // no new focus
            int scrollDelta = maxJump;

            if (direction == View.FOCUS_UP && getScrollY() < scrollDelta) {
                scrollDelta = getScrollY();
            } else if (direction == View.FOCUS_DOWN) {
                if (getChildCount() > 0) {
                    int daBottom = getChildAt(0).getBottom();
<<<<<<< HEAD

                    int screenBottom = getScrollY() + getHeight();

=======
                    int screenBottom = getScrollY() + getHeight() - mPaddingBottom;
>>>>>>> b737647d
                    if (daBottom - screenBottom < maxJump) {
                        scrollDelta = daBottom - screenBottom;
                    }
                }
            }
            if (scrollDelta == 0) {
                return false;
            }
            doScrollY(direction == View.FOCUS_DOWN ? scrollDelta : -scrollDelta);
        }

        if (currentFocused != null && currentFocused.isFocused()
                && isOffScreen(currentFocused)) {
            // previously focused item still has focus and is off screen, give
            // it up (take it back to ourselves)
            // (also, need to temporarily force FOCUS_BEFORE_DESCENDANTS so we are
            // sure to
            // get it)
            final int descendantFocusability = getDescendantFocusability();  // save
            setDescendantFocusability(ViewGroup.FOCUS_BEFORE_DESCENDANTS);
            requestFocus();
            setDescendantFocusability(descendantFocusability);  // restore
        }
        return true;
    }

    /**
     * @return whether the descendant of this scroll view is scrolled off
     *  screen.
     */
    private boolean isOffScreen(View descendant) {
        return !isWithinDeltaOfScreen(descendant, 0, getHeight());
    }

    /**
     * @return whether the descendant of this scroll view is within delta
     *  pixels of being on the screen.
     */
    private boolean isWithinDeltaOfScreen(View descendant, int delta, int height) {
        descendant.getDrawingRect(mTempRect);
        offsetDescendantRectToMyCoords(descendant, mTempRect);

        return (mTempRect.bottom + delta) >= getScrollY()
                && (mTempRect.top - delta) <= (getScrollY() + height);
    }

    /**
     * Smooth scroll by a Y delta
     *
     * @param delta the number of pixels to scroll by on the Y axis
     */
    private void doScrollY(int delta) {
        if (delta != 0) {
            if (mSmoothScrollingEnabled) {
                smoothScrollBy(0, delta);
            } else {
                scrollBy(0, delta);
            }
        }
    }

    /**
     * Like {@link View#scrollBy}, but scroll smoothly instead of immediately.
     *
     * @param dx the number of pixels to scroll by on the X axis
     * @param dy the number of pixels to scroll by on the Y axis
     */
    public final void smoothScrollBy(int dx, int dy) {
        if (getChildCount() == 0) {
            // Nothing to do.
            return;
        }
        long duration = AnimationUtils.currentAnimationTimeMillis() - mLastScroll;
        if (duration > ANIMATED_SCROLL_GAP) {
            final int height = getHeight() - mPaddingBottom - mPaddingTop;
            final int bottom = getChildAt(0).getHeight();
            final int maxY = Math.max(0, bottom - height);
            final int scrollY = mScrollY;
            dy = Math.max(0, Math.min(scrollY + dy, maxY)) - scrollY;

            mScroller.startScroll(mScrollX, scrollY, 0, dy);
            invalidate();
        } else {
            if (!mScroller.isFinished()) {
                mScroller.abortAnimation();
                if (mFlingStrictSpan != null) {
                    mFlingStrictSpan.finish();
                    mFlingStrictSpan = null;
                }
            }
            scrollBy(dx, dy);
        }
        mLastScroll = AnimationUtils.currentAnimationTimeMillis();
    }

    /**
     * Like {@link #scrollTo}, but scroll smoothly instead of immediately.
     *
     * @param x the position where to scroll on the X axis
     * @param y the position where to scroll on the Y axis
     */
    public final void smoothScrollTo(int x, int y) {
        smoothScrollBy(x - mScrollX, y - mScrollY);
    }

    /**
     * <p>The scroll range of a scroll view is the overall height of all of its
     * children.</p>
     */
    @Override
    protected int computeVerticalScrollRange() {
        final int count = getChildCount();
        final int contentHeight = getHeight() - mPaddingBottom - mPaddingTop;
        if (count == 0) {
            return contentHeight;
        }

        int scrollRange = getChildAt(0).getBottom();
        final int scrollY = mScrollY;
        final int overscrollBottom = Math.max(0, scrollRange - contentHeight);
        if (scrollY < 0) {
            scrollRange -= scrollY;
        } else if (scrollY > overscrollBottom) {
            scrollRange += scrollY - overscrollBottom;
        }

        return scrollRange;
    }

    @Override
    protected int computeVerticalScrollOffset() {
        return Math.max(0, super.computeVerticalScrollOffset());
    }

    @Override
    protected void measureChild(View child, int parentWidthMeasureSpec, int parentHeightMeasureSpec) {
        ViewGroup.LayoutParams lp = child.getLayoutParams();

        int childWidthMeasureSpec;
        int childHeightMeasureSpec;

        childWidthMeasureSpec = getChildMeasureSpec(parentWidthMeasureSpec, mPaddingLeft
                + mPaddingRight, lp.width);

        childHeightMeasureSpec = MeasureSpec.makeMeasureSpec(0, MeasureSpec.UNSPECIFIED);

        child.measure(childWidthMeasureSpec, childHeightMeasureSpec);
    }

    @Override
    protected void measureChildWithMargins(View child, int parentWidthMeasureSpec, int widthUsed,
            int parentHeightMeasureSpec, int heightUsed) {
        final MarginLayoutParams lp = (MarginLayoutParams) child.getLayoutParams();

        final int childWidthMeasureSpec = getChildMeasureSpec(parentWidthMeasureSpec,
                mPaddingLeft + mPaddingRight + lp.leftMargin + lp.rightMargin
                        + widthUsed, lp.width);
        final int childHeightMeasureSpec = MeasureSpec.makeMeasureSpec(
                lp.topMargin + lp.bottomMargin, MeasureSpec.UNSPECIFIED);

        child.measure(childWidthMeasureSpec, childHeightMeasureSpec);
    }

    @Override
    public void computeScroll() {
        if (mScroller.computeScrollOffset()) {
            // This is called at drawing time by ViewGroup.  We don't want to
            // re-show the scrollbars at this point, which scrollTo will do,
            // so we replicate most of scrollTo here.
            //
            //         It's a little odd to call onScrollChanged from inside the drawing.
            //
            //         It is, except when you remember that computeScroll() is used to
            //         animate scrolling. So unless we want to defer the onScrollChanged()
            //         until the end of the animated scrolling, we don't really have a
            //         choice here.
            //
            //         I agree.  The alternative, which I think would be worse, is to post
            //         something and tell the subclasses later.  This is bad because there
            //         will be a window where mScrollX/Y is different from what the app
            //         thinks it is.
            //
            int oldX = mScrollX;
            int oldY = mScrollY;
            int x = mScroller.getCurrX();
            int y = mScroller.getCurrY();

            if (oldX != x || oldY != y) {
                overScrollBy(x - oldX, y - oldY, oldX, oldY, 0, getScrollRange(),
                        0, mOverflingDistance, false);
                onScrollChanged(mScrollX, mScrollY, oldX, oldY);

                final int range = getScrollRange();
                final int overscrollMode = getOverScrollMode();
                if (overscrollMode == OVER_SCROLL_ALWAYS ||
                        (overscrollMode == OVER_SCROLL_IF_CONTENT_SCROLLS && range > 0)) {
                    if (y < 0 && oldY >= 0) {
                        mEdgeGlowTop.onAbsorb((int) mScroller.getCurrVelocity());
                    } else if (y > range && oldY <= range) {
                        mEdgeGlowBottom.onAbsorb((int) mScroller.getCurrVelocity());
                    }
                }
            }
            awakenScrollBars();

            // Keep on drawing until the animation has finished.
            postInvalidate();
        } else {
            if (mFlingStrictSpan != null) {
                mFlingStrictSpan.finish();
                mFlingStrictSpan = null;
            }
        }
    }

    /**
     * Scrolls the view to the given child.
     *
     * @param child the View to scroll to
     */
    private void scrollToChild(View child) {
        child.getDrawingRect(mTempRect);

        /* Offset from child's local coordinates to ScrollView coordinates */
        offsetDescendantRectToMyCoords(child, mTempRect);

        int scrollDelta = computeScrollDeltaToGetChildRectOnScreen(mTempRect);

        if (scrollDelta != 0) {
            scrollBy(0, scrollDelta);
        }
    }

    /**
     * If rect is off screen, scroll just enough to get it (or at least the
     * first screen size chunk of it) on screen.
     *
     * @param rect      The rectangle.
     * @param immediate True to scroll immediately without animation
     * @return true if scrolling was performed
     */
    private boolean scrollToChildRect(Rect rect, boolean immediate) {
        final int delta = computeScrollDeltaToGetChildRectOnScreen(rect);
        final boolean scroll = delta != 0;
        if (scroll) {
            if (immediate) {
                scrollBy(0, delta);
            } else {
                smoothScrollBy(0, delta);
            }
        }
        return scroll;
    }

    /**
     * Compute the amount to scroll in the Y direction in order to get
     * a rectangle completely on the screen (or, if taller than the screen,
     * at least the first screen size chunk of it).
     *
     * @param rect The rect.
     * @return The scroll delta.
     */
    protected int computeScrollDeltaToGetChildRectOnScreen(Rect rect) {
        if (getChildCount() == 0) return 0;

        int height = getHeight();
        int screenTop = getScrollY();
        int screenBottom = screenTop + height;

        int fadingEdge = getVerticalFadingEdgeLength();

        // leave room for top fading edge as long as rect isn't at very top
        if (rect.top > 0) {
            screenTop += fadingEdge;
        }

        // leave room for bottom fading edge as long as rect isn't at very bottom
        if (rect.bottom < getChildAt(0).getHeight()) {
            screenBottom -= fadingEdge;
        }

        int scrollYDelta = 0;

        if (rect.bottom > screenBottom && rect.top > screenTop) {
            // need to move down to get it in view: move down just enough so
            // that the entire rectangle is in view (or at least the first
            // screen size chunk).

            if (rect.height() > height) {
                // just enough to get screen size chunk on
                scrollYDelta += (rect.top - screenTop);
            } else {
                // get entire rect at bottom of screen
                scrollYDelta += (rect.bottom - screenBottom);
            }

            // make sure we aren't scrolling beyond the end of our content
            int bottom = getChildAt(0).getBottom();
            int distanceToBottom = bottom - screenBottom;
            scrollYDelta = Math.min(scrollYDelta, distanceToBottom);

        } else if (rect.top < screenTop && rect.bottom < screenBottom) {
            // need to move up to get it in view: move up just enough so that
            // entire rectangle is in view (or at least the first screen
            // size chunk of it).

            if (rect.height() > height) {
                // screen size chunk
                scrollYDelta -= (screenBottom - rect.bottom);
            } else {
                // entire rect at top
                scrollYDelta -= (screenTop - rect.top);
            }

            // make sure we aren't scrolling any further than the top our content
            scrollYDelta = Math.max(scrollYDelta, -getScrollY());
        }
        return scrollYDelta;
    }

    @Override
    public void requestChildFocus(View child, View focused) {
        if (!mIsLayoutDirty) {
            scrollToChild(focused);
        } else {
            // The child may not be laid out yet, we can't compute the scroll yet
            mChildToScrollTo = focused;
        }
        super.requestChildFocus(child, focused);
    }


    /**
     * When looking for focus in children of a scroll view, need to be a little
     * more careful not to give focus to something that is scrolled off screen.
     *
     * This is more expensive than the default {@link android.view.ViewGroup}
     * implementation, otherwise this behavior might have been made the default.
     */
    @Override
    protected boolean onRequestFocusInDescendants(int direction,
            Rect previouslyFocusedRect) {

        // convert from forward / backward notation to up / down / left / right
        // (ugh).
        if (direction == View.FOCUS_FORWARD) {
            direction = View.FOCUS_DOWN;
        } else if (direction == View.FOCUS_BACKWARD) {
            direction = View.FOCUS_UP;
        }

        final View nextFocus = previouslyFocusedRect == null ?
                FocusFinder.getInstance().findNextFocus(this, null, direction) :
                FocusFinder.getInstance().findNextFocusFromRect(this,
                        previouslyFocusedRect, direction);

        if (nextFocus == null) {
            return false;
        }

        if (isOffScreen(nextFocus)) {
            return false;
        }

        return nextFocus.requestFocus(direction, previouslyFocusedRect);
    }

    @Override
    public boolean requestChildRectangleOnScreen(View child, Rect rectangle,
            boolean immediate) {
        // offset into coordinate space of this scroll view
        rectangle.offset(child.getLeft() - child.getScrollX(),
                child.getTop() - child.getScrollY());

        return scrollToChildRect(rectangle, immediate);
    }

    @Override
    public void requestLayout() {
        mIsLayoutDirty = true;
        super.requestLayout();
    }

    @Override
    protected void onDetachedFromWindow() {
        super.onDetachedFromWindow();

        if (mScrollStrictSpan != null) {
            mScrollStrictSpan.finish();
            mScrollStrictSpan = null;
        }
        if (mFlingStrictSpan != null) {
            mFlingStrictSpan.finish();
            mFlingStrictSpan = null;
        }
    }

    @Override
    protected void onLayout(boolean changed, int l, int t, int r, int b) {
        super.onLayout(changed, l, t, r, b);
        mIsLayoutDirty = false;
        // Give a child focus if it needs it
        if (mChildToScrollTo != null && isViewDescendantOf(mChildToScrollTo, this)) {
            scrollToChild(mChildToScrollTo);
        }
        mChildToScrollTo = null;

        // Calling this with the present values causes it to re-clam them
        scrollTo(mScrollX, mScrollY);
    }

    @Override
    protected void onSizeChanged(int w, int h, int oldw, int oldh) {
        super.onSizeChanged(w, h, oldw, oldh);

        View currentFocused = findFocus();
        if (null == currentFocused || this == currentFocused)
            return;

        // If the currently-focused view was visible on the screen when the
        // screen was at the old height, then scroll the screen to make that
        // view visible with the new screen height.
        if (isWithinDeltaOfScreen(currentFocused, 0, oldh)) {
            currentFocused.getDrawingRect(mTempRect);
            offsetDescendantRectToMyCoords(currentFocused, mTempRect);
            int scrollDelta = computeScrollDeltaToGetChildRectOnScreen(mTempRect);
            doScrollY(scrollDelta);
        }
    }

    /**
     * Return true if child is an descendant of parent, (or equal to the parent).
     */
    private boolean isViewDescendantOf(View child, View parent) {
        if (child == parent) {
            return true;
        }

        final ViewParent theParent = child.getParent();
        return (theParent instanceof ViewGroup) && isViewDescendantOf((View) theParent, parent);
    }

    /**
     * Fling the scroll view
     *
     * @param velocityY The initial velocity in the Y direction. Positive
     *                  numbers mean that the finger/cursor is moving down the screen,
     *                  which means we want to scroll towards the top.
     */
    public void fling(int velocityY) {
        if (getChildCount() > 0) {
            int height = getHeight() - mPaddingBottom - mPaddingTop;
            int bottom = getChildAt(0).getHeight();

            mScroller.fling(mScrollX, mScrollY, 0, velocityY, 0, 0, 0,
                    Math.max(0, bottom - height), 0, height/2);

            final boolean movingDown = velocityY > 0;

            View currentFocused = findFocus();
            View newFocused =
                    findFocusableViewInMyBounds(movingDown, mScroller.getFinalY(), currentFocused);
            if (newFocused == null) {
                newFocused = this;
            }

            if (newFocused != currentFocused) {
                    newFocused.requestFocus(movingDown ? View.FOCUS_DOWN : View.FOCUS_UP);
            }

            if (mFlingStrictSpan == null) {
                mFlingStrictSpan = StrictMode.enterCriticalSpan("ScrollView-fling");
            }

            invalidate();
        }
    }

    private void endDrag() {
        mIsBeingDragged = false;

        if (mVelocityTracker != null) {
            mVelocityTracker.recycle();
            mVelocityTracker = null;
        }

        if (mEdgeGlowTop != null) {
            mEdgeGlowTop.onRelease();
            mEdgeGlowBottom.onRelease();
        }

        if (mScrollStrictSpan != null) {
            mScrollStrictSpan.finish();
            mScrollStrictSpan = null;
        }
    }

    /**
     * {@inheritDoc}
     *
     * <p>This version also clamps the scrolling to the bounds of our child.
     */
    @Override
    public void scrollTo(int x, int y) {
        // we rely on the fact the View.scrollBy calls scrollTo.
        if (getChildCount() > 0) {
            View child = getChildAt(0);
            x = clamp(x, getWidth() - mPaddingRight - mPaddingLeft, child.getWidth());
            y = clamp(y, getHeight() - mPaddingBottom - mPaddingTop, child.getHeight());
            if (x != mScrollX || y != mScrollY) {
                super.scrollTo(x, y);
            }
        }
    }

    @Override
    public void setOverScrollMode(int mode) {
        if (mode != OVER_SCROLL_NEVER) {
            if (mEdgeGlowTop == null) {
                Context context = getContext();
                final Resources res = context.getResources();
                final Drawable edge = res.getDrawable(R.drawable.overscroll_edge);
                final Drawable glow = res.getDrawable(R.drawable.overscroll_glow);
                mEdgeGlowTop = new EdgeGlow(context, edge, glow);
                mEdgeGlowBottom = new EdgeGlow(context, edge, glow);
            }
        } else {
            mEdgeGlowTop = null;
            mEdgeGlowBottom = null;
        }
        super.setOverScrollMode(mode);
    }

    @Override
    public void draw(Canvas canvas) {
        super.draw(canvas);
        if (mEdgeGlowTop != null) {
            final int scrollY = mScrollY;
            if (!mEdgeGlowTop.isFinished()) {
                final int restoreCount = canvas.save();
                final int width = getWidth() - mPaddingLeft - mPaddingRight;

                canvas.translate(mPaddingLeft, Math.min(0, scrollY));
                mEdgeGlowTop.setSize(width, getHeight());
                if (mEdgeGlowTop.draw(canvas)) {
                    invalidate();
                }
                canvas.restoreToCount(restoreCount);
            }
            if (!mEdgeGlowBottom.isFinished()) {
                final int restoreCount = canvas.save();
                final int width = getWidth() - mPaddingLeft - mPaddingRight;
                final int height = getHeight();

                canvas.translate(-width + mPaddingLeft,
                        Math.max(getScrollRange(), scrollY) + height);
                canvas.rotate(180, width, 0);
                mEdgeGlowBottom.setSize(width, height);
                if (mEdgeGlowBottom.draw(canvas)) {
                    invalidate();
                }
                canvas.restoreToCount(restoreCount);
            }
        }
    }

    private int clamp(int n, int my, int child) {
        if (my >= child || n < 0) {
            /* my >= child is this case:
             *                    |--------------- me ---------------|
             *     |------ child ------|
             * or
             *     |--------------- me ---------------|
             *            |------ child ------|
             * or
             *     |--------------- me ---------------|
             *                                  |------ child ------|
             *
             * n < 0 is this case:
             *     |------ me ------|
             *                    |-------- child --------|
             *     |-- mScrollX --|
             */
            return 0;
        }
        if ((my+n) > child) {
            /* this case:
             *                    |------ me ------|
             *     |------ child ------|
             *     |-- mScrollX --|
             */
            return child-my;
        }
        return n;
    }
}<|MERGE_RESOLUTION|>--- conflicted
+++ resolved
@@ -949,13 +949,7 @@
             } else if (direction == View.FOCUS_DOWN) {
                 if (getChildCount() > 0) {
                     int daBottom = getChildAt(0).getBottom();
-<<<<<<< HEAD
-
-                    int screenBottom = getScrollY() + getHeight();
-
-=======
                     int screenBottom = getScrollY() + getHeight() - mPaddingBottom;
->>>>>>> b737647d
                     if (daBottom - screenBottom < maxJump) {
                         scrollDelta = daBottom - screenBottom;
                     }
