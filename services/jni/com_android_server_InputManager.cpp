--- conflicted
+++ resolved
@@ -1394,16 +1394,11 @@
     GET_METHOD_ID(gCallbacksClassInfo.getKeyRepeatDelay, clazz,
             "getKeyRepeatDelay", "()I");
 
-<<<<<<< HEAD
-    GET_METHOD_ID(gCallbacksClassInfo.getTapTimeout, clazz,
-            "getTapTimeout", "()I");
-=======
-    GET_METHOD_ID(gCallbacksClassInfo.getHoverTapTimeout, gCallbacksClassInfo.clazz,
+    GET_METHOD_ID(gCallbacksClassInfo.getHoverTapTimeout, clazz,
             "getHoverTapTimeout", "()I");
 
-    GET_METHOD_ID(gCallbacksClassInfo.getHoverTapSlop, gCallbacksClassInfo.clazz,
+    GET_METHOD_ID(gCallbacksClassInfo.getHoverTapSlop, clazz,
             "getHoverTapSlop", "()I");
->>>>>>> 8b2c0014
 
     GET_METHOD_ID(gCallbacksClassInfo.getDoubleTapTimeout, clazz,
             "getDoubleTapTimeout", "()I");
@@ -1411,14 +1406,7 @@
     GET_METHOD_ID(gCallbacksClassInfo.getLongPressTimeout, clazz,
             "getLongPressTimeout", "()I");
 
-<<<<<<< HEAD
-    GET_METHOD_ID(gCallbacksClassInfo.getTouchSlop, clazz,
-            "getTouchSlop", "()I");
-
     GET_METHOD_ID(gCallbacksClassInfo.getMaxEventsPerSecond, clazz,
-=======
-    GET_METHOD_ID(gCallbacksClassInfo.getMaxEventsPerSecond, gCallbacksClassInfo.clazz,
->>>>>>> 8b2c0014
             "getMaxEventsPerSecond", "()I");
 
     GET_METHOD_ID(gCallbacksClassInfo.getPointerLayer, clazz,
