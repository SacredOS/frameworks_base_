/*
 * Copyright (C) 2011 The Android Open Source Project
 *
 * Licensed under the Apache License, Version 2.0 (the "License");
 * you may not use this file except in compliance with the License.
 * You may obtain a copy of the License at
 *
 *      http://www.apache.org/licenses/LICENSE-2.0
 *
 * Unless required by applicable law or agreed to in writing, software
 * distributed under the License is distributed on an "AS IS" BASIS,
 * WITHOUT WARRANTIES OR CONDITIONS OF ANY KIND, either express or implied.
 * See the License for the specific language governing permissions and
 * limitations under the License.
 */

package com.android.server.wm;

import static android.app.ActivityManager.StackId;
import static android.view.Display.DEFAULT_DISPLAY;
import static android.view.WindowManager.LayoutParams.TYPE_APPLICATION_STARTING;
import static android.view.WindowManager.LayoutParams.TYPE_BASE_APPLICATION;
import static android.view.WindowManagerPolicy.TRANSIT_ENTER;
import static android.view.WindowManagerPolicy.TRANSIT_EXIT;
import static com.android.server.wm.WindowManagerDebugConfig.DEBUG_ANIM;
import static com.android.server.wm.WindowManagerDebugConfig.DEBUG_APP_TRANSITIONS;
import static com.android.server.wm.WindowManagerDebugConfig.DEBUG_ADD_REMOVE;
import static com.android.server.wm.WindowManagerDebugConfig.DEBUG_LAYERS;
import static com.android.server.wm.WindowManagerDebugConfig.DEBUG_LAYOUT_REPEATS;
import static com.android.server.wm.WindowManagerDebugConfig.DEBUG_ORIENTATION;
import static com.android.server.wm.WindowManagerDebugConfig.DEBUG_RESIZE;
import static com.android.server.wm.WindowManagerDebugConfig.DEBUG_STARTING_WINDOW;
import static com.android.server.wm.WindowManagerDebugConfig.DEBUG_VISIBILITY;
import static com.android.server.wm.WindowManagerDebugConfig.DEBUG_WINDOW_MOVEMENT;
import static com.android.server.wm.WindowManagerDebugConfig.TAG_WITH_CLASS_NAME;
import static com.android.server.wm.WindowManagerDebugConfig.TAG_WM;
import static com.android.server.wm.WindowManagerService.H.NOTIFY_ACTIVITY_DRAWN;
import static com.android.server.wm.WindowManagerService.UPDATE_FOCUS_WILL_PLACE_SURFACES;
import static com.android.server.wm.WindowManagerService.WINDOWS_FREEZING_SCREENS_TIMEOUT;
import static com.android.server.wm.WindowManagerService.logWithStack;

import com.android.server.input.InputApplicationHandle;
import com.android.server.wm.WindowManagerService.H;

import android.annotation.NonNull;
import android.content.pm.ActivityInfo;
import android.content.res.Configuration;
import android.graphics.Rect;
import android.os.Binder;
import android.os.IBinder;
import android.os.Message;
import android.os.RemoteException;
import android.os.SystemClock;
import android.util.Slog;
import android.view.IApplicationToken;
import android.view.View;
import android.view.WindowManager;

import java.io.PrintWriter;
import java.util.ArrayDeque;
import java.util.ArrayList;

class AppTokenList extends ArrayList<AppWindowToken> {
}

/**
 * Version of WindowToken that is specifically for a particular application (or
 * really activity) that is displaying windows.
 */
class AppWindowToken extends WindowToken {
    private static final String TAG = TAG_WITH_CLASS_NAME ? "AppWindowToken" : TAG_WM;

    // Non-null only for application tokens.
    final IApplicationToken appToken;

    @NonNull final AppWindowAnimator mAppAnimator;

    final boolean voiceInteraction;

    Task mTask;
    boolean appFullscreen;
    int requestedOrientation = ActivityInfo.SCREEN_ORIENTATION_UNSPECIFIED;
    boolean layoutConfigChanges;
    boolean showForAllUsers;
    int targetSdk;

    // The input dispatching timeout for this application token in nanoseconds.
    long inputDispatchingTimeoutNanos;

    // These are used for determining when all windows associated with
    // an activity have been drawn, so they can be made visible together
    // at the same time.
    // initialize so that it doesn't match mTransactionSequence which is an int.
    long lastTransactionSequence = Long.MIN_VALUE;
    int numInterestingWindows;
    int numDrawnWindows;
    boolean inPendingTransaction;
    boolean allDrawn;
    // Set to true when this app creates a surface while in the middle of an animation. In that
    // case do not clear allDrawn until the animation completes.
    boolean deferClearAllDrawn;

    // These are to track the app's real drawing status if there were no saved surfaces.
    boolean allDrawnExcludingSaved;
    int numInterestingWindowsExcludingSaved;
    int numDrawnWindowsExclusingSaved;

    // Is this window's surface needed?  This is almost like hidden, except
    // it will sometimes be true a little earlier: when the token has
    // been shown, but is still waiting for its app transition to execute
    // before making its windows shown.
    boolean hiddenRequested;

    // Have we told the window clients to hide themselves?
    boolean clientHidden;

    // Last visibility state we reported to the app token.
    boolean reportedVisible;

    // Last drawn state we reported to the app token.
    boolean reportedDrawn;

    // Set to true when the token has been removed from the window mgr.
    boolean removed;

    // Information about an application starting window if displayed.
    StartingData startingData;
    WindowState startingWindow;
    View startingView;
    boolean startingDisplayed;
    boolean startingMoved;
    boolean firstWindowDrawn;

    // Input application handle used by the input dispatcher.
    final InputApplicationHandle mInputApplicationHandle;

    boolean mIsExiting;

    boolean mLaunchTaskBehind;
    boolean mEnteringAnimation;

    boolean mAlwaysFocusable;

    boolean mAppStopped;
    int mRotationAnimationHint;
    int mPendingRelaunchCount;

    private ArrayList<WindowSurfaceController.SurfaceControlWithBackground> mSurfaceViewBackgrounds =
        new ArrayList<>();

    ArrayDeque<Rect> mFrozenBounds = new ArrayDeque<>();
    ArrayDeque<Configuration> mFrozenMergedConfig = new ArrayDeque<>();

    AppWindowToken(WindowManagerService service, IApplicationToken _token, boolean _voiceInteraction) {
        super(service, _token.asBinder(), WindowManager.LayoutParams.TYPE_APPLICATION, true);
        appToken = _token;
        voiceInteraction = _voiceInteraction;
        mInputApplicationHandle = new InputApplicationHandle(this);
        mAppAnimator = new AppWindowAnimator(this, service);
    }

    void sendAppVisibilityToClients() {
        final int N = windows.size();
        for (int i=0; i<N; i++) {
            WindowState win = windows.get(i);
            if (win == startingWindow && clientHidden) {
                // Don't hide the starting window.
                continue;
            }
            try {
                if (DEBUG_VISIBILITY) Slog.v(TAG,
                        "Setting visibility of " + win + ": " + (!clientHidden));
                win.mClient.dispatchAppVisibility(!clientHidden);
            } catch (RemoteException e) {
            }
        }
    }

    void setVisibleBeforeClientHidden() {
        for (int i = windows.size() - 1; i >= 0; i--) {
            final WindowState w = windows.get(i);
            w.setVisibleBeforeClientHidden();
        }
    }

    void onFirstWindowDrawn(WindowState win, WindowStateAnimator winAnimator) {
        firstWindowDrawn = true;

        // We now have a good window to show, remove dead placeholders
        removeAllDeadWindows();

        if (startingData != null) {
            if (DEBUG_STARTING_WINDOW || DEBUG_ANIM) Slog.v(TAG, "Finish starting "
                    + win.mToken + ": first real window is shown, no animation");
            // If this initial window is animating, stop it -- we will do an animation to reveal
            // it from behind the starting window, so there is no need for it to also be doing its
            // own stuff.
            winAnimator.clearAnimation();
            winAnimator.mService.mFinishedStarting.add(this);
            winAnimator.mService.mH.sendEmptyMessage(H.FINISHED_STARTING);
        }
        updateReportedVisibilityLocked();
    }

    void updateReportedVisibilityLocked() {
        if (appToken == null) {
            return;
        }

        int numInteresting = 0;
        int numVisible = 0;
        int numDrawn = 0;
        boolean nowGone = true;

        if (DEBUG_VISIBILITY) Slog.v(TAG,
                "Update reported visibility: " + this);
        final int N = windows.size();
        for (int i=0; i<N; i++) {
            WindowState win = windows.get(i);
            if (win == startingWindow || win.mAppFreezing
                    || win.mViewVisibility != View.VISIBLE
                    || win.mAttrs.type == TYPE_APPLICATION_STARTING
                    || win.mDestroying) {
                continue;
            }
            if (DEBUG_VISIBILITY) {
                Slog.v(TAG, "Win " + win + ": isDrawn="
                        + win.isDrawnLw()
                        + ", isAnimationSet=" + win.mWinAnimator.isAnimationSet());
                if (!win.isDrawnLw()) {
                    Slog.v(TAG, "Not displayed: s=" +
                            win.mWinAnimator.mSurfaceController
                            + " pv=" + win.mPolicyVisibility
                            + " mDrawState=" + win.mWinAnimator.mDrawState
                            + " ph=" + win.isParentWindowHidden()
                            + " th="
                            + (win.mAppToken != null
                                    ? win.mAppToken.hiddenRequested : false)
                            + " a=" + win.mWinAnimator.mAnimating);
                }
            }
            numInteresting++;
            if (win.isDrawnLw()) {
                numDrawn++;
                if (!win.mWinAnimator.isAnimationSet()) {
                    numVisible++;
                }
                nowGone = false;
            } else if (win.mWinAnimator.isAnimationSet()) {
                nowGone = false;
            }
        }

        boolean nowDrawn = numInteresting > 0 && numDrawn >= numInteresting;
        boolean nowVisible = numInteresting > 0 && numVisible >= numInteresting;
        if (!nowGone) {
            // If the app is not yet gone, then it can only become visible/drawn.
            if (!nowDrawn) {
                nowDrawn = reportedDrawn;
            }
            if (!nowVisible) {
                nowVisible = reportedVisible;
            }
        }
        if (DEBUG_VISIBILITY) Slog.v(TAG, "VIS " + this + ": interesting="
                + numInteresting + " visible=" + numVisible);
        if (nowDrawn != reportedDrawn) {
            if (nowDrawn) {
                Message m = mService.mH.obtainMessage(
                        H.REPORT_APPLICATION_TOKEN_DRAWN, this);
                mService.mH.sendMessage(m);
            }
            reportedDrawn = nowDrawn;
        }
        if (nowVisible != reportedVisible) {
            if (DEBUG_VISIBILITY) Slog.v(
                    TAG, "Visibility changed in " + this
                    + ": vis=" + nowVisible);
            reportedVisible = nowVisible;
            Message m = mService.mH.obtainMessage(
                    H.REPORT_APPLICATION_TOKEN_WINDOWS,
                    nowVisible ? 1 : 0,
                    nowGone ? 1 : 0,
                    this);
            mService.mH.sendMessage(m);
        }
    }

    boolean setVisibility(WindowManager.LayoutParams lp,
            boolean visible, int transit, boolean performLayout, boolean isVoiceInteraction) {

        boolean delayed = false;
        inPendingTransaction = false;

        if (clientHidden == visible) {
            clientHidden = !visible;
            sendAppVisibilityToClients();
        }

        // Allow for state changes and animation to be applied if:
        // * token is transitioning visibility state
        // * or the token was marked as hidden and is exiting before we had a chance to play the
        // transition animation
        // * or this is an opening app and windows are being replaced.
        boolean visibilityChanged = false;
        if (hidden == visible || (hidden && mIsExiting) || (visible && waitingForReplacement())) {
            final AccessibilityController accessibilityController = mService.mAccessibilityController;
            boolean changed = false;
            if (DEBUG_APP_TRANSITIONS) Slog.v(TAG_WM,
                    "Changing app " + this + " hidden=" + hidden + " performLayout=" + performLayout);

            boolean runningAppAnimation = false;

            if (transit != AppTransition.TRANSIT_UNSET) {
                if (mAppAnimator.animation == AppWindowAnimator.sDummyAnimation) {
                    mAppAnimator.setNullAnimation();
                }
                if (mService.applyAnimationLocked(this, lp, transit, visible, isVoiceInteraction)) {
                    delayed = runningAppAnimation = true;
                }
                final WindowState window = findMainWindow();
                //TODO (multidisplay): Magnification is supported only for the default display.
                if (window != null && accessibilityController != null
                        && window.getDisplayId() == DEFAULT_DISPLAY) {
                    accessibilityController.onAppWindowTransitionLocked(window, transit);
                }
                changed = true;
            }

            final int windowsCount = windows.size();
            for (int i = 0; i < windowsCount; i++) {
                final WindowState win = windows.get(i);
                if (win == startingWindow) {
                    // Starting window that's exiting will be removed when the animation finishes.
                    // Mark all relevant flags for that onExitAnimationDone will proceed all the way
                    // to actually remove it.
                    if (!visible && win.isVisibleNow() && mAppAnimator.isAnimating()) {
                        win.mAnimatingExit = true;
                        win.mRemoveOnExit = true;
                        win.mWindowRemovalAllowed = true;
                    }
                    continue;
                }

                //Slog.i(TAG_WM, "Window " + win + ": vis=" + win.isVisible());
                //win.dump("  ");
                if (visible) {
                    if (!win.isVisibleNow()) {
                        if (!runningAppAnimation) {
                            win.mWinAnimator.applyAnimationLocked(TRANSIT_ENTER, true);
                            //TODO (multidisplay): Magnification is supported only for the default
                            if (accessibilityController != null
                                    && win.getDisplayId() == DEFAULT_DISPLAY) {
                                accessibilityController.onWindowTransitionLocked(win, TRANSIT_ENTER);
                            }
                        }
                        changed = true;
                        win.setDisplayLayoutNeeded();
                    }
                } else if (win.isVisibleNow()) {
                    if (!runningAppAnimation) {
                        win.mWinAnimator.applyAnimationLocked(TRANSIT_EXIT, false);
                        //TODO (multidisplay): Magnification is supported only for the default
                        if (accessibilityController != null
                                && win.getDisplayId() == DEFAULT_DISPLAY) {
                            accessibilityController.onWindowTransitionLocked(win,TRANSIT_EXIT);
                        }
                    }
                    changed = true;
                    win.setDisplayLayoutNeeded();
                }
            }

            hidden = hiddenRequested = !visible;
            visibilityChanged = true;
            if (!visible) {
                stopFreezingScreen(true, true);
            } else {
                // If we are being set visible, and the starting window is
                // not yet displayed, then make sure it doesn't get displayed.
                WindowState swin = startingWindow;
                if (swin != null && !swin.isDrawnLw()) {
                    swin.mPolicyVisibility = false;
                    swin.mPolicyVisibilityAfterAnim = false;
                }
            }

            if (DEBUG_APP_TRANSITIONS) Slog.v(TAG_WM, "setVisibility: " + this
                    + ": hidden=" + hidden + " hiddenRequested=" + hiddenRequested);

            if (changed) {
                mService.mInputMonitor.setUpdateInputWindowsNeededLw();
                if (performLayout) {
                    mService.updateFocusedWindowLocked(UPDATE_FOCUS_WILL_PLACE_SURFACES,
                            false /*updateInputWindows*/);
                    mService.mWindowPlacerLocked.performSurfacePlacement();
                }
                mService.mInputMonitor.updateInputWindowsLw(false /*force*/);
            }
        }

        if (mAppAnimator.animation != null) {
            delayed = true;
        }

        for (int i = windows.size() - 1; i >= 0 && !delayed; i--) {
            if (windows.get(i).mWinAnimator.isWindowAnimationSet()) {
                delayed = true;
            }
        }

        if (visibilityChanged) {
            if (visible && !delayed) {
                // The token was made immediately visible, there will be no entrance animation.
                // We need to inform the client the enter animation was finished.
                mEnteringAnimation = true;
                mService.mActivityManagerAppTransitionNotifier.onAppTransitionFinishedLocked(token);
            }

            if (!mService.mClosingApps.contains(this) && !mService.mOpeningApps.contains(this)) {
                // The token is not closing nor opening, so even if there is an animation set, that
                // doesn't mean that it goes through the normal app transition cycle so we have
                // to inform the docked controller about visibility change.
                mService.getDefaultDisplayContentLocked().getDockedDividerController()
                        .notifyAppVisibilityChanged();
            }
        }

        return delayed;
    }

    WindowState findMainWindow() {
        WindowState candidate = null;
        int j = windows.size();
        while (j > 0) {
            j--;
            WindowState win = windows.get(j);
            if (win.mAttrs.type == WindowManager.LayoutParams.TYPE_BASE_APPLICATION
                    || win.mAttrs.type == WindowManager.LayoutParams.TYPE_APPLICATION_STARTING) {
                // In cases where there are multiple windows, we prefer the non-exiting window. This
                // happens for example when replacing windows during an activity relaunch. When
                // constructing the animation, we want the new window, not the exiting one.
                if (win.mAnimatingExit) {
                    candidate = win;
                } else {
                    return win;
                }
            }
        }
        return candidate;
    }

    boolean windowsAreFocusable() {
        return StackId.canReceiveKeys(mTask.mStack.mStackId) || mAlwaysFocusable;
    }

    boolean isVisible() {
        final int N = windows.size();
        for (int i=0; i<N; i++) {
            WindowState win = windows.get(i);
            // If we're animating with a saved surface, we're already visible.
            // Return true so that the alpha doesn't get cleared.
            if (!win.mAppFreezing
                    && (win.mViewVisibility == View.VISIBLE || win.isAnimatingWithSavedSurface()
                            || (win.mWinAnimator.isAnimationSet()
                                    && !mService.mAppTransition.isTransitionSet()))
                    && !win.mDestroying
                    && win.isDrawnLw()) {
                return true;
            }
        }
        return false;
    }

    boolean isVisibleForUser() {
        for (int j = windows.size() - 1; j >= 0; j--) {
            final WindowState w = windows.get(j);
            if (!w.isHiddenFromUserLocked()) {
                return true;
            }
        }
        return false;
    }

    void removeAppFromTaskLocked() {
        mIsExiting = false;
        removeAllWindows();

        // Use local variable because removeAppToken will null out mTask.
        final Task task = mTask;
        if (task != null) {
            if (!task.removeAppToken(this)) {
                Slog.e(TAG, "removeAppFromTaskLocked: token=" + this
                        + " not found.");
            }
            task.mStack.mExitingAppTokens.remove(this);
        }
    }

    void clearAnimatingFlags() {
<<<<<<< HEAD
        for (int i = windows.size() - 1; i >= 0; i--) {
            final WindowState win = windows.get(i);
=======
        boolean wallpaperMightChange = false;
        for (int i = allAppWindows.size() - 1; i >= 0; i--) {
            final WindowState win = allAppWindows.get(i);
>>>>>>> 28117e06
            // We don't want to clear it out for windows that get replaced, because the
            // animation depends on the flag to remove the replaced window.
            //
            // We also don't clear the mAnimatingExit flag for windows which have the
            // mRemoveOnExit flag. This indicates an explicit remove request has been issued
            // by the client. We should let animation proceed and not clear this flag or
            // they won't eventually be removed by WindowStateAnimator#finishExit.
            if (!win.mWillReplaceWindow && !win.mRemoveOnExit) {
                // Clear mAnimating flag together with mAnimatingExit. When animation
                // changes from exiting to entering, we need to clear this flag until the
                // new animation gets applied, so that isAnimationStarting() becomes true
                // until then.
                // Otherwise applySurfaceChangesTransaction will faill to skip surface
                // placement for this window during this period, one or more frame will
                // show up with wrong position or scale.
                if (win.mAnimatingExit) {
                    win.mAnimatingExit = false;
                    wallpaperMightChange = true;
                }
                if (win.mWinAnimator.mAnimating) {
                    win.mWinAnimator.mAnimating = false;
                    wallpaperMightChange = true;
                }
                if (win.mDestroying) {
                    win.mDestroying = false;
<<<<<<< HEAD
                    mService.mDestroySurface.remove(win);
=======
                    service.mDestroySurface.remove(win);
                    wallpaperMightChange = true;
>>>>>>> 28117e06
                }
            }
        }
        if (wallpaperMightChange) {
            requestUpdateWallpaperIfNeeded();
        }
    }

    void destroySurfaces() {
        destroySurfaces(false /*cleanupOnResume*/);
    }

    /**
     * Destroy surfaces which have been marked as eligible by the animator, taking care to ensure
     * the client has finished with them.
     *
     * @param cleanupOnResume whether this is done when app is resumed without fully stopped. If
     * set to true, destroy only surfaces of removed windows, and clear relevant flags of the
     * others so that they are ready to be reused. If set to false (common case), destroy all
     * surfaces that's eligible, if the app is already stopped.
     */

    private void destroySurfaces(boolean cleanupOnResume) {
        final ArrayList<WindowState> allWindows = (ArrayList<WindowState>) windows.clone();
        final DisplayContentList displayList = new DisplayContentList();
        for (int i = allWindows.size() - 1; i >= 0; i--) {
            final WindowState win = allWindows.get(i);

            if (!(mAppStopped || win.mWindowRemovalAllowed || cleanupOnResume)) {
                continue;
            }

            win.mWinAnimator.destroyPreservedSurfaceLocked();

            if (!win.mDestroying) {
                continue;
            }

            if (DEBUG_ADD_REMOVE) Slog.e(TAG_WM, "win=" + win
                    + " destroySurfaces: mAppStopped=" + mAppStopped
                    + " win.mWindowRemovalAllowed=" + win.mWindowRemovalAllowed
                    + " win.mRemoveOnExit=" + win.mRemoveOnExit);

            if (!cleanupOnResume || win.mRemoveOnExit) {
                win.destroyOrSaveSurface();
            }
            if (win.mRemoveOnExit) {
                win.remove();
            }
            final DisplayContent displayContent = win.getDisplayContent();
            if (displayContent != null && !displayList.contains(displayContent)) {
                displayList.add(displayContent);
            }
            if (cleanupOnResume) {
                win.requestUpdateWallpaperIfNeeded();
            }
            win.mDestroying = false;
        }
        for (int i = 0; i < displayList.size(); i++) {
            final DisplayContent displayContent = displayList.get(i);
            mService.mLayersController.assignLayersLocked(displayContent.getWindowList());
            displayContent.layoutNeeded = true;
        }
    }

    /**
     * Notify that the app is now resumed, and it was not stopped before, perform a clean
     * up of the surfaces
     */
    void notifyAppResumed(boolean wasStopped) {
        if (DEBUG_ADD_REMOVE) Slog.v(TAG, "notifyAppResumed: wasStopped=" + wasStopped + " " + this);
        mAppStopped = false;
        if (!wasStopped) {
            destroySurfaces(true /*cleanupOnResume*/);
        }
    }

    /**
     * Notify that the app has stopped, and it is okay to destroy any surfaces which were
     * keeping alive in case they were still being used.
     */
    void notifyAppStopped() {
        if (DEBUG_ADD_REMOVE) Slog.v(TAG, "notifyAppStopped: " + this);
        mAppStopped = true;
        destroySurfaces();
        // Remove any starting window that was added for this app if they are still around.
        mTask.mService.scheduleRemoveStartingWindowLocked(this);
    }

    /**
     * Checks whether we should save surfaces for this app.
     *
     * @return true if the surfaces should be saved, false otherwise.
     */
    boolean shouldSaveSurface() {
        // We want to save surface if the app's windows are "allDrawn".
        // (If we started entering animation early with saved surfaces, allDrawn
        // should have been restored to true. So we'll save again in that case
        // even if app didn't actually finish drawing.)
        return allDrawn;
    }

    boolean canRestoreSurfaces() {
        for (int i = windows.size() -1; i >= 0; i--) {
            final WindowState w = windows.get(i);
            if (w.canRestoreSurface()) {
                return true;
            }
        }
        return false;
    }

    void clearVisibleBeforeClientHidden() {
        for (int i = windows.size() - 1; i >= 0; i--) {
            final WindowState w = windows.get(i);
            w.clearVisibleBeforeClientHidden();
        }
    }

    /**
     * Whether the app has some window that is invisible in layout, but
     * animating with saved surface.
     */
    boolean isAnimatingInvisibleWithSavedSurface() {
        for (int i = windows.size() - 1; i >= 0; i--) {
            final WindowState w = windows.get(i);
            if (w.isAnimatingInvisibleWithSavedSurface()) {
                return true;
            }
        }
        return false;
    }

    /**
     * Hide all window surfaces that's still invisible in layout but animating
     * with a saved surface, and mark them destroying.
     */
    void stopUsingSavedSurfaceLocked() {
        for (int i = windows.size() - 1; i >= 0; i--) {
            final WindowState w = windows.get(i);
            if (w.isAnimatingInvisibleWithSavedSurface()) {
                if (DEBUG_APP_TRANSITIONS || DEBUG_ANIM) Slog.d(TAG,
                        "stopUsingSavedSurfaceLocked: " + w);
                w.clearAnimatingWithSavedSurface();
                w.mDestroying = true;
                w.mWinAnimator.hide("stopUsingSavedSurfaceLocked");
                mService.mWallpaperControllerLocked.hideWallpapers(w);
            }
        }
        destroySurfaces();
    }

    void markSavedSurfaceExiting() {
        for (int i = windows.size() - 1; i >= 0; i--) {
            final WindowState w = windows.get(i);
            if (w.isAnimatingInvisibleWithSavedSurface()) {
                w.mAnimatingExit = true;
                w.mWinAnimator.mAnimating = true;
            }
        }
    }

    void restoreSavedSurfaces() {
        if (!canRestoreSurfaces()) {
            clearVisibleBeforeClientHidden();
            return;
        }
        // Check if we have enough drawn windows to mark allDrawn= true.
        int numInteresting = 0;
        int numDrawn = 0;
        for (int i = windows.size() - 1; i >= 0; i--) {
            WindowState w = windows.get(i);
            if (w != startingWindow && !w.mAppDied && w.wasVisibleBeforeClientHidden()
                    && (!mAppAnimator.freezingScreen || !w.mAppFreezing)) {
                numInteresting++;
                if (w.hasSavedSurface()) {
                    w.restoreSavedSurface();
                }
                if (w.isDrawnLw()) {
                    numDrawn++;
                }
            }
        }

        if (!allDrawn) {
            allDrawn = (numInteresting > 0) && (numInteresting == numDrawn);
            if (allDrawn) {
                mService.mH.obtainMessage(NOTIFY_ACTIVITY_DRAWN, token).sendToTarget();
            }
        }
        clearVisibleBeforeClientHidden();

        if (DEBUG_APP_TRANSITIONS || DEBUG_ANIM) Slog.d(TAG,
                "restoreSavedSurfaces: " + this + " allDrawn=" + allDrawn
                + " numInteresting=" + numInteresting + " numDrawn=" + numDrawn);
    }

    void destroySavedSurfaces() {
        for (int i = windows.size() - 1; i >= 0; i--) {
            WindowState win = windows.get(i);
            win.destroySavedSurface();
        }
    }

    void clearAllDrawn() {
        allDrawn = false;
        deferClearAllDrawn = false;
        allDrawnExcludingSaved = false;
    }

    @Override
    void removeWindow(WindowState win) {
        super.removeWindow(win);

        // TODO: Something smells about the code below...Is there a better way?
        if (startingWindow == win) {
            if (DEBUG_STARTING_WINDOW) Slog.v(TAG_WM, "Notify removed startingWindow " + win);
            mService.scheduleRemoveStartingWindowLocked(this);
        } else if (windows.size() == 0 && startingData != null) {
            // If this is the last window and we had requested a starting transition window,
            // well there is no point now.
            if (DEBUG_STARTING_WINDOW) Slog.v(TAG_WM, "Nulling last startingWindow");
            startingData = null;
        } else if (windows.size() == 1 && startingView != null) {
            // If this is the last window except for a starting transition window,
            // we need to get rid of the starting transition.
            mService.scheduleRemoveStartingWindowLocked(this);
        }
    }

    void removeAllDeadWindows() {
        for (int winNdx = windows.size() - 1; winNdx >= 0;
            // WindowState#removeIfPossible() at bottom of loop may remove multiple entries from
            // windows if the window to be removed has child windows. It also may
            // not remove any windows from windows at all if win is exiting and
            // currently animating away. This ensures that winNdx is monotonically decreasing
            // and never beyond windows bounds.
            winNdx = Math.min(winNdx - 1, windows.size() - 1)) {
            WindowState win = windows.get(winNdx);
            if (win.mAppDied) {
                if (DEBUG_WINDOW_MOVEMENT || DEBUG_ADD_REMOVE) Slog.w(TAG,
                        "removeAllDeadWindows: " + win);
                // Set mDestroying, we don't want any animation or delayed removal here.
                win.mDestroying = true;
                win.removeIfPossible();
            }
        }
    }

    boolean hasWindowsAlive() {
        for (int i = windows.size() - 1; i >= 0; i--) {
            if (!windows.get(i).mAppDied) {
                return true;
            }
        }
        return false;
    }

    void setReplacingWindows(boolean animate) {
        if (DEBUG_ADD_REMOVE) Slog.d(TAG_WM,
                "Marking app token " + this + " with replacing windows.");

        for (int i = windows.size() - 1; i >= 0; i--) {
            final WindowState w = windows.get(i);
            w.setReplacing(animate);
        }
        if (animate) {
            // Set-up dummy animation so we can start treating windows associated with this
            // token like they are in transition before the new app window is ready for us to
            // run the real transition animation.
            if (DEBUG_APP_TRANSITIONS) Slog.v(TAG_WM,
                    "setReplacingWindow() Setting dummy animation on: " + this);
            mAppAnimator.setDummyAnimation();
        }
    }

    void setReplacingChildren() {
        if (DEBUG_ADD_REMOVE) Slog.d(TAG_WM, "Marking app token " + this
                + " with replacing child windows.");
        for (int i = windows.size() - 1; i >= 0; i--) {
            final WindowState w = windows.get(i);
            if (w.shouldBeReplacedWithChildren()) {
                w.setReplacing(false /* animate */);
            }
        }
    }

    void resetReplacingWindows() {
        if (DEBUG_ADD_REMOVE) Slog.d(TAG_WM,
                "Resetting app token " + this + " of replacing window marks.");

        for (int i = windows.size() - 1; i >= 0; i--) {
            final WindowState w = windows.get(i);
            w.resetReplacing();
        }
    }

    void requestUpdateWallpaperIfNeeded() {
        for (int i = windows.size() - 1; i >= 0; i--) {
            final WindowState w = windows.get(i);
            w.requestUpdateWallpaperIfNeeded();
        }
    }

    boolean isRelaunching() {
        return mPendingRelaunchCount > 0;
    }

    void startRelaunching() {
        if (canFreezeBounds()) {
            freezeBounds();
        }
        mPendingRelaunchCount++;
    }

    void finishRelaunching() {
        if (canFreezeBounds()) {
            unfreezeBounds();
        }
        if (mPendingRelaunchCount > 0) {
            mPendingRelaunchCount--;
        }
    }

    void clearRelaunching() {
        if (mPendingRelaunchCount == 0) {
            return;
        }
        if (canFreezeBounds()) {
            unfreezeBounds();
        }
        mPendingRelaunchCount = 0;
    }

    @Override
    void addWindow(WindowState w) {
        super.addWindow(w);

        for (int i = windows.size() - 1; i >= 0; i--) {
            final WindowState candidate = windows.get(i);
            if (candidate.mWillReplaceWindow && candidate.mReplacingWindow == null
                    && candidate.getWindowTag().toString().equals(w.getWindowTag().toString())) {

                candidate.mReplacingWindow = w;
                w.mSkipEnterAnimationForSeamlessReplacement = !candidate.mAnimateReplacingWindow;
                // if we got a replacement window, reset the timeout to give drawing more time
                mService.scheduleReplacingWindowTimeouts(this);
            }
        }
    }

    boolean waitingForReplacement() {
        for (int i = windows.size() - 1; i >= 0; i--) {
            WindowState candidate = windows.get(i);
            if (candidate.mWillReplaceWindow) {
                return true;
            }
        }
        return false;
    }

    void clearTimedoutReplacesLocked() {
        for (int i = windows.size() - 1; i >= 0;
             // WindowState#remove() at bottom of loop may remove multiple entries from windows if
             // the window to be removed has child windows. It also may not remove any windows from
             // windows at all if win is exiting and currently animating away. This ensures that
             // winNdx is monotonically decreasing and never beyond windows bounds.
             i = Math.min(i - 1, windows.size() - 1)) {
            final WindowState candidate = windows.get(i);
            if (!candidate.mWillReplaceWindow) {
                continue;
            }
            candidate.mWillReplaceWindow = false;
            if (candidate.mReplacingWindow != null) {
                candidate.mReplacingWindow.mSkipEnterAnimationForSeamlessReplacement = false;
            }
            // Since the window already timed out, remove it immediately now.
            // Use WindowState#remove() instead of WindowState#removeIfPossible(), as the latter
            // delays removal on certain conditions, which will leave the stale window in the
            // stack and marked mWillReplaceWindow=false, so the window will never be removed.
            candidate.remove();
        }
    }

    private boolean canFreezeBounds() {
        // For freeform windows, we can't freeze the bounds at the moment because this would make
        // the resizing unresponsive.
        return mTask != null && !mTask.inFreeformWorkspace();
    }

    /**
     * Freezes the task bounds. The size of this task reported the app will be fixed to the bounds
     * freezed by {@link Task#prepareFreezingBounds} until {@link #unfreezeBounds} gets called, even
     * if they change in the meantime. If the bounds are already frozen, the bounds will be frozen
     * with a queue.
     */
    private void freezeBounds() {
        mFrozenBounds.offer(new Rect(mTask.mPreparedFrozenBounds));

        if (mTask.mPreparedFrozenMergedConfig.equals(Configuration.EMPTY)) {
            // We didn't call prepareFreezingBounds on the task, so use the current value.
            final Configuration config = new Configuration(mService.mCurConfiguration);
            config.updateFrom(mTask.mOverrideConfig);
            mFrozenMergedConfig.offer(config);
        } else {
            mFrozenMergedConfig.offer(new Configuration(mTask.mPreparedFrozenMergedConfig));
        }
        mTask.mPreparedFrozenMergedConfig.setToDefaults();
    }

    /**
     * Unfreezes the previously frozen bounds. See {@link #freezeBounds}.
     */
    private void unfreezeBounds() {
        if (!mFrozenBounds.isEmpty()) {
            mFrozenBounds.remove();
        }
        if (!mFrozenMergedConfig.isEmpty()) {
            mFrozenMergedConfig.remove();
        }
        for (int i = windows.size() - 1; i >= 0; i--) {
            final WindowState win = windows.get(i);
            if (!win.mHasSurface) {
                continue;
            }
            win.mLayoutNeeded = true;
            win.setDisplayLayoutNeeded();
            if (!mService.mResizingWindows.contains(win)) {
                mService.mResizingWindows.add(win);
            }
        }
        mService.mWindowPlacerLocked.performSurfacePlacement();
    }

    void addSurfaceViewBackground(WindowSurfaceController.SurfaceControlWithBackground background) {
        mSurfaceViewBackgrounds.add(background);
    }

    void removeSurfaceViewBackground(WindowSurfaceController.SurfaceControlWithBackground background) {
        mSurfaceViewBackgrounds.remove(background);
        updateSurfaceViewBackgroundVisibilities();
    }

    // We use DimLayers behind SurfaceViews to prevent holes while resizing and creating.
    // However, we need to ensure one SurfaceView doesn't cover another when they are both placed
    // below the main app window (as traditionally a SurfaceView which is never drawn
    // to is totally translucent). So we look at all our SurfaceView backgrounds and only enable
    // the background for the SurfaceView with lowest Z order
    void updateSurfaceViewBackgroundVisibilities() {
        WindowSurfaceController.SurfaceControlWithBackground bottom = null;
        int bottomLayer = Integer.MAX_VALUE;
        for (int i = 0; i < mSurfaceViewBackgrounds.size(); i++) {
            WindowSurfaceController.SurfaceControlWithBackground sc = mSurfaceViewBackgrounds.get(i);
            if (sc.mVisible && sc.mLayer < bottomLayer) {
                bottomLayer = sc.mLayer;
                bottom = sc;
            }
        }
        for (int i = 0; i < mSurfaceViewBackgrounds.size(); i++) {
            WindowSurfaceController.SurfaceControlWithBackground sc = mSurfaceViewBackgrounds.get(i);
            sc.updateBackgroundVisibility(sc != bottom);
        }
    }

    void resetJustMovedInStack() {
        for (int i = windows.size() - 1; i >= 0; i--) {
            windows.get(i).resetJustMovedInStack();
        }
    }

    void setWaitingForDrawnIfResizingChanged() {
        for (int i = windows.size() - 1; i >= 0; --i) {
            final WindowState win = windows.get(i);
            if (win.isDragResizeChanged()) {
                mService.mWaitingForDrawn.add(win);
            }
        }
    }

    void resizeWindows() {
        final ArrayList<WindowState> resizingWindows = mService.mResizingWindows;
        // Some windows won't go through the resizing process, if they don't have a surface, so
        // destroy all saved surfaces here.
        destroySavedSurfaces();

        for (int winNdx = windows.size() - 1; winNdx >= 0; --winNdx) {
            final WindowState win = windows.get(winNdx);
            if (win.mHasSurface && !resizingWindows.contains(win)) {
                if (DEBUG_RESIZE) Slog.d(TAG, "resizeWindows: Resizing " + win);
                resizingWindows.add(win);

                // If we are not drag resizing, force recreating of a new surface so updating
                // the content and positioning that surface will be in sync.
                //
                // As we use this flag as a hint to freeze surface boundary updates,
                // we'd like to only apply this to TYPE_BASE_APPLICATION,
                // windows of TYPE_APPLICATION like dialogs, could appear
                // to not be drag resizing while they resize, but we'd
                // still like to manipulate their frame to update crop, etc...
                //
                // Anyway we don't need to synchronize position and content updates for these
                // windows since they aren't at the base layer and could be moved around anyway.
                if (!win.computeDragResizing() && win.mAttrs.type == TYPE_BASE_APPLICATION &&
                        !mTask.mStack.getBoundsAnimating() && !win.isGoneForLayoutLw() &&
                        !mTask.inPinnedWorkspace()) {
                    win.setResizedWhileNotDragResizing(true);
                }
            }
            if (win.isGoneForLayoutLw()) {
                win.mResizedWhileGone = true;
            }
        }
    }

    void moveWindows() {
        for (int winNdx = windows.size() - 1; winNdx >= 0; --winNdx) {
            final WindowState win = windows.get(winNdx);
            if (DEBUG_RESIZE) Slog.d(TAG, "moveWindows: Moving " + win);
            win.mMovedByResize = true;
        }
    }

    void notifyMovedInStack() {
        for (int winNdx = windows.size() - 1; winNdx >= 0; --winNdx) {
            final WindowState win = windows.get(winNdx);
            win.notifyMovedInStack();
        }
    }

    void resetDragResizingChangeReported() {
        for (int winNdx = windows.size() - 1; winNdx >= 0; --winNdx) {
            final WindowState win = windows.get(winNdx);
            win.resetDragResizingChangeReported();
        }
    }

    void detachDisplay() {
        boolean doAnotherLayoutPass = false;
        for (int winNdx = windows.size() - 1; winNdx >= 0; --winNdx) {
            // We are in the middle of changing the state of displays/stacks/tasks. We need
            // to finish that, before we let layout interfere with it.
            windows.get(winNdx).removeIfPossible();
            doAnotherLayoutPass = true;
        }
        if (doAnotherLayoutPass) {
            mService.mWindowPlacerLocked.requestTraversal();
        }
    }

    void forceWindowsScaleableInTransaction(boolean force) {
        for (int winNdx = windows.size() - 1; winNdx >= 0; --winNdx) {
            final WindowStateAnimator winAnimator = windows.get(winNdx).mWinAnimator;
            if (winAnimator == null || !winAnimator.hasSurface()) {
                continue;
            }
            winAnimator.mSurfaceController.forceScaleableInTransaction(force);
        }
    }

    boolean isAnimating() {
        for (int winNdx = windows.size() - 1; winNdx >= 0; --winNdx) {
            final WindowStateAnimator winAnimator = windows.get(winNdx).mWinAnimator;
            if (winAnimator.isAnimationSet() || winAnimator.mWin.mAnimatingExit) {
                return true;
            }
        }
        return false;
    }

    void setAppLayoutChanges(int changes, String reason, int displayId) {
        final WindowAnimator windowAnimator = mAppAnimator.mAnimator;
        for (int i = windows.size() - 1; i >= 0; i--) {
            if (displayId == windows.get(i).getDisplayId()) {
                windowAnimator.setPendingLayoutChanges(displayId, changes);
                if (DEBUG_LAYOUT_REPEATS) {
                    mService.mWindowPlacerLocked.debugLayoutRepeats(
                            reason, windowAnimator.getPendingLayoutChanges(displayId));
                }
                break;
            }
        }
    }

    void removeReplacedWindowIfNeeded(WindowState replacement) {
        for (int i = windows.size() - 1; i >= 0; i--) {
            final WindowState win = windows.get(i);
            if (win.mWillReplaceWindow && win.mReplacingWindow == replacement
                    && replacement.hasDrawnLw()) {
                replacement.mSkipEnterAnimationForSeamlessReplacement = false;
                win.removeReplacedWindow();
            }
        }
    }

    void startFreezingScreen() {
        if (DEBUG_ORIENTATION) logWithStack(TAG, "Set freezing of " + appToken + ": hidden="
                + hidden + " freezing=" + mAppAnimator.freezingScreen);
        if (!hiddenRequested) {
            if (!mAppAnimator.freezingScreen) {
                mAppAnimator.freezingScreen = true;
                mAppAnimator.lastFreezeDuration = 0;
                mService.mAppsFreezingScreen++;
                if (mService.mAppsFreezingScreen == 1) {
                    mService.startFreezingDisplayLocked(false, 0, 0);
                    mService.mH.removeMessages(H.APP_FREEZE_TIMEOUT);
                    mService.mH.sendEmptyMessageDelayed(H.APP_FREEZE_TIMEOUT, 2000);
                }
            }
            final int count = windows.size();
            for (int i = 0; i < count; i++) {
                final WindowState w = windows.get(i);
                w.mAppFreezing = true;
            }
        }
    }

    void stopFreezingScreen(boolean unfreezeSurfaceNow, boolean force) {
        if (!mAppAnimator.freezingScreen) {
            return;
        }
        if (DEBUG_ORIENTATION) Slog.v(TAG_WM, "Clear freezing of " + this + " force=" + force);
        final int count = windows.size();
        boolean unfrozeWindows = false;
        for (int i = 0; i < count; i++) {
            final WindowState w = windows.get(i);
            if (w.mAppFreezing) {
                w.mAppFreezing = false;
                if (w.mHasSurface && !w.mOrientationChanging
                        && mService.mWindowsFreezingScreen != WINDOWS_FREEZING_SCREENS_TIMEOUT) {
                    if (DEBUG_ORIENTATION) Slog.v(TAG_WM, "set mOrientationChanging of " + w);
                    w.mOrientationChanging = true;
                    mService.mWindowPlacerLocked.mOrientationChangeComplete = false;
                }
                w.mLastFreezeDuration = 0;
                unfrozeWindows = true;
                w.setDisplayLayoutNeeded();
            }
        }
        if (force || unfrozeWindows) {
            if (DEBUG_ORIENTATION) Slog.v(TAG_WM, "No longer freezing: " + this);
            mAppAnimator.freezingScreen = false;
            mAppAnimator.lastFreezeDuration =
                    (int)(SystemClock.elapsedRealtime() - mService.mDisplayFreezeTime);
            mService.mAppsFreezingScreen--;
            mService.mLastFinishedFreezeSource = this;
        }
        if (unfreezeSurfaceNow) {
            if (unfrozeWindows) {
                mService.mWindowPlacerLocked.performSurfacePlacement();
            }
            mService.stopFreezingDisplayLocked();
        }
    }

    boolean transferStartingWindow(IBinder transferFrom) {
        final AppWindowToken fromToken = mService.findAppWindowToken(transferFrom);
        if (fromToken == null) {
            return false;
        }

        final WindowState tStartingWindow = fromToken.startingWindow;
        if (tStartingWindow != null && fromToken.startingView != null) {
            // In this case, the starting icon has already been displayed, so start
            // letting windows get shown immediately without any more transitions.
            mService.mSkipAppTransitionAnimation = true;

            if (DEBUG_STARTING_WINDOW) Slog.v(TAG_WM, "Moving existing starting " + tStartingWindow
                    + " from " + fromToken + " to " + this);

            final long origId = Binder.clearCallingIdentity();

            // Transfer the starting window over to the new token.
            startingData = fromToken.startingData;
            startingView = fromToken.startingView;
            startingDisplayed = fromToken.startingDisplayed;
            fromToken.startingDisplayed = false;
            startingWindow = tStartingWindow;
            reportedVisible = fromToken.reportedVisible;
            fromToken.startingData = null;
            fromToken.startingView = null;
            fromToken.startingWindow = null;
            fromToken.startingMoved = true;
            tStartingWindow.mToken = this;
            tStartingWindow.mAppToken = this;

            if (DEBUG_WINDOW_MOVEMENT || DEBUG_ADD_REMOVE || DEBUG_STARTING_WINDOW) Slog.v(TAG_WM,
                    "Removing starting window: " + tStartingWindow);
            tStartingWindow.getWindowList().remove(tStartingWindow);
            mService.mWindowsChanged = true;
            if (DEBUG_ADD_REMOVE) Slog.v(TAG_WM,
                    "Removing starting " + tStartingWindow + " from " + fromToken);
            fromToken.removeWindow(tStartingWindow);
            addWindow(tStartingWindow);

            // Propagate other interesting state between the tokens. If the old token is displayed,
            // we should immediately force the new one to be displayed. If it is animating, we need
            // to move that animation to the new one.
            if (fromToken.allDrawn) {
                allDrawn = true;
                deferClearAllDrawn = fromToken.deferClearAllDrawn;
            }
            if (fromToken.firstWindowDrawn) {
                firstWindowDrawn = true;
            }
            if (!fromToken.hidden) {
                hidden = false;
                hiddenRequested = false;
            }
            if (clientHidden != fromToken.clientHidden) {
                clientHidden = fromToken.clientHidden;
                sendAppVisibilityToClients();
            }
            fromToken.mAppAnimator.transferCurrentAnimation(
                    mAppAnimator, tStartingWindow.mWinAnimator);

            mService.updateFocusedWindowLocked(
                    UPDATE_FOCUS_WILL_PLACE_SURFACES, true /*updateInputWindows*/);
            mService.getDefaultDisplayContentLocked().layoutNeeded = true;
            mService.mWindowPlacerLocked.performSurfacePlacement();
            Binder.restoreCallingIdentity(origId);
            return true;
        } else if (fromToken.startingData != null) {
            // The previous app was getting ready to show a
            // starting window, but hasn't yet done so.  Steal it!
            if (DEBUG_STARTING_WINDOW) Slog.v(TAG_WM,
                    "Moving pending starting from " + fromToken + " to " + this);
            startingData = fromToken.startingData;
            fromToken.startingData = null;
            fromToken.startingMoved = true;
            final Message m = mService.mH.obtainMessage(H.ADD_STARTING, this);
            // Note: we really want to do sendMessageAtFrontOfQueue() because we want to process the
            // message ASAP, before any other queued messages.
            mService.mH.sendMessageAtFrontOfQueue(m);
            return true;
        }

        final AppWindowAnimator tAppAnimator = fromToken.mAppAnimator;
        final AppWindowAnimator wAppAnimator = mAppAnimator;
        if (tAppAnimator.thumbnail != null) {
            // The old token is animating with a thumbnail, transfer that to the new token.
            if (wAppAnimator.thumbnail != null) {
                wAppAnimator.thumbnail.destroy();
            }
            wAppAnimator.thumbnail = tAppAnimator.thumbnail;
            wAppAnimator.thumbnailLayer = tAppAnimator.thumbnailLayer;
            wAppAnimator.thumbnailAnimation = tAppAnimator.thumbnailAnimation;
            tAppAnimator.thumbnail = null;
        }
        return false;
    }

    int getWindowsCount() {
        return windows.size();
    }

    void setAllAppWinAnimators() {
        final ArrayList<WindowStateAnimator> allAppWinAnimators = mAppAnimator.mAllAppWinAnimators;
        allAppWinAnimators.clear();

        final int windowsCount = windows.size();
        for (int j = 0; j < windowsCount; j++) {
            allAppWinAnimators.add(windows.get(j).mWinAnimator);
        }
    }

    @Override
    AppWindowToken asAppWindowToken() {
        // I am an app window token!
        return this;
    }

    @Override
    void dump(PrintWriter pw, String prefix) {
        super.dump(pw, prefix);
        if (appToken != null) {
            pw.print(prefix); pw.print("app=true voiceInteraction="); pw.println(voiceInteraction);
        }
        pw.print(prefix); pw.print("task="); pw.println(mTask);
        pw.print(prefix); pw.print(" appFullscreen="); pw.print(appFullscreen);
                pw.print(" requestedOrientation="); pw.println(requestedOrientation);
        pw.print(prefix); pw.print("hiddenRequested="); pw.print(hiddenRequested);
                pw.print(" clientHidden="); pw.print(clientHidden);
                pw.print(" reportedDrawn="); pw.print(reportedDrawn);
                pw.print(" reportedVisible="); pw.println(reportedVisible);
        if (paused) {
            pw.print(prefix); pw.print("paused="); pw.println(paused);
        }
        if (mAppStopped) {
            pw.print(prefix); pw.print("mAppStopped="); pw.println(mAppStopped);
        }
        if (numInterestingWindows != 0 || numDrawnWindows != 0
                || allDrawn || mAppAnimator.allDrawn) {
            pw.print(prefix); pw.print("numInterestingWindows=");
                    pw.print(numInterestingWindows);
                    pw.print(" numDrawnWindows="); pw.print(numDrawnWindows);
                    pw.print(" inPendingTransaction="); pw.print(inPendingTransaction);
                    pw.print(" allDrawn="); pw.print(allDrawn);
                    pw.print(" (animator="); pw.print(mAppAnimator.allDrawn);
                    pw.println(")");
        }
        if (inPendingTransaction) {
            pw.print(prefix); pw.print("inPendingTransaction=");
                    pw.println(inPendingTransaction);
        }
        if (startingData != null || removed || firstWindowDrawn || mIsExiting) {
            pw.print(prefix); pw.print("startingData="); pw.print(startingData);
                    pw.print(" removed="); pw.print(removed);
                    pw.print(" firstWindowDrawn="); pw.print(firstWindowDrawn);
                    pw.print(" mIsExiting="); pw.println(mIsExiting);
        }
        if (startingWindow != null || startingView != null
                || startingDisplayed || startingMoved) {
            pw.print(prefix); pw.print("startingWindow="); pw.print(startingWindow);
                    pw.print(" startingView="); pw.print(startingView);
                    pw.print(" startingDisplayed="); pw.print(startingDisplayed);
                    pw.print(" startingMoved="); pw.println(startingMoved);
        }
        if (!mFrozenBounds.isEmpty()) {
            pw.print(prefix); pw.print("mFrozenBounds="); pw.println(mFrozenBounds);
            pw.print(prefix); pw.print("mFrozenMergedConfig="); pw.println(mFrozenMergedConfig);
        }
        if (mPendingRelaunchCount != 0) {
            pw.print(prefix); pw.print("mPendingRelaunchCount="); pw.println(mPendingRelaunchCount);
        }
    }

    @Override
    public String toString() {
        if (stringName == null) {
            StringBuilder sb = new StringBuilder();
            sb.append("AppWindowToken{");
            sb.append(Integer.toHexString(System.identityHashCode(this)));
            sb.append(" token="); sb.append(token); sb.append('}');
            stringName = sb.toString();
        }
        return stringName;
    }
}<|MERGE_RESOLUTION|>--- conflicted
+++ resolved
@@ -498,14 +498,9 @@
     }
 
     void clearAnimatingFlags() {
-<<<<<<< HEAD
+        boolean wallpaperMightChange = false;
         for (int i = windows.size() - 1; i >= 0; i--) {
             final WindowState win = windows.get(i);
-=======
-        boolean wallpaperMightChange = false;
-        for (int i = allAppWindows.size() - 1; i >= 0; i--) {
-            final WindowState win = allAppWindows.get(i);
->>>>>>> 28117e06
             // We don't want to clear it out for windows that get replaced, because the
             // animation depends on the flag to remove the replaced window.
             //
@@ -531,12 +526,8 @@
                 }
                 if (win.mDestroying) {
                     win.mDestroying = false;
-<<<<<<< HEAD
                     mService.mDestroySurface.remove(win);
-=======
-                    service.mDestroySurface.remove(win);
                     wallpaperMightChange = true;
->>>>>>> 28117e06
                 }
             }
         }
