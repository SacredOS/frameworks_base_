/*
 * Copyright (C) 2007 The Android Open Source Project
 *
 * Licensed under the Apache License, Version 2.0 (the "License");
 * you may not use this file except in compliance with the License.
 * You may obtain a copy of the License at
 *
 *      http://www.apache.org/licenses/LICENSE-2.0
 *
 * Unless required by applicable law or agreed to in writing, software
 * distributed under the License is distributed on an "AS IS" BASIS,
 * WITHOUT WARRANTIES OR CONDITIONS OF ANY KIND, either express or implied.
 * See the License for the specific language governing permissions and
 * limitations under the License.
 */

package com.android.server.wm;

import android.Manifest;
import android.animation.ValueAnimator;
import android.annotation.IntDef;
import android.annotation.NonNull;
import android.annotation.Nullable;
import android.app.ActivityManagerInternal;
import android.app.ActivityManagerNative;
import android.app.AppOpsManager;
import android.app.IActivityManager;
import android.app.Notification;
import android.app.NotificationManager;
import android.app.PendingIntent;
import android.app.admin.DevicePolicyManager;
import android.content.BroadcastReceiver;
import android.content.ContentResolver;
import android.content.Context;
import android.content.Intent;
import android.content.IntentFilter;
import android.content.pm.ActivityInfo;
import android.content.pm.PackageManager;
import android.content.res.CompatibilityInfo;
import android.content.res.Configuration;
import android.database.ContentObserver;
import android.graphics.Bitmap;
import android.graphics.PixelFormat;
import android.graphics.Matrix;
import android.graphics.Point;
import android.graphics.Rect;
import android.graphics.RectF;
import android.graphics.Region;
import android.hardware.display.DisplayManager;
import android.hardware.display.DisplayManagerInternal;
import android.hardware.input.InputManager;
import android.net.Uri;
import android.os.Binder;
import android.os.Build;
import android.os.Bundle;
import android.os.Debug;
import android.os.Handler;
import android.os.IBinder;
import android.os.IRemoteCallback;
import android.os.Looper;
import android.os.Message;
import android.os.Parcel;
import android.os.ParcelFileDescriptor;
import android.os.PowerManager;
import android.os.PowerManagerInternal;
import android.os.Process;
import android.os.RemoteException;
import android.os.ServiceManager;
import android.os.StrictMode;
import android.os.SystemClock;
import android.os.SystemProperties;
import android.os.SystemService;
import android.os.Trace;
import android.os.UserHandle;
import android.os.WorkSource;
import android.provider.Settings;
import android.util.ArraySet;
import android.util.DisplayMetrics;
import android.util.EventLog;
import android.util.Log;
import android.util.Pair;
import android.util.Slog;
import android.util.SparseArray;
import android.util.SparseIntArray;
import android.util.TimeUtils;
import android.util.TypedValue;
import android.view.AppTransitionAnimationSpec;
import android.view.Choreographer;
import android.view.Display;
import android.view.DisplayInfo;
import android.view.Gravity;
import android.view.PointerIcon;
import android.view.IAppTransitionAnimationSpecsFuture;
import android.view.IApplicationToken;
import android.view.IDockedStackListener;
import android.view.IInputFilter;
import android.view.IOnKeyguardExitResult;
import android.view.IRotationWatcher;
import android.view.IWindow;
import android.view.IWindowId;
import android.view.IWindowManager;
import android.view.IWindowSession;
import android.view.IWindowSessionCallback;
import android.view.InputChannel;
import android.view.InputDevice;
import android.view.InputEvent;
import android.view.InputEventReceiver;
import android.view.KeyEvent;
import android.view.MagnificationSpec;
import android.view.MotionEvent;
import android.view.Surface;
import android.view.Surface.OutOfResourcesException;
import android.view.SurfaceControl;
import android.view.SurfaceSession;
import android.view.View;
import android.view.WindowContentFrameStats;
import android.view.WindowManager;
import android.view.WindowManager.LayoutParams;
import android.view.WindowManagerGlobal;
import android.view.WindowManagerInternal;
import android.view.WindowManagerPolicy;
import android.view.WindowManagerPolicy.PointerEventListener;
import android.view.animation.Animation;
import android.view.inputmethod.InputMethodManagerInternal;

import com.android.internal.R;
import com.android.internal.app.IAssistScreenshotReceiver;
import com.android.internal.os.IResultReceiver;
import com.android.internal.policy.IShortcutService;
import com.android.internal.util.ArrayUtils;
import com.android.internal.util.FastPrintWriter;
import com.android.internal.view.IInputContext;
import com.android.internal.view.IInputMethodClient;
import com.android.internal.view.IInputMethodManager;
import com.android.internal.view.WindowManagerPolicyThread;
import com.android.server.AttributeCache;
import com.android.server.DisplayThread;
import com.android.server.EventLogTags;
import com.android.server.FgThread;
import com.android.server.LocalServices;
import com.android.server.UiThread;
import com.android.server.Watchdog;
import com.android.server.input.InputManagerService;
import com.android.server.policy.PhoneWindowManager;
import com.android.server.power.ShutdownThread;

import java.io.BufferedWriter;
import java.io.DataInputStream;
import java.io.File;
import java.io.FileDescriptor;
import java.io.FileInputStream;
import java.io.FileNotFoundException;
import java.io.IOException;
import java.io.OutputStream;
import java.io.OutputStreamWriter;
import java.io.PrintWriter;
import java.io.StringWriter;
import java.lang.annotation.Retention;
import java.lang.annotation.RetentionPolicy;
import java.net.Socket;
import java.text.DateFormat;
import java.util.ArrayList;
import java.util.Arrays;
import java.util.Date;
import java.util.HashMap;
import java.util.Iterator;
import java.util.List;

import static android.app.ActivityManager.DOCKED_STACK_CREATE_MODE_TOP_OR_LEFT;
import static android.app.ActivityManager.StackId.DOCKED_STACK_ID;
import static android.app.ActivityManager.StackId.FREEFORM_WORKSPACE_STACK_ID;
import static android.app.ActivityManager.StackId.PINNED_STACK_ID;
import static android.app.StatusBarManager.DISABLE_MASK;
import static android.content.pm.ActivityInfo.SCREEN_ORIENTATION_BEHIND;
import static android.content.pm.ActivityInfo.SCREEN_ORIENTATION_UNSPECIFIED;
import static android.view.WindowManager.DOCKED_BOTTOM;
import static android.view.WindowManager.DOCKED_INVALID;
import static android.view.WindowManager.DOCKED_TOP;
import static android.view.WindowManager.LayoutParams.FIRST_APPLICATION_WINDOW;
import static android.view.WindowManager.LayoutParams.FIRST_SUB_WINDOW;
import static android.view.WindowManager.LayoutParams.FLAG_ALT_FOCUSABLE_IM;
import static android.view.WindowManager.LayoutParams.FLAG_KEEP_SCREEN_ON;
import static android.view.WindowManager.LayoutParams.FLAG_NOT_FOCUSABLE;
import static android.view.WindowManager.LayoutParams.FLAG_SECURE;
import static android.view.WindowManager.LayoutParams.FLAG_SHOW_WALLPAPER;
import static android.view.WindowManager.LayoutParams.INPUT_FEATURE_NO_INPUT_CHANNEL;
import static android.view.WindowManager.LayoutParams.LAST_APPLICATION_WINDOW;
import static android.view.WindowManager.LayoutParams.LAST_SUB_WINDOW;
import static android.view.WindowManager.LayoutParams.PRIVATE_FLAG_COMPATIBLE_WINDOW;
import static android.view.WindowManager.LayoutParams.TYPE_ACCESSIBILITY_OVERLAY;
import static android.view.WindowManager.LayoutParams.TYPE_APPLICATION;
import static android.view.WindowManager.LayoutParams.TYPE_APPLICATION_STARTING;
import static android.view.WindowManager.LayoutParams.TYPE_BASE_APPLICATION;
import static android.view.WindowManager.LayoutParams.TYPE_BOOT_PROGRESS;
import static android.view.WindowManager.LayoutParams.TYPE_DOCK_DIVIDER;
import static android.view.WindowManager.LayoutParams.TYPE_DREAM;
import static android.view.WindowManager.LayoutParams.TYPE_INPUT_METHOD;
import static android.view.WindowManager.LayoutParams.TYPE_INPUT_METHOD_DIALOG;
import static android.view.WindowManager.LayoutParams.TYPE_NAVIGATION_BAR;
import static android.view.WindowManager.LayoutParams.TYPE_PRIVATE_PRESENTATION;
import static android.view.WindowManager.LayoutParams.TYPE_QS_DIALOG;
import static android.view.WindowManager.LayoutParams.TYPE_STATUS_BAR;
import static android.view.WindowManager.LayoutParams.TYPE_VOICE_INTERACTION;
import static android.view.WindowManager.LayoutParams.TYPE_WALLPAPER;
import static android.view.WindowManagerGlobal.RELAYOUT_DEFER_SURFACE_DESTROY;
import static android.view.WindowManagerGlobal.RELAYOUT_RES_SURFACE_CHANGED;
import static android.view.WindowManagerPolicy.FINISH_LAYOUT_REDO_WALLPAPER;
import static android.view.WindowManagerPolicy.TRANSIT_EXIT;
import static android.view.WindowManagerPolicy.TRANSIT_PREVIEW_DONE;
import static com.android.server.wm.AppWindowAnimator.PROLONG_ANIMATION_AT_END;
import static com.android.server.wm.AppWindowAnimator.PROLONG_ANIMATION_AT_START;
import static com.android.server.wm.DragResizeMode.DRAG_RESIZE_MODE_DOCKED_DIVIDER;
import static com.android.server.wm.DragResizeMode.DRAG_RESIZE_MODE_FREEFORM;
import static com.android.server.wm.WindowManagerDebugConfig.DEBUG;
import static com.android.server.wm.WindowManagerDebugConfig.DEBUG_ADD_REMOVE;
import static com.android.server.wm.WindowManagerDebugConfig.DEBUG_ANIM;
import static com.android.server.wm.WindowManagerDebugConfig.DEBUG_APP_ORIENTATION;
import static com.android.server.wm.WindowManagerDebugConfig.DEBUG_APP_TRANSITIONS;
import static com.android.server.wm.WindowManagerDebugConfig.DEBUG_BOOT;
import static com.android.server.wm.WindowManagerDebugConfig.DEBUG_CONFIGURATION;
import static com.android.server.wm.WindowManagerDebugConfig.DEBUG_DISPLAY;
import static com.android.server.wm.WindowManagerDebugConfig.DEBUG_DRAG;
import static com.android.server.wm.WindowManagerDebugConfig.DEBUG_FOCUS;
import static com.android.server.wm.WindowManagerDebugConfig.DEBUG_FOCUS_LIGHT;
import static com.android.server.wm.WindowManagerDebugConfig.DEBUG_INPUT_METHOD;
import static com.android.server.wm.WindowManagerDebugConfig.DEBUG_KEYGUARD;
import static com.android.server.wm.WindowManagerDebugConfig.DEBUG_KEEP_SCREEN_ON;
import static com.android.server.wm.WindowManagerDebugConfig.DEBUG_LAYOUT;
import static com.android.server.wm.WindowManagerDebugConfig.DEBUG_ORIENTATION;
import static com.android.server.wm.WindowManagerDebugConfig.DEBUG_RESIZE;
import static com.android.server.wm.WindowManagerDebugConfig.DEBUG_SCREENSHOT;
import static com.android.server.wm.WindowManagerDebugConfig.DEBUG_SCREEN_ON;
import static com.android.server.wm.WindowManagerDebugConfig.DEBUG_STACK;
import static com.android.server.wm.WindowManagerDebugConfig.DEBUG_STARTING_WINDOW;
import static com.android.server.wm.WindowManagerDebugConfig.DEBUG_SURFACE_TRACE;
import static com.android.server.wm.WindowManagerDebugConfig.DEBUG_TASK_POSITIONING;
import static com.android.server.wm.WindowManagerDebugConfig.DEBUG_TOKEN_MOVEMENT;
import static com.android.server.wm.WindowManagerDebugConfig.DEBUG_VISIBILITY;
import static com.android.server.wm.WindowManagerDebugConfig.DEBUG_WALLPAPER_LIGHT;
import static com.android.server.wm.WindowManagerDebugConfig.DEBUG_WINDOW_MOVEMENT;
import static com.android.server.wm.WindowManagerDebugConfig.DEBUG_WINDOW_TRACE;
import static com.android.server.wm.WindowManagerDebugConfig.SHOW_LIGHT_TRANSACTIONS;
import static com.android.server.wm.WindowManagerDebugConfig.SHOW_STACK_CRAWLS;
import static com.android.server.wm.WindowManagerDebugConfig.SHOW_SURFACE_ALLOC;
import static com.android.server.wm.WindowManagerDebugConfig.SHOW_TRANSACTIONS;
import static com.android.server.wm.WindowManagerDebugConfig.SHOW_VERBOSE_TRANSACTIONS;
import static com.android.server.wm.WindowManagerDebugConfig.TAG_KEEP_SCREEN_ON;
import static com.android.server.wm.WindowManagerDebugConfig.TAG_WITH_CLASS_NAME;
import static com.android.server.wm.WindowManagerDebugConfig.TAG_WM;
import static com.android.server.wm.WindowStateAnimator.DRAW_PENDING;

/** {@hide} */
public class WindowManagerService extends IWindowManager.Stub
        implements Watchdog.Monitor, WindowManagerPolicy.WindowManagerFuncs {
    private static final String TAG = TAG_WITH_CLASS_NAME ? "WindowManagerService" : TAG_WM;

    static final int LAYOUT_REPEAT_THRESHOLD = 4;

    static final boolean PROFILE_ORIENTATION = false;
    static final boolean localLOGV = DEBUG;

    /** How much to multiply the policy's type layer, to reserve room
     * for multiple windows of the same type and Z-ordering adjustment
     * with TYPE_LAYER_OFFSET. */
    static final int TYPE_LAYER_MULTIPLIER = 10000;

    /** Offset from TYPE_LAYER_MULTIPLIER for moving a group of windows above
     * or below others in the same layer. */
    static final int TYPE_LAYER_OFFSET = 1000;

    /** How much to increment the layer for each window, to reserve room
     * for effect surfaces between them.
     */
    static final int WINDOW_LAYER_MULTIPLIER = 5;

    /**
     * Dim surface layer is immediately below target window.
     */
    static final int LAYER_OFFSET_DIM = 1;

    /**
     * Animation thumbnail is as far as possible below the window above
     * the thumbnail (or in other words as far as possible above the window
     * below it).
     */
    static final int LAYER_OFFSET_THUMBNAIL = WINDOW_LAYER_MULTIPLIER - 1;

    /** The maximum length we will accept for a loaded animation duration:
     * this is 10 seconds.
     */
    static final int MAX_ANIMATION_DURATION = 10 * 1000;

    /** Amount of time (in milliseconds) to delay before declaring a window freeze timeout. */
    static final int WINDOW_FREEZE_TIMEOUT_DURATION = 2000;

    /** Amount of time (in milliseconds) to delay before declaring a seamless rotation timeout. */
    static final int SEAMLESS_ROTATION_TIMEOUT_DURATION = 2000;

    /** Amount of time (in milliseconds) to delay before declaring a window replacement timeout. */
    static final int WINDOW_REPLACEMENT_TIMEOUT_DURATION = 2000;

    /** Amount of time to allow a last ANR message to exist before freeing the memory. */
    static final int LAST_ANR_LIFETIME_DURATION_MSECS = 2 * 60 * 60 * 1000; // Two hours
    /**
     * If true, the window manager will do its own custom freezing and general
     * management of the screen during rotation.
     */
    static final boolean CUSTOM_SCREEN_ROTATION = true;

    // Maximum number of milliseconds to wait for input devices to be enumerated before
    // proceding with safe mode detection.
    private static final int INPUT_DEVICES_READY_FOR_SAFE_MODE_DETECTION_TIMEOUT_MILLIS = 1000;

    // Default input dispatching timeout in nanoseconds.
    static final long DEFAULT_INPUT_DISPATCHING_TIMEOUT_NANOS = 5000 * 1000000L;

    // Poll interval in milliseconds for watching boot animation finished.
    private static final int BOOT_ANIMATION_POLL_INTERVAL = 200;

    // The name of the boot animation service in init.rc.
    private static final String BOOT_ANIMATION_SERVICE = "bootanim";

    static final int UPDATE_FOCUS_NORMAL = 0;
    static final int UPDATE_FOCUS_WILL_ASSIGN_LAYERS = 1;
    static final int UPDATE_FOCUS_PLACING_SURFACES = 2;
    static final int UPDATE_FOCUS_WILL_PLACE_SURFACES = 3;

    private static final String SYSTEM_SECURE = "ro.secure";
    private static final String SYSTEM_DEBUGGABLE = "ro.debuggable";

    private static final String DENSITY_OVERRIDE = "ro.config.density_override";
    private static final String SIZE_OVERRIDE = "ro.config.size_override";

    private static final int MAX_SCREENSHOT_RETRIES = 3;

    private static final String PROPERTY_EMULATOR_CIRCULAR = "ro.emulator.circular";

    // Used to indicate that if there is already a transition set, it should be preserved when
    // trying to apply a new one.
    private static final boolean ALWAYS_KEEP_CURRENT = true;

    private static final float DRAG_SHADOW_ALPHA_TRANSPARENT = .7071f;

    private static final String PROPERTY_BUILD_DATE_UTC = "ro.build.date.utc";

    // Enums for animation scale update types.
    @Retention(RetentionPolicy.SOURCE)
    @IntDef({WINDOW_ANIMATION_SCALE, TRANSITION_ANIMATION_SCALE, ANIMATION_DURATION_SCALE})
    private @interface UpdateAnimationScaleMode {};
    private static final int WINDOW_ANIMATION_SCALE = 0;
    private static final int TRANSITION_ANIMATION_SCALE = 1;
    private static final int ANIMATION_DURATION_SCALE = 2;

    final private KeyguardDisableHandler mKeyguardDisableHandler;

    final BroadcastReceiver mBroadcastReceiver = new BroadcastReceiver() {
        @Override
        public void onReceive(Context context, Intent intent) {
            final String action = intent.getAction();
            if (DevicePolicyManager.ACTION_DEVICE_POLICY_MANAGER_STATE_CHANGED.equals(action)) {
                mKeyguardDisableHandler.sendEmptyMessage(
                    KeyguardDisableHandler.KEYGUARD_POLICY_CHANGED);
            }
        }
    };
    final WindowSurfacePlacer mWindowPlacerLocked;

    /**
     * Current user when multi-user is enabled. Don't show windows of
     * non-current user. Also see mCurrentProfileIds.
     */
    int mCurrentUserId;
    /**
     * Users that are profiles of the current user. These are also allowed to show windows
     * on the current user.
     */
    int[] mCurrentProfileIds = new int[] {};

    final Context mContext;

    final boolean mHaveInputMethods;

    final boolean mHasPermanentDpad;
    final long mDrawLockTimeoutMillis;
    final boolean mAllowAnimationsInLowPowerMode;

    final boolean mAllowBootMessages;

    final boolean mLimitedAlphaCompositing;

    final WindowManagerPolicy mPolicy = new PhoneWindowManager();

    final IActivityManager mActivityManager;
    final ActivityManagerInternal mAmInternal;

    final AppOpsManager mAppOps;

    final DisplaySettings mDisplaySettings;

    /**
     * All currently active sessions with clients.
     */
    final ArraySet<Session> mSessions = new ArraySet<>();

    /**
     * Mapping from an IWindow IBinder to the server's Window object.
     * This is also used as the lock for all of our state.
     * NOTE: Never call into methods that lock ActivityManagerService while holding this object.
     */
    final HashMap<IBinder, WindowState> mWindowMap = new HashMap<>();

    /**
     * Mapping from a token IBinder to a WindowToken object.
     */
    final HashMap<IBinder, WindowToken> mTokenMap = new HashMap<>();

    /**
     * List of window tokens that have finished starting their application,
     * and now need to have the policy remove their windows.
     */
    final ArrayList<AppWindowToken> mFinishedStarting = new ArrayList<>();

    /**
     * List of window tokens that have finished drawing their own windows and
     * no longer need to show any saved surfaces. Windows that's still showing
     * saved surfaces will be cleaned up after next animation pass.
     */
    final ArrayList<AppWindowToken> mFinishedEarlyAnim = new ArrayList<>();

    /**
     * List of app window tokens that are waiting for replacing windows. If the
     * replacement doesn't come in time the stale windows needs to be disposed of.
     */
    final ArrayList<AppWindowToken> mReplacingWindowTimeouts = new ArrayList<>();

    /**
     * The input consumer added to the window manager which consumes input events to windows below
     * it.
     */
    InputConsumerImpl mInputConsumer;

    /**
     * The input consumer added to the window manager before all wallpaper windows.
     */
    InputConsumerImpl mWallpaperInputConsumer;

    /**
     * Windows that are being resized.  Used so we can tell the client about
     * the resize after closing the transaction in which we resized the
     * underlying surface.
     */
    final ArrayList<WindowState> mResizingWindows = new ArrayList<>();

    /**
     * Windows whose animations have ended and now must be removed.
     */
    final ArrayList<WindowState> mPendingRemove = new ArrayList<>();

    /**
     * Used when processing mPendingRemove to avoid working on the original array.
     */
    WindowState[] mPendingRemoveTmp = new WindowState[20];

    /**
     * Windows whose surface should be destroyed.
     */
    final ArrayList<WindowState> mDestroySurface = new ArrayList<>();

    /**
     * Windows with a preserved surface waiting to be destroyed. These windows
     * are going through a surface change. We keep the old surface around until
     * the first frame on the new surface finishes drawing.
     */
    final ArrayList<WindowState> mDestroyPreservedSurface = new ArrayList<>();

    /**
     * Windows that have lost input focus and are waiting for the new
     * focus window to be displayed before they are told about this.
     */
    ArrayList<WindowState> mLosingFocus = new ArrayList<>();

    /**
     * This is set when we have run out of memory, and will either be an empty
     * list or contain windows that need to be force removed.
     */
    final ArrayList<WindowState> mForceRemoves = new ArrayList<>();

    /**
     * Windows that clients are waiting to have drawn.
     */
    ArrayList<WindowState> mWaitingForDrawn = new ArrayList<>();
    /**
     * And the callback to make when they've all been drawn.
     */
    Runnable mWaitingForDrawnCallback;

    /**
     * Used when rebuilding window list to keep track of windows that have
     * been removed.
     */
    WindowState[] mRebuildTmp = new WindowState[20];

    /**
     * Stores for each user whether screencapture is disabled
     * This array is essentially a cache for all userId for
     * {@link android.app.admin.DevicePolicyManager#getScreenCaptureDisabled}
     */
    SparseArray<Boolean> mScreenCaptureDisabled = new SparseArray<>();

    IInputMethodManager mInputMethodManager;

    AccessibilityController mAccessibilityController;

    final SurfaceSession mFxSession;
    Watermark mWatermark;
    StrictModeFlash mStrictModeFlash;
    CircularDisplayMask mCircularDisplayMask;
    EmulatorDisplayOverlay mEmulatorDisplayOverlay;

    final float[] mTmpFloats = new float[9];
    final Rect mTmpRect = new Rect();
    final Rect mTmpRect2 = new Rect();
    final Rect mTmpRect3 = new Rect();
    final RectF mTmpRectF = new RectF();

    final Matrix mTmpTransform = new Matrix();

    boolean mDisplayReady;
    boolean mSafeMode;
    boolean mDisplayEnabled = false;
    boolean mSystemBooted = false;
    boolean mForceDisplayEnabled = false;
    boolean mShowingBootMessages = false;
    boolean mBootAnimationStopped = false;

    // Following variables are for debugging screen wakelock only.
    WindowState mLastWakeLockHoldingWindow = null;
    WindowState mLastWakeLockObscuringWindow = null;

    /** Dump of the windows and app tokens at the time of the last ANR. Cleared after
     * LAST_ANR_LIFETIME_DURATION_MSECS */
    String mLastANRState;

    /** All DisplayContents in the world, kept here */
    SparseArray<DisplayContent> mDisplayContents = new SparseArray<>(2);

    int mRotation = 0;
    int mForcedAppOrientation = ActivityInfo.SCREEN_ORIENTATION_UNSPECIFIED;
    boolean mAltOrientation = false;

    private boolean mKeyguardWaitingForActivityDrawn;

    int mDockedStackCreateMode = DOCKED_STACK_CREATE_MODE_TOP_OR_LEFT;
    Rect mDockedStackCreateBounds;

    private final SparseIntArray mTmpTaskIds = new SparseIntArray();

    private final ArrayList<Integer> mChangedStackList = new ArrayList();

    boolean mForceResizableTasks = false;

    int getDragLayerLocked() {
        return mPolicy.windowTypeToLayerLw(LayoutParams.TYPE_DRAG) * TYPE_LAYER_MULTIPLIER
                + TYPE_LAYER_OFFSET;
    }

    class RotationWatcher {
        IRotationWatcher watcher;
        IBinder.DeathRecipient deathRecipient;
        RotationWatcher(IRotationWatcher w, IBinder.DeathRecipient d) {
            watcher = w;
            deathRecipient = d;
        }
    }
    ArrayList<RotationWatcher> mRotationWatchers = new ArrayList<>();
    int mDeferredRotationPauseCount;

    int mSystemDecorLayer = 0;
    final Rect mScreenRect = new Rect();

    boolean mDisplayFrozen = false;
    long mDisplayFreezeTime = 0;
    int mLastDisplayFreezeDuration = 0;
    Object mLastFinishedFreezeSource = null;
    boolean mWaitingForConfig = false;

    final static int WINDOWS_FREEZING_SCREENS_NONE = 0;
    final static int WINDOWS_FREEZING_SCREENS_ACTIVE = 1;
    final static int WINDOWS_FREEZING_SCREENS_TIMEOUT = 2;
    int mWindowsFreezingScreen = WINDOWS_FREEZING_SCREENS_NONE;

    boolean mClientFreezingScreen = false;
    int mAppsFreezingScreen = 0;
    int mLastWindowForcedOrientation = ActivityInfo.SCREEN_ORIENTATION_UNSPECIFIED;
    int mLastKeyguardForcedOrientation = ActivityInfo.SCREEN_ORIENTATION_UNSPECIFIED;

    int mLayoutSeq = 0;

    // Last systemUiVisibility we received from status bar.
    int mLastStatusBarVisibility = 0;
    // Last systemUiVisibility we dispatched to windows.
    int mLastDispatchedSystemUiVisibility = 0;

    // State while inside of layoutAndPlaceSurfacesLocked().
    boolean mFocusMayChange;

    Configuration mCurConfiguration = new Configuration();

    // This is held as long as we have the screen frozen, to give us time to
    // perform a rotation animation when turning off shows the lock screen which
    // changes the orientation.
    private final PowerManager.WakeLock mScreenFrozenLock;

    final AppTransition mAppTransition;
    boolean mSkipAppTransitionAnimation = false;

    final ArraySet<AppWindowToken> mOpeningApps = new ArraySet<>();
    final ArraySet<AppWindowToken> mClosingApps = new ArraySet<>();

    boolean mIsTouchDevice;

    final DisplayMetrics mDisplayMetrics = new DisplayMetrics();
    final DisplayMetrics mRealDisplayMetrics = new DisplayMetrics();
    final DisplayMetrics mTmpDisplayMetrics = new DisplayMetrics();
    final DisplayMetrics mCompatDisplayMetrics = new DisplayMetrics();

    final H mH = new H();

    final Choreographer mChoreographer = Choreographer.getInstance();

    WindowState mCurrentFocus = null;
    WindowState mLastFocus = null;

    /** This just indicates the window the input method is on top of, not
     * necessarily the window its input is going to. */
    WindowState mInputMethodTarget = null;

    /** If true hold off on modifying the animation layer of mInputMethodTarget */
    boolean mInputMethodTargetWaitingAnim;

    WindowState mInputMethodWindow = null;
    final ArrayList<WindowState> mInputMethodDialogs = new ArrayList<>();

    /** Temporary list for comparison. Always clear this after use so we don't end up with
     * orphaned windows references */
    final ArrayList<WindowState> mTmpWindows = new ArrayList<>();

    boolean mHardKeyboardAvailable;
    WindowManagerInternal.OnHardKeyboardStatusChangeListener mHardKeyboardStatusChangeListener;
    SettingsObserver mSettingsObserver;

    private final class SettingsObserver extends ContentObserver {
        private final Uri mDisplayInversionEnabledUri =
                Settings.Secure.getUriFor(Settings.Secure.ACCESSIBILITY_DISPLAY_INVERSION_ENABLED);
        private final Uri mWindowAnimationScaleUri =
                Settings.Global.getUriFor(Settings.Global.WINDOW_ANIMATION_SCALE);
        private final Uri mTransitionAnimationScaleUri =
                Settings.Global.getUriFor(Settings.Global.TRANSITION_ANIMATION_SCALE);
        private final Uri mAnimationDurationScaleUri =
                Settings.Global.getUriFor(Settings.Global.ANIMATOR_DURATION_SCALE);

        public SettingsObserver() {
            super(new Handler());
            ContentResolver resolver = mContext.getContentResolver();
            resolver.registerContentObserver(mDisplayInversionEnabledUri, false, this,
                    UserHandle.USER_ALL);
            resolver.registerContentObserver(mWindowAnimationScaleUri, false, this,
                    UserHandle.USER_ALL);
            resolver.registerContentObserver(mTransitionAnimationScaleUri, false, this,
                    UserHandle.USER_ALL);
            resolver.registerContentObserver(mAnimationDurationScaleUri, false, this,
                    UserHandle.USER_ALL);
        }

        @Override
        public void onChange(boolean selfChange, Uri uri) {
            if (uri == null) {
                return;
            }

            if (mDisplayInversionEnabledUri.equals(uri)) {
                updateCircularDisplayMaskIfNeeded();
            } else {
                @UpdateAnimationScaleMode
                final int mode;
                if (mWindowAnimationScaleUri.equals(uri)) {
                    mode = WINDOW_ANIMATION_SCALE;
                } else if (mTransitionAnimationScaleUri.equals(uri)) {
                    mode = TRANSITION_ANIMATION_SCALE;
                } else if (mAnimationDurationScaleUri.equals(uri)) {
                    mode = ANIMATION_DURATION_SCALE;
                } else {
                    // Ignoring unrecognized content changes
                    return;
                }
                Message m = mH.obtainMessage(H.UPDATE_ANIMATION_SCALE, mode, 0);
                mH.sendMessage(m);
            }
        }
    }

    WallpaperController mWallpaperControllerLocked;

    final WindowLayersController mLayersController;

    boolean mAnimateWallpaperWithTarget;

    AppWindowToken mFocusedApp = null;

    PowerManager mPowerManager;
    PowerManagerInternal mPowerManagerInternal;

    float mWindowAnimationScaleSetting = 1.0f;
    float mTransitionAnimationScaleSetting = 1.0f;
    float mAnimatorDurationScaleSetting = 1.0f;
    boolean mAnimationsDisabled = false;

    final InputManagerService mInputManager;
    final DisplayManagerInternal mDisplayManagerInternal;
    final DisplayManager mDisplayManager;
    final Display[] mDisplays;

    // Who is holding the screen on.
    Session mHoldingScreenOn;
    PowerManager.WakeLock mHoldingScreenWakeLock;

    boolean mTurnOnScreen;

    // Whether or not a layout can cause a wake up when theater mode is enabled.
    boolean mAllowTheaterModeWakeFromLayout;

    TaskPositioner mTaskPositioner;
    DragState mDragState = null;

    // For frozen screen animations.
    int mExitAnimId, mEnterAnimId;

    boolean mAnimationScheduled;

    /** Skip repeated AppWindowTokens initialization. Note that AppWindowsToken's version of this
     * is a long initialized to Long.MIN_VALUE so that it doesn't match this value on startup. */
    int mTransactionSequence;

    final WindowAnimator mAnimator;

    private final BoundsAnimationController mBoundsAnimationController;

    SparseArray<Task> mTaskIdToTask = new SparseArray<>();

    /** All of the TaskStacks in the window manager, unordered. For an ordered list call
     * DisplayContent.getStacks(). */
    SparseArray<TaskStack> mStackIdToStack = new SparseArray<>();

    private final PointerEventDispatcher mPointerEventDispatcher;

    private WindowContentFrameStats mTempWindowRenderStats;

    final class DragInputEventReceiver extends InputEventReceiver {
        // Set, if stylus button was down at the start of the drag.
        private boolean mStylusButtonDownAtStart;
        // Indicates the first event to check for button state.
        private boolean mIsStartEvent = true;
        // Set to true to ignore input events after the drag gesture is complete but the drag events
        // are still being dispatched.
        private boolean mMuteInput = false;

        public DragInputEventReceiver(InputChannel inputChannel, Looper looper) {
            super(inputChannel, looper);
        }

        @Override
        public void onInputEvent(InputEvent event) {
            boolean handled = false;
            try {
                if (event instanceof MotionEvent
                        && (event.getSource() & InputDevice.SOURCE_CLASS_POINTER) != 0
                        && mDragState != null && !mMuteInput) {
                    final MotionEvent motionEvent = (MotionEvent)event;
                    boolean endDrag = false;
                    final float newX = motionEvent.getRawX();
                    final float newY = motionEvent.getRawY();
                    final boolean isStylusButtonDown =
                            (motionEvent.getButtonState() & MotionEvent.BUTTON_STYLUS_PRIMARY) != 0;

                    if (mIsStartEvent) {
                        if (isStylusButtonDown) {
                            // First event and the button was down, check for the button being
                            // lifted in the future, if that happens we'll drop the item.
                            mStylusButtonDownAtStart = true;
                        }
                        mIsStartEvent = false;
                    }

                    switch (motionEvent.getAction()) {
                    case MotionEvent.ACTION_DOWN: {
                        if (DEBUG_DRAG) {
                            Slog.w(TAG_WM, "Unexpected ACTION_DOWN in drag layer");
                        }
                    } break;

                    case MotionEvent.ACTION_MOVE: {
                        if (mStylusButtonDownAtStart && !isStylusButtonDown) {
                            if (DEBUG_DRAG) Slog.d(TAG_WM, "Button no longer pressed; dropping at "
                                    + newX + "," + newY);
                            mMuteInput = true;
                            synchronized (mWindowMap) {
                                endDrag = mDragState.notifyDropLw(newX, newY);
                            }
                        } else {
                            synchronized (mWindowMap) {
                                // move the surface and tell the involved window(s) where we are
                                mDragState.notifyMoveLw(newX, newY);
                            }
                        }
                    } break;

                    case MotionEvent.ACTION_UP: {
                        if (DEBUG_DRAG) Slog.d(TAG_WM, "Got UP on move channel; dropping at "
                                + newX + "," + newY);
                        mMuteInput = true;
                        synchronized (mWindowMap) {
                            endDrag = mDragState.notifyDropLw(newX, newY);
                        }
                    } break;

                    case MotionEvent.ACTION_CANCEL: {
                        if (DEBUG_DRAG) Slog.d(TAG_WM, "Drag cancelled!");
                        mMuteInput = true;
                        endDrag = true;
                    } break;
                    }

                    if (endDrag) {
                        if (DEBUG_DRAG) Slog.d(TAG_WM, "Drag ended; tearing down state");
                        // tell all the windows that the drag has ended
                        synchronized (mWindowMap) {
                            mDragState.endDragLw();
                        }
                        mStylusButtonDownAtStart = false;
                        mIsStartEvent = true;
                    }

                    handled = true;
                }
            } catch (Exception e) {
                Slog.e(TAG_WM, "Exception caught by drag handleMotion", e);
            } finally {
                finishInputEvent(event, handled);
            }
        }
    }

    /**
     * Whether the UI is currently running in touch mode (not showing
     * navigational focus because the user is directly pressing the screen).
     */
    boolean mInTouchMode;

    private ViewServer mViewServer;
    final ArrayList<WindowChangeListener> mWindowChangeListeners = new ArrayList<>();
    boolean mWindowsChanged = false;

    public interface WindowChangeListener {
        public void windowsChanged();
        public void focusChanged();
    }

    final Configuration mTempConfiguration = new Configuration();

    // The desired scaling factor for compatible apps.
    float mCompatibleScreenScale;

    // If true, only the core apps and services are being launched because the device
    // is in a special boot mode, such as being encrypted or waiting for a decryption password.
    // For example, when this flag is true, there will be no wallpaper service.
    final boolean mOnlyCore;

    // List of clients without a transtiton animation that we notify once we are done transitioning
    // since they won't be notified through the app window animator.
    final List<IBinder> mNoAnimationNotifyOnTransitionFinished = new ArrayList<>();

    // List of displays to reconfigure after configuration changes.
    // Some of the information reported for a display is dependent on resources to do the right
    // calculations. For example, {@link DisplayInfo#smallestNominalAppWidth} and company are
    // dependent on the height and width of the status and nav bar which change depending on the
    // current configuration.
    private final DisplayContentList mReconfigureOnConfigurationChanged = new DisplayContentList();

    /** Listener to notify activity manager about app transitions. */
    private final WindowManagerInternal.AppTransitionListener mActivityManagerAppTransitionNotifier
            = new WindowManagerInternal.AppTransitionListener() {

        @Override
        public void onAppTransitionCancelledLocked() {
            mH.sendEmptyMessage(H.NOTIFY_APP_TRANSITION_CANCELLED);
        }

        @Override
        public void onAppTransitionFinishedLocked(IBinder token) {
            mH.sendEmptyMessage(H.NOTIFY_APP_TRANSITION_FINISHED);
            AppWindowToken atoken = findAppWindowToken(token);
            if (atoken == null) {
                return;
            }
            if (atoken.mLaunchTaskBehind) {
                try {
                    mActivityManager.notifyLaunchTaskBehindComplete(atoken.token);
                } catch (RemoteException e) {
                }
                atoken.mLaunchTaskBehind = false;
            } else {
                atoken.updateReportedVisibilityLocked();
                if (atoken.mEnteringAnimation) {
                    atoken.mEnteringAnimation = false;
                    try {
                        mActivityManager.notifyEnterAnimationComplete(atoken.token);
                    } catch (RemoteException e) {
                    }
                }
            }
        }
    };

    public static WindowManagerService main(final Context context,
            final InputManagerService im,
            final boolean haveInputMethods, final boolean showBootMsgs,
            final boolean onlyCore) {
        final WindowManagerService[] holder = new WindowManagerService[1];
        DisplayThread.getHandler().runWithScissors(new Runnable() {
            @Override
            public void run() {
                holder[0] = new WindowManagerService(context, im,
                        haveInputMethods, showBootMsgs, onlyCore);
            }
        }, 0);
        return holder[0];
    }

    private void initPolicy() {
        UiThread.getHandler().runWithScissors(new Runnable() {
            @Override
            public void run() {
                WindowManagerPolicyThread.set(Thread.currentThread(), Looper.myLooper());

                mPolicy.init(mContext, WindowManagerService.this, WindowManagerService.this);
            }
        }, 0);
    }

    private WindowManagerService(Context context, InputManagerService inputManager,
            boolean haveInputMethods, boolean showBootMsgs, boolean onlyCore) {
        mContext = context;
        mHaveInputMethods = haveInputMethods;
        mAllowBootMessages = showBootMsgs;
        mOnlyCore = onlyCore;
        mLimitedAlphaCompositing = context.getResources().getBoolean(
                com.android.internal.R.bool.config_sf_limitedAlpha);
        mHasPermanentDpad = context.getResources().getBoolean(
                com.android.internal.R.bool.config_hasPermanentDpad);
        mInTouchMode = context.getResources().getBoolean(
                com.android.internal.R.bool.config_defaultInTouchMode);
        mDrawLockTimeoutMillis = context.getResources().getInteger(
                com.android.internal.R.integer.config_drawLockTimeoutMillis);
        mAllowAnimationsInLowPowerMode = context.getResources().getBoolean(
                com.android.internal.R.bool.config_allowAnimationsInLowPowerMode);
        mInputManager = inputManager; // Must be before createDisplayContentLocked.
        mDisplayManagerInternal = LocalServices.getService(DisplayManagerInternal.class);
        mDisplaySettings = new DisplaySettings();
        mDisplaySettings.readSettingsLocked();

        mWallpaperControllerLocked = new WallpaperController(this);
        mWindowPlacerLocked = new WindowSurfacePlacer(this);
        mLayersController = new WindowLayersController(this);

        LocalServices.addService(WindowManagerPolicy.class, mPolicy);

        mPointerEventDispatcher = new PointerEventDispatcher(mInputManager.monitorInput(TAG_WM));

        mFxSession = new SurfaceSession();
        mDisplayManager = (DisplayManager)context.getSystemService(Context.DISPLAY_SERVICE);
        mDisplays = mDisplayManager.getDisplays();
        for (Display display : mDisplays) {
            createDisplayContentLocked(display);
        }

        mKeyguardDisableHandler = new KeyguardDisableHandler(mContext, mPolicy);

        mPowerManager = (PowerManager)context.getSystemService(Context.POWER_SERVICE);
        mPowerManagerInternal = LocalServices.getService(PowerManagerInternal.class);
        mPowerManagerInternal.registerLowPowerModeObserver(
                new PowerManagerInternal.LowPowerModeListener() {
            @Override
            public void onLowPowerModeChanged(boolean enabled) {
                synchronized (mWindowMap) {
                    if (mAnimationsDisabled != enabled && !mAllowAnimationsInLowPowerMode) {
                        mAnimationsDisabled = enabled;
                        dispatchNewAnimatorScaleLocked(null);
                    }
                }
            }
        });
        mAnimationsDisabled = mPowerManagerInternal.getLowPowerModeEnabled();
        mScreenFrozenLock = mPowerManager.newWakeLock(
                PowerManager.PARTIAL_WAKE_LOCK, "SCREEN_FROZEN");
        mScreenFrozenLock.setReferenceCounted(false);

        mAppTransition = new AppTransition(context, this);
        mAppTransition.registerListenerLocked(mActivityManagerAppTransitionNotifier);

        mBoundsAnimationController =
                new BoundsAnimationController(mAppTransition, UiThread.getHandler());

        mActivityManager = ActivityManagerNative.getDefault();
        mAmInternal = LocalServices.getService(ActivityManagerInternal.class);
        mAppOps = (AppOpsManager)context.getSystemService(Context.APP_OPS_SERVICE);
        AppOpsManager.OnOpChangedInternalListener opListener =
                new AppOpsManager.OnOpChangedInternalListener() {
                    @Override public void onOpChanged(int op, String packageName) {
                        updateAppOpsState();
                    }
                };
        mAppOps.startWatchingMode(AppOpsManager.OP_SYSTEM_ALERT_WINDOW, null, opListener);
        mAppOps.startWatchingMode(AppOpsManager.OP_TOAST_WINDOW, null, opListener);

        // Get persisted window scale setting
        mWindowAnimationScaleSetting = Settings.Global.getFloat(context.getContentResolver(),
                Settings.Global.WINDOW_ANIMATION_SCALE, mWindowAnimationScaleSetting);
        mTransitionAnimationScaleSetting = Settings.Global.getFloat(context.getContentResolver(),
                Settings.Global.TRANSITION_ANIMATION_SCALE, mTransitionAnimationScaleSetting);
        setAnimatorDurationScale(Settings.Global.getFloat(context.getContentResolver(),
                Settings.Global.ANIMATOR_DURATION_SCALE, mAnimatorDurationScaleSetting));

        // Track changes to DevicePolicyManager state so we can enable/disable keyguard.
        IntentFilter filter = new IntentFilter();
        filter.addAction(DevicePolicyManager.ACTION_DEVICE_POLICY_MANAGER_STATE_CHANGED);
        mContext.registerReceiver(mBroadcastReceiver, filter);

        mSettingsObserver = new SettingsObserver();

        mHoldingScreenWakeLock = mPowerManager.newWakeLock(
                PowerManager.SCREEN_BRIGHT_WAKE_LOCK | PowerManager.ON_AFTER_RELEASE, TAG_WM);
        mHoldingScreenWakeLock.setReferenceCounted(false);

        mAnimator = new WindowAnimator(this);

        mAllowTheaterModeWakeFromLayout = context.getResources().getBoolean(
                com.android.internal.R.bool.config_allowTheaterModeWakeFromWindowLayout);


        LocalServices.addService(WindowManagerInternal.class, new LocalService());
        initPolicy();

        // Add ourself to the Watchdog monitors.
        Watchdog.getInstance().addMonitor(this);

        SurfaceControl.openTransaction();
        try {
            createWatermarkInTransaction();
        } finally {
            SurfaceControl.closeTransaction();
        }

        showEmulatorDisplayOverlayIfNeeded();
    }

    public InputMonitor getInputMonitor() {
        return mInputMonitor;
    }

    @Override
    public boolean onTransact(int code, Parcel data, Parcel reply, int flags)
            throws RemoteException {
        try {
            return super.onTransact(code, data, reply, flags);
        } catch (RuntimeException e) {
            // The window manager only throws security exceptions, so let's
            // log all others.
            if (!(e instanceof SecurityException)) {
                Slog.wtf(TAG_WM, "Window Manager Crash", e);
            }
            throw e;
        }
    }

    private void placeWindowAfter(WindowState pos, WindowState window) {
        final WindowList windows = pos.getWindowList();
        final int i = windows.indexOf(pos);
        if (DEBUG_FOCUS || DEBUG_WINDOW_MOVEMENT || DEBUG_ADD_REMOVE) Slog.v(
            TAG_WM, "Adding window " + window + " at "
            + (i+1) + " of " + windows.size() + " (after " + pos + ")");
        windows.add(i+1, window);
        mWindowsChanged = true;
    }

    private void placeWindowBefore(WindowState pos, WindowState window) {
        final WindowList windows = pos.getWindowList();
        int i = windows.indexOf(pos);
        if (DEBUG_FOCUS || DEBUG_WINDOW_MOVEMENT || DEBUG_ADD_REMOVE) Slog.v(
            TAG_WM, "Adding window " + window + " at "
            + i + " of " + windows.size() + " (before " + pos + ")");
        if (i < 0) {
            Slog.w(TAG_WM, "placeWindowBefore: Unable to find " + pos + " in " + windows);
            i = 0;
        }
        windows.add(i, window);
        mWindowsChanged = true;
    }

    //This method finds out the index of a window that has the same app token as
    //win. used for z ordering the windows in mWindows
    private int findIdxBasedOnAppTokens(WindowState win) {
        WindowList windows = win.getWindowList();
        for(int j = windows.size() - 1; j >= 0; j--) {
            WindowState wentry = windows.get(j);
            if(wentry.mAppToken == win.mAppToken) {
                return j;
            }
        }
        return -1;
    }

    /**
     * Return the list of Windows from the passed token on the given Display.
     * @param token The token with all the windows.
     * @param displayContent The display we are interested in.
     * @return List of windows from token that are on displayContent.
     */
    private WindowList getTokenWindowsOnDisplay(WindowToken token, DisplayContent displayContent) {
        final WindowList windowList = new WindowList();
        final int count = token.windows.size();
        for (int i = 0; i < count; i++) {
            final WindowState win = token.windows.get(i);
            if (win.getDisplayContent() == displayContent) {
                windowList.add(win);
            }
        }
        return windowList;
    }

    /**
     * Recursive search through a WindowList and all of its windows' children.
     * @param targetWin The window to search for.
     * @param windows The list to search.
     * @return The index of win in windows or of the window that is an ancestor of win.
     */
    private int indexOfWinInWindowList(WindowState targetWin, WindowList windows) {
        for (int i = windows.size() - 1; i >= 0; i--) {
            final WindowState w = windows.get(i);
            if (w == targetWin) {
                return i;
            }
            if (!w.mChildWindows.isEmpty()) {
                if (indexOfWinInWindowList(targetWin, w.mChildWindows) >= 0) {
                    return i;
                }
            }
        }
        return -1;
    }

    private int addAppWindowToListLocked(final WindowState win) {
        final DisplayContent displayContent = win.getDisplayContent();
        if (displayContent == null) {
            // It doesn't matter this display is going away.
            return 0;
        }
        final IWindow client = win.mClient;
        final WindowToken token = win.mToken;

        final WindowList windows = displayContent.getWindowList();
        WindowList tokenWindowList = getTokenWindowsOnDisplay(token, displayContent);
        int tokenWindowsPos = 0;
        if (!tokenWindowList.isEmpty()) {
            return addAppWindowToTokenListLocked(win, token, windows, tokenWindowList);
        }

        // No windows from this token on this display
        if (localLOGV) Slog.v(TAG_WM, "Figuring out where to add app window " + client.asBinder()
                + " (token=" + token + ")");
        // Figure out where the window should go, based on the
        // order of applications.
        WindowState pos = null;

        final ArrayList<Task> tasks = displayContent.getTasks();
        int taskNdx;
        int tokenNdx = -1;
        for (taskNdx = tasks.size() - 1; taskNdx >= 0; --taskNdx) {
            AppTokenList tokens = tasks.get(taskNdx).mAppTokens;
            for (tokenNdx = tokens.size() - 1; tokenNdx >= 0; --tokenNdx) {
                final AppWindowToken t = tokens.get(tokenNdx);
                if (t == token) {
                    --tokenNdx;
                    if (tokenNdx < 0) {
                        --taskNdx;
                        if (taskNdx >= 0) {
                            tokenNdx = tasks.get(taskNdx).mAppTokens.size() - 1;
                        }
                    }
                    break;
                }

                // We haven't reached the token yet; if this token
                // is not going to the bottom and has windows on this display, we can
                // use it as an anchor for when we do reach the token.
                tokenWindowList = getTokenWindowsOnDisplay(t, displayContent);
                if (!t.sendingToBottom && tokenWindowList.size() > 0) {
                    pos = tokenWindowList.get(0);
                }
            }
            if (tokenNdx >= 0) {
                // early exit
                break;
            }
        }

        // We now know the index into the apps.  If we found
        // an app window above, that gives us the position; else
        // we need to look some more.
        if (pos != null) {
            // Move behind any windows attached to this one.
            WindowToken atoken = mTokenMap.get(pos.mClient.asBinder());
            if (atoken != null) {
                tokenWindowList =
                        getTokenWindowsOnDisplay(atoken, displayContent);
                final int NC = tokenWindowList.size();
                if (NC > 0) {
                    WindowState bottom = tokenWindowList.get(0);
                    if (bottom.mSubLayer < 0) {
                        pos = bottom;
                    }
                }
            }
            placeWindowBefore(pos, win);
            return tokenWindowsPos;
        }

        // Continue looking down until we find the first
        // token that has windows on this display.
        for ( ; taskNdx >= 0; --taskNdx) {
            AppTokenList tokens = tasks.get(taskNdx).mAppTokens;
            for ( ; tokenNdx >= 0; --tokenNdx) {
                final AppWindowToken t = tokens.get(tokenNdx);
                tokenWindowList = getTokenWindowsOnDisplay(t, displayContent);
                final int NW = tokenWindowList.size();
                if (NW > 0) {
                    pos = tokenWindowList.get(NW-1);
                    break;
                }
            }
            if (tokenNdx >= 0) {
                // found
                break;
            }
        }

        if (pos != null) {
            // Move in front of any windows attached to this
            // one.
            WindowToken atoken = mTokenMap.get(pos.mClient.asBinder());
            if (atoken != null) {
                final int NC = atoken.windows.size();
                if (NC > 0) {
                    WindowState top = atoken.windows.get(NC-1);
                    if (top.mSubLayer >= 0) {
                        pos = top;
                    }
                }
            }
            placeWindowAfter(pos, win);
            return tokenWindowsPos;
        }

        // Just search for the start of this layer.
        final int myLayer = win.mBaseLayer;
        int i;
        for (i = windows.size() - 1; i >= 0; --i) {
            WindowState w = windows.get(i);
            // Dock divider shares the base layer with application windows, but we want to always
            // keep it above the application windows. The sharing of the base layer is intended
            // for window animations, which need to be above the dock divider for the duration
            // of the animation.
            if (w.mBaseLayer <= myLayer && w.mAttrs.type != TYPE_DOCK_DIVIDER) {
                break;
            }
        }
        if (DEBUG_FOCUS || DEBUG_WINDOW_MOVEMENT || DEBUG_ADD_REMOVE) Slog.v(TAG_WM,
                "Based on layer: Adding window " + win + " at " + (i + 1) + " of "
                        + windows.size());
        windows.add(i + 1, win);
        mWindowsChanged = true;
        return tokenWindowsPos;
    }

    private int addAppWindowToTokenListLocked(WindowState win, WindowToken token,
            WindowList windows, WindowList tokenWindowList) {
        int tokenWindowsPos;
        // If this application has existing windows, we
        // simply place the new window on top of them... but
        // keep the starting window on top.
        if (win.mAttrs.type == TYPE_BASE_APPLICATION) {
            // Base windows go behind everything else.
            WindowState lowestWindow = tokenWindowList.get(0);
            placeWindowBefore(lowestWindow, win);
            tokenWindowsPos = indexOfWinInWindowList(lowestWindow, token.windows);
        } else {
            AppWindowToken atoken = win.mAppToken;
            final int windowListPos = tokenWindowList.size();
            WindowState lastWindow = tokenWindowList.get(windowListPos - 1);
            if (atoken != null && lastWindow == atoken.startingWindow) {
                placeWindowBefore(lastWindow, win);
                tokenWindowsPos = indexOfWinInWindowList(lastWindow, token.windows);
            } else {
                int newIdx = findIdxBasedOnAppTokens(win);
                //there is a window above this one associated with the same
                //apptoken note that the window could be a floating window
                //that was created later or a window at the top of the list of
                //windows associated with this token.
                if (DEBUG_FOCUS || DEBUG_WINDOW_MOVEMENT || DEBUG_ADD_REMOVE) Slog.v(TAG_WM,
                        "not Base app: Adding window " + win + " at " + (newIdx + 1) + " of "
                                + windows.size());
                windows.add(newIdx + 1, win);
                if (newIdx < 0) {
                    // No window from token found on win's display.
                    tokenWindowsPos = 0;
                } else {
                    tokenWindowsPos = indexOfWinInWindowList(
                            windows.get(newIdx), token.windows) + 1;
                }
                mWindowsChanged = true;
            }
        }
        return tokenWindowsPos;
    }

    private void addFreeWindowToListLocked(final WindowState win) {
        final WindowList windows = win.getWindowList();

        // Figure out where window should go, based on layer.
        final int myLayer = win.mBaseLayer;
        int i;
        for (i = windows.size() - 1; i >= 0; i--) {
            final WindowState otherWin = windows.get(i);
            if (otherWin.getBaseType() != TYPE_WALLPAPER && otherWin.mBaseLayer <= myLayer) {
                // Wallpaper wanders through the window list, for example to position itself
                // directly behind keyguard. Because of this it will break the ordering based on
                // WindowState.mBaseLayer. There might windows with higher mBaseLayer behind it and
                // we don't want the new window to appear above them. An example of this is adding
                // of the docked stack divider. Consider a scenario with the following ordering (top
                // to bottom): keyguard, wallpaper, assist preview, apps. We want the dock divider
                // to land below the assist preview, so the dock divider must ignore the wallpaper,
                // with which it shares the base layer.
                break;
            }
        }
        i++;
        if (DEBUG_FOCUS || DEBUG_WINDOW_MOVEMENT || DEBUG_ADD_REMOVE) Slog.v(TAG_WM,
                "Free window: Adding window " + win + " at " + i + " of " + windows.size());
        windows.add(i, win);
        mWindowsChanged = true;
    }

    private void addAttachedWindowToListLocked(final WindowState win, boolean addToToken) {
        final WindowToken token = win.mToken;
        final DisplayContent displayContent = win.getDisplayContent();
        if (displayContent == null) {
            return;
        }
        final WindowState attached = win.mAttachedWindow;

        WindowList tokenWindowList = getTokenWindowsOnDisplay(token, displayContent);

        // Figure out this window's ordering relative to the window
        // it is attached to.
        final int NA = tokenWindowList.size();
        final int sublayer = win.mSubLayer;
        int largestSublayer = Integer.MIN_VALUE;
        WindowState windowWithLargestSublayer = null;
        int i;
        for (i = 0; i < NA; i++) {
            WindowState w = tokenWindowList.get(i);
            final int wSublayer = w.mSubLayer;
            if (wSublayer >= largestSublayer) {
                largestSublayer = wSublayer;
                windowWithLargestSublayer = w;
            }
            if (sublayer < 0) {
                // For negative sublayers, we go below all windows
                // in the same sublayer.
                if (wSublayer >= sublayer) {
                    if (addToToken) {
                        if (DEBUG_ADD_REMOVE) Slog.v(TAG_WM, "Adding " + win + " to " + token);
                        token.windows.add(i, win);
                    }
                    placeWindowBefore(wSublayer >= 0 ? attached : w, win);
                    break;
                }
            } else {
                // For positive sublayers, we go above all windows
                // in the same sublayer.
                if (wSublayer > sublayer) {
                    if (addToToken) {
                        if (DEBUG_ADD_REMOVE) Slog.v(TAG_WM, "Adding " + win + " to " + token);
                        token.windows.add(i, win);
                    }
                    placeWindowBefore(w, win);
                    break;
                }
            }
        }
        if (i >= NA) {
            if (addToToken) {
                if (DEBUG_ADD_REMOVE) Slog.v(TAG_WM, "Adding " + win + " to " + token);
                token.windows.add(win);
            }
            if (sublayer < 0) {
                placeWindowBefore(attached, win);
            } else {
                placeWindowAfter(largestSublayer >= 0
                                 ? windowWithLargestSublayer
                                 : attached,
                                 win);
            }
        }
    }

    private void addWindowToListInOrderLocked(final WindowState win, boolean addToToken) {
        if (DEBUG_FOCUS) Slog.d(TAG_WM, "addWindowToListInOrderLocked: win=" + win +
                " Callers=" + Debug.getCallers(4));
        if (win.mAttachedWindow == null) {
            final WindowToken token = win.mToken;
            int tokenWindowsPos = 0;
            if (token.appWindowToken != null) {
                tokenWindowsPos = addAppWindowToListLocked(win);
            } else {
                addFreeWindowToListLocked(win);
            }
            if (addToToken) {
                if (DEBUG_ADD_REMOVE) Slog.v(TAG_WM, "Adding " + win + " to " + token);
                token.windows.add(tokenWindowsPos, win);
            }
        } else {
            addAttachedWindowToListLocked(win, addToToken);
        }

        final AppWindowToken appToken = win.mAppToken;
        if (appToken != null) {
            if (addToToken) {
                appToken.addWindow(win);
            }
        }
    }

    static boolean canBeImeTarget(WindowState w) {
        final int fl = w.mAttrs.flags
                & (FLAG_NOT_FOCUSABLE|FLAG_ALT_FOCUSABLE_IM);
        final int type = w.mAttrs.type;
        if (fl == 0 || fl == (FLAG_NOT_FOCUSABLE|FLAG_ALT_FOCUSABLE_IM)
                || type == TYPE_APPLICATION_STARTING) {
            if (DEBUG_INPUT_METHOD) {
                Slog.i(TAG_WM, "isVisibleOrAdding " + w + ": " + w.isVisibleOrAdding());
                if (!w.isVisibleOrAdding()) {
                    Slog.i(TAG_WM, "  mSurfaceController=" + w.mWinAnimator.mSurfaceController
                            + " relayoutCalled=" + w.mRelayoutCalled
                            + " viewVis=" + w.mViewVisibility
                            + " policyVis=" + w.mPolicyVisibility
                            + " policyVisAfterAnim=" + w.mPolicyVisibilityAfterAnim
                            + " attachHid=" + w.mAttachedHidden
                            + " exiting=" + w.mAnimatingExit + " destroying=" + w.mDestroying);
                    if (w.mAppToken != null) {
                        Slog.i(TAG_WM, "  mAppToken.hiddenRequested=" + w.mAppToken.hiddenRequested);
                    }
                }
            }
            return w.isVisibleOrAdding();
        }
        return false;
    }

    /**
     * Dig through the WindowStates and find the one that the Input Method will target.
     * @param willMove
     * @return The index+1 in mWindows of the discovered target.
     */
    int findDesiredInputMethodWindowIndexLocked(boolean willMove) {
        // TODO(multidisplay): Needs some serious rethought when the target and IME are not on the
        // same display. Or even when the current IME/target are not on the same screen as the next
        // IME/target. For now only look for input windows on the main screen.
        WindowList windows = getDefaultWindowListLocked();
        WindowState w = null;
        int i;
        for (i = windows.size() - 1; i >= 0; --i) {
            WindowState win = windows.get(i);

            if (DEBUG_INPUT_METHOD && willMove) Slog.i(TAG_WM, "Checking window @" + i
                    + " " + win + " fl=0x" + Integer.toHexString(win.mAttrs.flags));
            if (canBeImeTarget(win)) {
                w = win;
                //Slog.i(TAG_WM, "Putting input method here!");

                // Yet more tricksyness!  If this window is a "starting"
                // window, we do actually want to be on top of it, but
                // it is not -really- where input will go.  So if the caller
                // is not actually looking to move the IME, look down below
                // for a real window to target...
                if (!willMove
                        && w.mAttrs.type == TYPE_APPLICATION_STARTING
                        && i > 0) {
                    WindowState wb = windows.get(i-1);
                    if (wb.mAppToken == w.mAppToken && canBeImeTarget(wb)) {
                        i--;
                        w = wb;
                    }
                }
                break;
            }
        }

        // Now w is either mWindows[0] or an IME (or null if mWindows is empty).

        if (DEBUG_INPUT_METHOD && willMove) Slog.v(TAG_WM, "Proposed new IME target: " + w);

        // Now, a special case -- if the last target's window is in the
        // process of exiting, and is above the new target, keep on the
        // last target to avoid flicker.  Consider for example a Dialog with
        // the IME shown: when the Dialog is dismissed, we want to keep
        // the IME above it until it is completely gone so it doesn't drop
        // behind the dialog or its full-screen scrim.
        final WindowState curTarget = mInputMethodTarget;
        if (curTarget != null
                && curTarget.isDisplayedLw()
                && curTarget.isClosing()
                && (w == null || curTarget.mWinAnimator.mAnimLayer > w.mWinAnimator.mAnimLayer)) {
            if (DEBUG_INPUT_METHOD) Slog.v(TAG_WM, "Current target higher, not changing");
            return windows.indexOf(curTarget) + 1;
        }

        if (DEBUG_INPUT_METHOD) Slog.v(TAG_WM, "Desired input method target="
                + w + " willMove=" + willMove);

        if (willMove && w != null) {
            AppWindowToken token = curTarget == null ? null : curTarget.mAppToken;
            if (token != null) {

                // Now some fun for dealing with window animations that
                // modify the Z order.  We need to look at all windows below
                // the current target that are in this app, finding the highest
                // visible one in layering.
                WindowState highestTarget = null;
                int highestPos = 0;
                if (token.mAppAnimator.animating || token.mAppAnimator.animation != null) {
                    WindowList curWindows = curTarget.getWindowList();
                    int pos = curWindows.indexOf(curTarget);
                    while (pos >= 0) {
                        WindowState win = curWindows.get(pos);
                        if (win.mAppToken != token) {
                            break;
                        }
                        if (!win.mRemoved) {
                            if (highestTarget == null || win.mWinAnimator.mAnimLayer >
                                    highestTarget.mWinAnimator.mAnimLayer) {
                                highestTarget = win;
                                highestPos = pos;
                            }
                        }
                        pos--;
                    }
                }

                if (highestTarget != null) {
                    if (DEBUG_INPUT_METHOD) Slog.v(TAG_WM, mAppTransition + " " + highestTarget
                            + " animating=" + highestTarget.mWinAnimator.isAnimationSet()
                            + " layer=" + highestTarget.mWinAnimator.mAnimLayer
                            + " new layer=" + w.mWinAnimator.mAnimLayer);

                    if (mAppTransition.isTransitionSet()) {
                        // If we are currently setting up for an animation,
                        // hold everything until we can find out what will happen.
                        mInputMethodTargetWaitingAnim = true;
                        mInputMethodTarget = highestTarget;
                        return highestPos + 1;
                    } else if (highestTarget.mWinAnimator.isAnimationSet() &&
                            highestTarget.mWinAnimator.mAnimLayer > w.mWinAnimator.mAnimLayer) {
                        // If the window we are currently targeting is involved
                        // with an animation, and it is on top of the next target
                        // we will be over, then hold off on moving until
                        // that is done.
                        mInputMethodTargetWaitingAnim = true;
                        mInputMethodTarget = highestTarget;
                        return highestPos + 1;
                    }
                }
            }
        }

        //Slog.i(TAG_WM, "Placing input method @" + (i+1));
        if (w != null) {
            if (willMove) {
                if (DEBUG_INPUT_METHOD) Slog.w(TAG_WM, "Moving IM target from " + curTarget + " to "
                        + w + (SHOW_STACK_CRAWLS ? " Callers=" + Debug.getCallers(4) : ""));
                mInputMethodTarget = w;
                mInputMethodTargetWaitingAnim = false;
                if (w.mAppToken != null) {
                    mLayersController.setInputMethodAnimLayerAdjustment(
                            w.mAppToken.mAppAnimator.animLayerAdjustment);
                } else {
                    mLayersController.setInputMethodAnimLayerAdjustment(0);
                }
            }

            // If the docked divider is visible, we still need to go through this whole
            // excercise to find the appropriate input method target (used for animations
            // and dialog adjustments), but for purposes of Z ordering we simply wish to
            // place it above the docked divider. Unless it is already above the divider.
            WindowState dockedDivider = w.mDisplayContent.mDividerControllerLocked.getWindow();
            if (dockedDivider != null && dockedDivider.isVisibleLw()) {
                int dividerIndex = windows.indexOf(dockedDivider);
                if (dividerIndex > 0 && dividerIndex > i) {
                    return dividerIndex + 1;
                }
            }
            return i+1;
        }
        if (willMove) {
            if (DEBUG_INPUT_METHOD) Slog.w(TAG_WM, "Moving IM target from " + curTarget + " to null."
                    + (SHOW_STACK_CRAWLS ? " Callers=" + Debug.getCallers(4) : ""));
            mInputMethodTarget = null;
            mLayersController.setInputMethodAnimLayerAdjustment(0);
        }
        return -1;
    }

    void addInputMethodWindowToListLocked(WindowState win) {
        int pos = findDesiredInputMethodWindowIndexLocked(true);
        if (pos >= 0) {
            win.mTargetAppToken = mInputMethodTarget.mAppToken;
            if (DEBUG_WINDOW_MOVEMENT || DEBUG_ADD_REMOVE) Slog.v(
                    TAG_WM, "Adding input method window " + win + " at " + pos);
            // TODO(multidisplay): IMEs are only supported on the default display.
            getDefaultWindowListLocked().add(pos, win);
            mWindowsChanged = true;
            moveInputMethodDialogsLocked(pos + 1);
            return;
        }
        win.mTargetAppToken = null;
        addWindowToListInOrderLocked(win, true);
        moveInputMethodDialogsLocked(pos);
    }

    private int tmpRemoveWindowLocked(int interestingPos, WindowState win) {
        WindowList windows = win.getWindowList();
        int wpos = windows.indexOf(win);
        if (wpos >= 0) {
            if (wpos < interestingPos) interestingPos--;
            if (DEBUG_WINDOW_MOVEMENT) Slog.v(TAG_WM, "Temp removing at " + wpos + ": " + win);
            windows.remove(wpos);
            mWindowsChanged = true;
            int NC = win.mChildWindows.size();
            while (NC > 0) {
                NC--;
                WindowState cw = win.mChildWindows.get(NC);
                int cpos = windows.indexOf(cw);
                if (cpos >= 0) {
                    if (cpos < interestingPos) interestingPos--;
                    if (DEBUG_WINDOW_MOVEMENT) Slog.v(TAG_WM, "Temp removing child at "
                            + cpos + ": " + cw);
                    windows.remove(cpos);
                }
            }
        }
        return interestingPos;
    }

    private void reAddWindowToListInOrderLocked(WindowState win) {
        addWindowToListInOrderLocked(win, false);
        // This is a hack to get all of the child windows added as well
        // at the right position.  Child windows should be rare and
        // this case should be rare, so it shouldn't be that big a deal.
        WindowList windows = win.getWindowList();
        int wpos = windows.indexOf(win);
        if (wpos >= 0) {
            if (DEBUG_WINDOW_MOVEMENT) Slog.v(TAG_WM, "ReAdd removing from " + wpos + ": " + win);
            windows.remove(wpos);
            mWindowsChanged = true;
            reAddWindowLocked(wpos, win);
        }
    }

    void logWindowList(final WindowList windows, String prefix) {
        int N = windows.size();
        while (N > 0) {
            N--;
            Slog.v(TAG_WM, prefix + "#" + N + ": " + windows.get(N));
        }
    }

    void moveInputMethodDialogsLocked(int pos) {
        ArrayList<WindowState> dialogs = mInputMethodDialogs;

        // TODO(multidisplay): IMEs are only supported on the default display.
        WindowList windows = getDefaultWindowListLocked();
        final int N = dialogs.size();
        if (DEBUG_INPUT_METHOD) Slog.v(TAG_WM, "Removing " + N + " dialogs w/pos=" + pos);
        for (int i=0; i<N; i++) {
            pos = tmpRemoveWindowLocked(pos, dialogs.get(i));
        }
        if (DEBUG_INPUT_METHOD) {
            Slog.v(TAG_WM, "Window list w/pos=" + pos);
            logWindowList(windows, "  ");
        }

        if (pos >= 0) {
            final AppWindowToken targetAppToken = mInputMethodTarget.mAppToken;
            // Skip windows owned by the input method.
            if (mInputMethodWindow != null) {
                while (pos < windows.size()) {
                    WindowState wp = windows.get(pos);
                    if (wp == mInputMethodWindow || wp.mAttachedWindow == mInputMethodWindow) {
                        pos++;
                        continue;
                    }
                    break;
                }
            }
            if (DEBUG_INPUT_METHOD) Slog.v(TAG_WM, "Adding " + N + " dialogs at pos=" + pos);
            for (int i=0; i<N; i++) {
                WindowState win = dialogs.get(i);
                win.mTargetAppToken = targetAppToken;
                pos = reAddWindowLocked(pos, win);
            }
            if (DEBUG_INPUT_METHOD) {
                Slog.v(TAG_WM, "Final window list:");
                logWindowList(windows, "  ");
            }
            return;
        }
        for (int i=0; i<N; i++) {
            WindowState win = dialogs.get(i);
            win.mTargetAppToken = null;
            reAddWindowToListInOrderLocked(win);
            if (DEBUG_INPUT_METHOD) {
                Slog.v(TAG_WM, "No IM target, final list:");
                logWindowList(windows, "  ");
            }
        }
    }

    boolean moveInputMethodWindowsIfNeededLocked(boolean needAssignLayers) {
        final WindowState imWin = mInputMethodWindow;
        final int DN = mInputMethodDialogs.size();
        if (imWin == null && DN == 0) {
            return false;
        }

        // TODO(multidisplay): IMEs are only supported on the default display.
        WindowList windows = getDefaultWindowListLocked();

        int imPos = findDesiredInputMethodWindowIndexLocked(true);
        if (imPos >= 0) {
            // In this case, the input method windows are to be placed
            // immediately above the window they are targeting.

            // First check to see if the input method windows are already
            // located here, and contiguous.
            final int N = windows.size();
            WindowState firstImWin = imPos < N
                    ? windows.get(imPos) : null;

            // Figure out the actual input method window that should be
            // at the bottom of their stack.
            WindowState baseImWin = imWin != null
                    ? imWin : mInputMethodDialogs.get(0);
            if (baseImWin.mChildWindows.size() > 0) {
                WindowState cw = baseImWin.mChildWindows.get(0);
                if (cw.mSubLayer < 0) baseImWin = cw;
            }

            if (firstImWin == baseImWin) {
                // The windows haven't moved...  but are they still contiguous?
                // First find the top IM window.
                int pos = imPos+1;
                while (pos < N) {
                    if (!(windows.get(pos)).mIsImWindow) {
                        break;
                    }
                    pos++;
                }
                pos++;
                // Now there should be no more input method windows above.
                while (pos < N) {
                    if ((windows.get(pos)).mIsImWindow) {
                        break;
                    }
                    pos++;
                }
                if (pos >= N) {
                    // Z order is good.
                    // The IM target window may be changed, so update the mTargetAppToken.
                    if (imWin != null) {
                        imWin.mTargetAppToken = mInputMethodTarget.mAppToken;
                    }
                    return false;
                }
            }

            if (imWin != null) {
                if (DEBUG_INPUT_METHOD) {
                    Slog.v(TAG_WM, "Moving IM from " + imPos);
                    logWindowList(windows, "  ");
                }
                imPos = tmpRemoveWindowLocked(imPos, imWin);
                if (DEBUG_INPUT_METHOD) {
                    Slog.v(TAG_WM, "List after removing with new pos " + imPos + ":");
                    logWindowList(windows, "  ");
                }
                imWin.mTargetAppToken = mInputMethodTarget.mAppToken;
                reAddWindowLocked(imPos, imWin);
                if (DEBUG_INPUT_METHOD) {
                    Slog.v(TAG_WM, "List after moving IM to " + imPos + ":");
                    logWindowList(windows, "  ");
                }
                if (DN > 0) moveInputMethodDialogsLocked(imPos+1);
            } else {
                moveInputMethodDialogsLocked(imPos);
            }

        } else {
            // In this case, the input method windows go in a fixed layer,
            // because they aren't currently associated with a focus window.

            if (imWin != null) {
                if (DEBUG_INPUT_METHOD) Slog.v(TAG_WM, "Moving IM from " + imPos);
                tmpRemoveWindowLocked(0, imWin);
                imWin.mTargetAppToken = null;
                reAddWindowToListInOrderLocked(imWin);
                if (DEBUG_INPUT_METHOD) {
                    Slog.v(TAG_WM, "List with no IM target:");
                    logWindowList(windows, "  ");
                }
                if (DN > 0) moveInputMethodDialogsLocked(-1);
            } else {
                moveInputMethodDialogsLocked(-1);
            }

        }

        if (needAssignLayers) {
            mLayersController.assignLayersLocked(windows);
        }

        return true;
    }

    private static boolean excludeWindowTypeFromTapOutTask(int windowType) {
        switch (windowType) {
            case TYPE_STATUS_BAR:
            case TYPE_NAVIGATION_BAR:
            case TYPE_INPUT_METHOD_DIALOG:
                return true;
        }
        return false;
    }

    public int addWindow(Session session, IWindow client, int seq,
            WindowManager.LayoutParams attrs, int viewVisibility, int displayId,
            Rect outContentInsets, Rect outStableInsets, Rect outOutsets,
            InputChannel outInputChannel) {
        int[] appOp = new int[1];
        int res = mPolicy.checkAddPermission(attrs, appOp);
        if (res != WindowManagerGlobal.ADD_OKAY) {
            return res;
        }

        boolean reportNewConfig = false;
        WindowState attachedWindow = null;
        long origId;
        final int type = attrs.type;

        synchronized(mWindowMap) {
            if (!mDisplayReady) {
                throw new IllegalStateException("Display has not been initialialized");
            }

            final DisplayContent displayContent = getDisplayContentLocked(displayId);
            if (displayContent == null) {
                Slog.w(TAG_WM, "Attempted to add window to a display that does not exist: "
                        + displayId + ".  Aborting.");
                return WindowManagerGlobal.ADD_INVALID_DISPLAY;
            }
            if (!displayContent.hasAccess(session.mUid)) {
                Slog.w(TAG_WM, "Attempted to add window to a display for which the application "
                        + "does not have access: " + displayId + ".  Aborting.");
                return WindowManagerGlobal.ADD_INVALID_DISPLAY;
            }

            if (mWindowMap.containsKey(client.asBinder())) {
                Slog.w(TAG_WM, "Window " + client + " is already added");
                return WindowManagerGlobal.ADD_DUPLICATE_ADD;
            }

            if (type >= FIRST_SUB_WINDOW && type <= LAST_SUB_WINDOW) {
                attachedWindow = windowForClientLocked(null, attrs.token, false);
                if (attachedWindow == null) {
                    Slog.w(TAG_WM, "Attempted to add window with token that is not a window: "
                          + attrs.token + ".  Aborting.");
                    return WindowManagerGlobal.ADD_BAD_SUBWINDOW_TOKEN;
                }
                if (attachedWindow.mAttrs.type >= FIRST_SUB_WINDOW
                        && attachedWindow.mAttrs.type <= LAST_SUB_WINDOW) {
                    Slog.w(TAG_WM, "Attempted to add window with token that is a sub-window: "
                            + attrs.token + ".  Aborting.");
                    return WindowManagerGlobal.ADD_BAD_SUBWINDOW_TOKEN;
                }
            }

            if (type == TYPE_PRIVATE_PRESENTATION && !displayContent.isPrivate()) {
                Slog.w(TAG_WM, "Attempted to add private presentation window to a non-private display.  Aborting.");
                return WindowManagerGlobal.ADD_PERMISSION_DENIED;
            }

            boolean addToken = false;
            WindowToken token = mTokenMap.get(attrs.token);
            AppWindowToken atoken = null;
            if (token == null) {
                if (type >= FIRST_APPLICATION_WINDOW && type <= LAST_APPLICATION_WINDOW) {
                    Slog.w(TAG_WM, "Attempted to add application window with unknown token "
                          + attrs.token + ".  Aborting.");
                    return WindowManagerGlobal.ADD_BAD_APP_TOKEN;
                }
                if (type == TYPE_INPUT_METHOD) {
                    Slog.w(TAG_WM, "Attempted to add input method window with unknown token "
                          + attrs.token + ".  Aborting.");
                    return WindowManagerGlobal.ADD_BAD_APP_TOKEN;
                }
                if (type == TYPE_VOICE_INTERACTION) {
                    Slog.w(TAG_WM, "Attempted to add voice interaction window with unknown token "
                          + attrs.token + ".  Aborting.");
                    return WindowManagerGlobal.ADD_BAD_APP_TOKEN;
                }
                if (type == TYPE_WALLPAPER) {
                    Slog.w(TAG_WM, "Attempted to add wallpaper window with unknown token "
                          + attrs.token + ".  Aborting.");
                    return WindowManagerGlobal.ADD_BAD_APP_TOKEN;
                }
                if (type == TYPE_DREAM) {
                    Slog.w(TAG_WM, "Attempted to add Dream window with unknown token "
                          + attrs.token + ".  Aborting.");
                    return WindowManagerGlobal.ADD_BAD_APP_TOKEN;
                }
                if (type == TYPE_QS_DIALOG) {
                    Slog.w(TAG_WM, "Attempted to add QS dialog window with unknown token "
                          + attrs.token + ".  Aborting.");
                    return WindowManagerGlobal.ADD_BAD_APP_TOKEN;
                }
                if (type == TYPE_ACCESSIBILITY_OVERLAY) {
                    Slog.w(TAG_WM, "Attempted to add Accessibility overlay window with unknown token "
                            + attrs.token + ".  Aborting.");
                    return WindowManagerGlobal.ADD_BAD_APP_TOKEN;
                }
                token = new WindowToken(this, attrs.token, -1, false);
                addToken = true;
            } else if (type >= FIRST_APPLICATION_WINDOW && type <= LAST_APPLICATION_WINDOW) {
                atoken = token.appWindowToken;
                if (atoken == null) {
                    Slog.w(TAG_WM, "Attempted to add window with non-application token "
                          + token + ".  Aborting.");
                    return WindowManagerGlobal.ADD_NOT_APP_TOKEN;
                } else if (atoken.removed) {
                    Slog.w(TAG_WM, "Attempted to add window with exiting application token "
                          + token + ".  Aborting.");
                    return WindowManagerGlobal.ADD_APP_EXITING;
                }
                if (type == TYPE_APPLICATION_STARTING && atoken.firstWindowDrawn) {
                    // No need for this guy!
                    if (DEBUG_STARTING_WINDOW || localLOGV) Slog.v(
                            TAG_WM, "**** NO NEED TO START: " + attrs.getTitle());
                    return WindowManagerGlobal.ADD_STARTING_NOT_NEEDED;
                }
            } else if (type == TYPE_INPUT_METHOD) {
                if (token.windowType != TYPE_INPUT_METHOD) {
                    Slog.w(TAG_WM, "Attempted to add input method window with bad token "
                            + attrs.token + ".  Aborting.");
                      return WindowManagerGlobal.ADD_BAD_APP_TOKEN;
                }
            } else if (type == TYPE_VOICE_INTERACTION) {
                if (token.windowType != TYPE_VOICE_INTERACTION) {
                    Slog.w(TAG_WM, "Attempted to add voice interaction window with bad token "
                            + attrs.token + ".  Aborting.");
                      return WindowManagerGlobal.ADD_BAD_APP_TOKEN;
                }
            } else if (type == TYPE_WALLPAPER) {
                if (token.windowType != TYPE_WALLPAPER) {
                    Slog.w(TAG_WM, "Attempted to add wallpaper window with bad token "
                            + attrs.token + ".  Aborting.");
                      return WindowManagerGlobal.ADD_BAD_APP_TOKEN;
                }
            } else if (type == TYPE_DREAM) {
                if (token.windowType != TYPE_DREAM) {
                    Slog.w(TAG_WM, "Attempted to add Dream window with bad token "
                            + attrs.token + ".  Aborting.");
                      return WindowManagerGlobal.ADD_BAD_APP_TOKEN;
                }
            } else if (type == TYPE_ACCESSIBILITY_OVERLAY) {
                if (token.windowType != TYPE_ACCESSIBILITY_OVERLAY) {
                    Slog.w(TAG_WM, "Attempted to add Accessibility overlay window with bad token "
                            + attrs.token + ".  Aborting.");
                    return WindowManagerGlobal.ADD_BAD_APP_TOKEN;
                }
            } else if (type == TYPE_QS_DIALOG) {
                if (token.windowType != TYPE_QS_DIALOG) {
                    Slog.w(TAG_WM, "Attempted to add QS dialog window with bad token "
                            + attrs.token + ".  Aborting.");
                    return WindowManagerGlobal.ADD_BAD_APP_TOKEN;
                }
            } else if (token.appWindowToken != null) {
                Slog.w(TAG_WM, "Non-null appWindowToken for system window of type=" + type);
                // It is not valid to use an app token with other system types; we will
                // instead make a new token for it (as if null had been passed in for the token).
                attrs.token = null;
                token = new WindowToken(this, null, -1, false);
                addToken = true;
            }

            WindowState win = new WindowState(this, session, client, token,
                    attachedWindow, appOp[0], seq, attrs, viewVisibility, displayContent);
            if (win.mDeathRecipient == null) {
                // Client has apparently died, so there is no reason to
                // continue.
                Slog.w(TAG_WM, "Adding window client " + client.asBinder()
                        + " that is dead, aborting.");
                return WindowManagerGlobal.ADD_APP_EXITING;
            }

            if (win.getDisplayContent() == null) {
                Slog.w(TAG_WM, "Adding window to Display that has been removed.");
                return WindowManagerGlobal.ADD_INVALID_DISPLAY;
            }

            mPolicy.adjustWindowParamsLw(win.mAttrs);
            win.setShowToOwnerOnlyLocked(mPolicy.checkShowToOwnerOnly(attrs));

            res = mPolicy.prepareAddWindowLw(win, attrs);
            if (res != WindowManagerGlobal.ADD_OKAY) {
                return res;
            }

            final boolean openInputChannels = (outInputChannel != null
                    && (attrs.inputFeatures & INPUT_FEATURE_NO_INPUT_CHANNEL) == 0);
            if  (openInputChannels) {
                win.openInputChannel(outInputChannel);
            }

            // From now on, no exceptions or errors allowed!

            res = WindowManagerGlobal.ADD_OKAY;

            if (excludeWindowTypeFromTapOutTask(type)) {
                displayContent.mTapExcludedWindows.add(win);
            }

            origId = Binder.clearCallingIdentity();

            if (addToken) {
                mTokenMap.put(attrs.token, token);
            }
            win.attach();
            mWindowMap.put(client.asBinder(), win);
            if (win.mAppOp != AppOpsManager.OP_NONE) {
                int startOpResult = mAppOps.startOpNoThrow(win.mAppOp, win.getOwningUid(),
                        win.getOwningPackage());
                if ((startOpResult != AppOpsManager.MODE_ALLOWED) &&
                        (startOpResult != AppOpsManager.MODE_DEFAULT)) {
                    win.setAppOpVisibilityLw(false);
                }
            }

            if (type == TYPE_APPLICATION_STARTING && token.appWindowToken != null) {
                token.appWindowToken.startingWindow = win;
                if (DEBUG_STARTING_WINDOW) Slog.v (TAG_WM, "addWindow: " + token.appWindowToken
                        + " startingWindow=" + win);
            }

            boolean imMayMove = true;

            if (type == TYPE_INPUT_METHOD) {
                win.mGivenInsetsPending = true;
                mInputMethodWindow = win;
                addInputMethodWindowToListLocked(win);
                imMayMove = false;
            } else if (type == TYPE_INPUT_METHOD_DIALOG) {
                mInputMethodDialogs.add(win);
                addWindowToListInOrderLocked(win, true);
                moveInputMethodDialogsLocked(findDesiredInputMethodWindowIndexLocked(true));
                imMayMove = false;
            } else {
                addWindowToListInOrderLocked(win, true);
                if (type == TYPE_WALLPAPER) {
                    mWallpaperControllerLocked.clearLastWallpaperTimeoutTime();
                    displayContent.pendingLayoutChanges |= FINISH_LAYOUT_REDO_WALLPAPER;
                } else if ((attrs.flags&FLAG_SHOW_WALLPAPER) != 0) {
                    displayContent.pendingLayoutChanges |= FINISH_LAYOUT_REDO_WALLPAPER;
                } else if (mWallpaperControllerLocked.isBelowWallpaperTarget(win)) {
                    // If there is currently a wallpaper being shown, and
                    // the base layer of the new window is below the current
                    // layer of the target window, then adjust the wallpaper.
                    // This is to avoid a new window being placed between the
                    // wallpaper and its target.
                    displayContent.pendingLayoutChanges |= FINISH_LAYOUT_REDO_WALLPAPER;
                }
            }

            // If the window is being added to a task that's docked but non-resizeable,
            // we need to update this new window's scroll position when it's added.
            win.applyScrollIfNeeded();

            // If the window is being added to a stack that's currently adjusted for IME,
            // make sure to apply the same adjust to this new window.
            win.applyAdjustForImeIfNeeded();

            if (type == TYPE_DOCK_DIVIDER) {
                getDefaultDisplayContentLocked().getDockedDividerController().setWindow(win);
            }

            final WindowStateAnimator winAnimator = win.mWinAnimator;
            winAnimator.mEnterAnimationPending = true;
            winAnimator.mEnteringAnimation = true;
            // Check if we need to prepare a transition for replacing window first.
            if (atoken != null && !prepareWindowReplacementTransition(atoken)) {
                // If not, check if need to set up a dummy transition during display freeze
                // so that the unfreeze wait for the apps to draw. This might be needed if
                // the app is relaunching.
                prepareNoneTransitionForRelaunching(atoken);
            }

            if (displayContent.isDefaultDisplay) {
                final DisplayInfo displayInfo = displayContent.getDisplayInfo();
                final Rect taskBounds;
                if (atoken != null && atoken.mTask != null) {
                    taskBounds = mTmpRect;
                    atoken.mTask.getBounds(mTmpRect);
                } else {
                    taskBounds = null;
                }
                if (mPolicy.getInsetHintLw(win.mAttrs, taskBounds, mRotation,
                        displayInfo.logicalWidth, displayInfo.logicalHeight, outContentInsets,
                        outStableInsets, outOutsets)) {
                    res |= WindowManagerGlobal.ADD_FLAG_ALWAYS_CONSUME_NAV_BAR;
                }
            } else {
                outContentInsets.setEmpty();
                outStableInsets.setEmpty();
            }

            if (mInTouchMode) {
                res |= WindowManagerGlobal.ADD_FLAG_IN_TOUCH_MODE;
            }
            if (win.mAppToken == null || !win.mAppToken.clientHidden) {
                res |= WindowManagerGlobal.ADD_FLAG_APP_VISIBLE;
            }

            mInputMonitor.setUpdateInputWindowsNeededLw();

            boolean focusChanged = false;
            if (win.canReceiveKeys()) {
                focusChanged = updateFocusedWindowLocked(UPDATE_FOCUS_WILL_ASSIGN_LAYERS,
                        false /*updateInputWindows*/);
                if (focusChanged) {
                    imMayMove = false;
                }
            }

            if (imMayMove) {
                moveInputMethodWindowsIfNeededLocked(false);
            }

            mLayersController.assignLayersLocked(displayContent.getWindowList());
            // Don't do layout here, the window must call
            // relayout to be displayed, so we'll do it there.

            if (focusChanged) {
                mInputMonitor.setInputFocusLw(mCurrentFocus, false /*updateInputWindows*/);
            }
            mInputMonitor.updateInputWindowsLw(false /*force*/);

            if (localLOGV || DEBUG_ADD_REMOVE) Slog.v(TAG_WM, "addWindow: New client "
                    + client.asBinder() + ": window=" + win + " Callers=" + Debug.getCallers(5));

            if (win.isVisibleOrAdding() && updateOrientationFromAppTokensLocked(false)) {
                reportNewConfig = true;
            }
            if (attrs.removeTimeoutMilliseconds > 0) {
                mH.sendMessageDelayed(
                        mH.obtainMessage(H.WINDOW_REMOVE_TIMEOUT, win),
                        attrs.removeTimeoutMilliseconds);
            }
        }

        if (reportNewConfig) {
            sendNewConfiguration();
        }

        Binder.restoreCallingIdentity(origId);

        return res;
    }

    /**
     * Returns true if we're done setting up any transitions.
     */
    private boolean prepareWindowReplacementTransition(AppWindowToken atoken) {
        atoken.clearAllDrawn();
        WindowState replacedWindow = null;
        for (int i = atoken.windows.size() - 1; i >= 0 && replacedWindow == null; i--) {
            WindowState candidate = atoken.windows.get(i);
            if (candidate.mAnimatingExit && candidate.mWillReplaceWindow
                    && candidate.mAnimateReplacingWindow) {
                replacedWindow = candidate;
            }
        }
        if (replacedWindow == null) {
            // We expect to already receive a request to remove the old window. If it did not
            // happen, let's just simply add a window.
            return false;
        }
        // We use the visible frame, because we want the animation to morph the window from what
        // was visible to the user to the final destination of the new window.
        Rect frame = replacedWindow.mVisibleFrame;
        // We treat this as if this activity was opening, so we can trigger the app transition
        // animation and piggy-back on existing transition animation infrastructure.
        mOpeningApps.add(atoken);
        prepareAppTransition(AppTransition.TRANSIT_ACTIVITY_RELAUNCH, ALWAYS_KEEP_CURRENT);
        mAppTransition.overridePendingAppTransitionClipReveal(frame.left, frame.top,
                frame.width(), frame.height());
        executeAppTransition();
        return true;
    }

    private void prepareNoneTransitionForRelaunching(AppWindowToken atoken) {
        // Set up a none-transition and add the app to opening apps, so that the display
        // unfreeze wait for the apps to be drawn.
        // Note that if the display unfroze already because app unfreeze timed out,
        // we don't set up the transition anymore and just let it go.
        if (mDisplayFrozen && !mOpeningApps.contains(atoken) && atoken.isRelaunching()) {
            mOpeningApps.add(atoken);
            prepareAppTransition(AppTransition.TRANSIT_NONE, !ALWAYS_KEEP_CURRENT);
            executeAppTransition();
        }
    }

    /**
     * Returns whether screen capture is disabled for all windows of a specific user.
     */
    boolean isScreenCaptureDisabledLocked(int userId) {
        Boolean disabled = mScreenCaptureDisabled.get(userId);
        if (disabled == null) {
            return false;
        }
        return disabled;
    }

    boolean isSecureLocked(WindowState w) {
        if ((w.mAttrs.flags&WindowManager.LayoutParams.FLAG_SECURE) != 0) {
            return true;
        }
        if (isScreenCaptureDisabledLocked(UserHandle.getUserId(w.mOwnerUid))) {
            return true;
        }
        return false;
    }

    /**
     * Set mScreenCaptureDisabled for specific user
     */
    @Override
    public void setScreenCaptureDisabled(int userId, boolean disabled) {
        int callingUid = Binder.getCallingUid();
        if (callingUid != Process.SYSTEM_UID) {
            throw new SecurityException("Only system can call setScreenCaptureDisabled.");
        }

        synchronized(mWindowMap) {
            mScreenCaptureDisabled.put(userId, disabled);
            // Update secure surface for all windows belonging to this user.
            for (int displayNdx = mDisplayContents.size() - 1; displayNdx >= 0; --displayNdx) {
                WindowList windows = mDisplayContents.valueAt(displayNdx).getWindowList();
                for (int winNdx = windows.size() - 1; winNdx >= 0; --winNdx) {
                    final WindowState win = windows.get(winNdx);
                    if (win.mHasSurface && userId == UserHandle.getUserId(win.mOwnerUid)) {
                        win.mWinAnimator.setSecureLocked(disabled);
                    }
                }
            }
        }
    }

    private void setupWindowForRemoveOnExit(WindowState win) {
        win.mRemoveOnExit = true;
        win.setDisplayLayoutNeeded();
        // Request a focus update as this window's input channel is already gone. Otherwise
        // we could have no focused window in input manager.
        final boolean focusChanged = updateFocusedWindowLocked(
                UPDATE_FOCUS_WILL_PLACE_SURFACES, false /*updateInputWindows*/);
        mWindowPlacerLocked.performSurfacePlacement();
        if (focusChanged) {
            mInputMonitor.updateInputWindowsLw(false /*force*/);
        }
    }

    public void removeWindow(Session session, IWindow client) {
        synchronized(mWindowMap) {
            WindowState win = windowForClientLocked(session, client, false);
            if (win == null) {
                return;
            }
            removeWindowLocked(win);
        }
    }

    void removeWindowLocked(WindowState win) {
        removeWindowLocked(win, false);
    }

    void removeWindowLocked(WindowState win, boolean keepVisibleDeadWindow) {
        win.mWindowRemovalAllowed = true;
        if (DEBUG_ADD_REMOVE) Slog.v(TAG,
                "removeWindowLocked: " + win + " callers=" + Debug.getCallers(4));

        final boolean startingWindow = win.mAttrs.type == TYPE_APPLICATION_STARTING;
        if (startingWindow) {
            if (DEBUG_STARTING_WINDOW) Slog.d(TAG_WM, "Starting window removed " + win);
        }

        if (localLOGV || DEBUG_FOCUS || DEBUG_FOCUS_LIGHT && win == mCurrentFocus) Slog.v(
                TAG_WM, "Remove " + win + " client="
                + Integer.toHexString(System.identityHashCode(win.mClient.asBinder()))
                + ", surfaceController=" + win.mWinAnimator.mSurfaceController + " Callers="
                + Debug.getCallers(4));

        final long origId = Binder.clearCallingIdentity();

        win.disposeInputChannel();

        if (DEBUG_APP_TRANSITIONS) Slog.v(TAG_WM,
                "Remove " + win + ": mSurfaceController=" + win.mWinAnimator.mSurfaceController
                + " mAnimatingExit=" + win.mAnimatingExit
                + " mRemoveOnExit=" + win.mRemoveOnExit
                + " mHasSurface=" + win.mHasSurface
                + " surfaceShowing=" + win.mWinAnimator.getShown()
                + " isAnimationSet=" + win.mWinAnimator.isAnimationSet()
                + " app-animation="
                + (win.mAppToken != null ? win.mAppToken.mAppAnimator.animation : null)
                + " mWillReplaceWindow=" + win.mWillReplaceWindow
                + " inPendingTransaction="
                + (win.mAppToken != null ? win.mAppToken.inPendingTransaction : false)
                + " mDisplayFrozen=" + mDisplayFrozen
                + " callers=" + Debug.getCallers(6));
        // Visibility of the removed window. Will be used later to update orientation later on.
        boolean wasVisible = false;
        // First, see if we need to run an animation. If we do, we have to hold off on removing the
        // window until the animation is done. If the display is frozen, just remove immediately,
        // since the animation wouldn't be seen.
        if (win.mHasSurface && okToDisplay()) {
            final AppWindowToken appToken = win.mAppToken;
            if (win.mWillReplaceWindow) {
                // This window is going to be replaced. We need to keep it around until the new one
                // gets added, then we will get rid of this one.
                if (DEBUG_ADD_REMOVE) Slog.v(TAG_WM, "Preserving " + win + " until the new one is "
                        + "added");
                // TODO: We are overloading mAnimatingExit flag to prevent the window state from
                // been removed. We probably need another flag to indicate that window removal
                // should be deffered vs. overloading the flag that says we are playing an exit
                // animation.
                win.mAnimatingExit = true;
                win.mReplacingRemoveRequested = true;
                Binder.restoreCallingIdentity(origId);
                return;
            }

            if (win.isAnimatingWithSavedSurface() && !appToken.allDrawnExcludingSaved) {
                // We started enter animation early with a saved surface, now the app asks to remove
                // this window. If we remove it now and the app is not yet drawn, we'll show a
                // flicker. Delay the removal now until it's really drawn.
                if (DEBUG_ADD_REMOVE) {
                    Slog.d(TAG_WM, "removeWindowLocked: delay removal of " + win
                            + " due to early animation");
                }
                // Do not set mAnimatingExit to true here, it will cause the surface to be hidden
                // immediately after the enter animation is done. If the app is not yet drawn then
                // it will show up as a flicker.
                setupWindowForRemoveOnExit(win);
                Binder.restoreCallingIdentity(origId);
                return;
            }
            // If we are not currently running the exit animation, we need to see about starting one
            wasVisible = win.isWinVisibleLw();

            if (keepVisibleDeadWindow) {
                if (DEBUG_ADD_REMOVE) Slog.v(TAG_WM,
                        "Not removing " + win + " because app died while it's visible");

                win.mAppDied = true;
                win.setDisplayLayoutNeeded();
                mWindowPlacerLocked.performSurfacePlacement();

                // Set up a replacement input channel since the app is now dead.
                // We need to catch tapping on the dead window to restart the app.
                win.openInputChannel(null);
                mInputMonitor.updateInputWindowsLw(true /*force*/);

                Binder.restoreCallingIdentity(origId);
                return;
            }

            final WindowStateAnimator winAnimator = win.mWinAnimator;
            if (wasVisible) {
                final int transit = (!startingWindow) ? TRANSIT_EXIT : TRANSIT_PREVIEW_DONE;

                // Try starting an animation.
                if (winAnimator.applyAnimationLocked(transit, false)) {
                    win.mAnimatingExit = true;
                }
                //TODO (multidisplay): Magnification is supported only for the default display.
                if (mAccessibilityController != null
                        && win.getDisplayId() == Display.DEFAULT_DISPLAY) {
                    mAccessibilityController.onWindowTransitionLocked(win, transit);
                }
            }
            final boolean isAnimating =
                    winAnimator.isAnimationSet() && !winAnimator.isDummyAnimation();
            final boolean lastWindowIsStartingWindow = startingWindow && appToken != null
                    && appToken.allAppWindows.size() == 1;
            // We delay the removal of a window if it has a showing surface that can be used to run
            // exit animation and it is marked as exiting.
            // Also, If isn't the an animating starting window that is the last window in the app.
            // We allow the removal of the non-animating starting window now as there is no
            // additional window or animation that will trigger its removal.
            if (winAnimator.getShown() && win.mAnimatingExit
                    && (!lastWindowIsStartingWindow || isAnimating)) {
                // The exit animation is running or should run... wait for it!
                if (DEBUG_ADD_REMOVE) Slog.v(TAG_WM,
                        "Not removing " + win + " due to exit animation ");
                setupWindowForRemoveOnExit(win);
                if (appToken != null) {
                    appToken.updateReportedVisibilityLocked();
                }
                Binder.restoreCallingIdentity(origId);
                return;
            }
        }

        removeWindowInnerLocked(win);
        // Removing a visible window will effect the computed orientation
        // So just update orientation if needed.
        if (wasVisible && updateOrientationFromAppTokensLocked(false)) {
            mH.sendEmptyMessage(H.SEND_NEW_CONFIGURATION);
        }
        updateFocusedWindowLocked(UPDATE_FOCUS_NORMAL, true /*updateInputWindows*/);
        Binder.restoreCallingIdentity(origId);
    }

    void removeWindowInnerLocked(WindowState win) {
        if (win.mRemoved) {
            // Nothing to do.
            if (DEBUG_ADD_REMOVE) Slog.v(TAG_WM,
                    "removeWindowInnerLocked: " + win + " Already removed...");
            return;
        }

        for (int i = win.mChildWindows.size() - 1; i >= 0; i--) {
            WindowState cwin = win.mChildWindows.get(i);
            Slog.w(TAG_WM, "Force-removing child win " + cwin + " from container " + win);
            removeWindowInnerLocked(cwin);
        }

        win.mRemoved = true;

        if (mInputMethodTarget == win) {
            moveInputMethodWindowsIfNeededLocked(false);
        }

        if (false) {
            RuntimeException e = new RuntimeException("here");
            e.fillInStackTrace();
            Slog.w(TAG_WM, "Removing window " + win, e);
        }

        final int type = win.mAttrs.type;
        if (excludeWindowTypeFromTapOutTask(type)) {
            final DisplayContent displaycontent = win.getDisplayContent();
            displaycontent.mTapExcludedWindows.remove(win);
        }
        mPolicy.removeWindowLw(win);
        win.removeLocked();

        if (DEBUG_ADD_REMOVE) Slog.v(TAG_WM, "removeWindowInnerLocked: " + win);
        mWindowMap.remove(win.mClient.asBinder());
        if (win.mAppOp != AppOpsManager.OP_NONE) {
            mAppOps.finishOp(win.mAppOp, win.getOwningUid(), win.getOwningPackage());
        }

        mPendingRemove.remove(win);
        mResizingWindows.remove(win);
        mWindowsChanged = true;
        if (DEBUG_WINDOW_MOVEMENT) Slog.v(TAG_WM, "Final remove of window: " + win);

        if (mInputMethodWindow == win) {
            mInputMethodWindow = null;
        } else if (win.mAttrs.type == TYPE_INPUT_METHOD_DIALOG) {
            mInputMethodDialogs.remove(win);
        }

        final WindowToken token = win.mToken;
        final AppWindowToken atoken = win.mAppToken;
        if (DEBUG_ADD_REMOVE) Slog.v(TAG_WM, "Removing " + win + " from " + token);
        token.windows.remove(win);
        if (atoken != null) {
            atoken.allAppWindows.remove(win);
        }
        if (localLOGV) Slog.v(
                TAG_WM, "**** Removing window " + win + ": count="
                + token.windows.size());
        if (token.windows.size() == 0) {
            if (!token.explicit) {
                mTokenMap.remove(token.token);
            } else if (atoken != null) {
                atoken.firstWindowDrawn = false;
                atoken.clearAllDrawn();
            }
        }

        if (atoken != null) {
            if (atoken.startingWindow == win) {
                if (DEBUG_STARTING_WINDOW) Slog.v(TAG_WM, "Notify removed startingWindow " + win);
                scheduleRemoveStartingWindowLocked(atoken);
            } else
            if (atoken.allAppWindows.size() == 0 && atoken.startingData != null) {
                // If this is the last window and we had requested a starting
                // transition window, well there is no point now.
                if (DEBUG_STARTING_WINDOW) Slog.v(TAG_WM, "Nulling last startingWindow");
                atoken.startingData = null;
            } else if (atoken.allAppWindows.size() == 1 && atoken.startingView != null) {
                // If this is the last window except for a starting transition
                // window, we need to get rid of the starting transition.
                scheduleRemoveStartingWindowLocked(atoken);
            }
        }

        if (type == TYPE_WALLPAPER) {
            mWallpaperControllerLocked.clearLastWallpaperTimeoutTime();
            getDefaultDisplayContentLocked().pendingLayoutChanges |=
                    WindowManagerPolicy.FINISH_LAYOUT_REDO_WALLPAPER;
        } else if ((win.mAttrs.flags&FLAG_SHOW_WALLPAPER) != 0) {
            getDefaultDisplayContentLocked().pendingLayoutChanges |=
                    WindowManagerPolicy.FINISH_LAYOUT_REDO_WALLPAPER;
        }

        final WindowList windows = win.getWindowList();
        if (windows != null) {
            windows.remove(win);
            if (!mWindowPlacerLocked.isInLayout()) {
                mLayersController.assignLayersLocked(windows);
                win.setDisplayLayoutNeeded();
                mWindowPlacerLocked.performSurfacePlacement();
                if (win.mAppToken != null) {
                    win.mAppToken.updateReportedVisibilityLocked();
                }
            }
        }

        mInputMonitor.updateInputWindowsLw(true /*force*/);
    }

    public void updateAppOpsState() {
        synchronized(mWindowMap) {
            final int numDisplays = mDisplayContents.size();
            for (int displayNdx = 0; displayNdx < numDisplays; ++displayNdx) {
                final WindowList windows = mDisplayContents.valueAt(displayNdx).getWindowList();
                final int numWindows = windows.size();
                for (int winNdx = 0; winNdx < numWindows; ++winNdx) {
                    final WindowState win = windows.get(winNdx);
                    if (win.mAppOp != AppOpsManager.OP_NONE) {
                        final int mode = mAppOps.checkOpNoThrow(win.mAppOp, win.getOwningUid(),
                                win.getOwningPackage());
                        win.setAppOpVisibilityLw(mode == AppOpsManager.MODE_ALLOWED ||
                                mode == AppOpsManager.MODE_DEFAULT);
                    }
                }
            }
        }
    }

    static void logSurface(WindowState w, String msg, boolean withStackTrace) {
        String str = "  SURFACE " + msg + ": " + w;
        if (withStackTrace) {
            logWithStack(TAG, str);
        } else {
            Slog.i(TAG_WM, str);
        }
    }

    static void logSurface(SurfaceControl s, String title, String msg) {
        String str = "  SURFACE " + s + ": " + msg + " / " + title;
        Slog.i(TAG_WM, str);
    }

    static void logWithStack(String tag, String s) {
        RuntimeException e = null;
        if (SHOW_STACK_CRAWLS) {
            e = new RuntimeException();
            e.fillInStackTrace();
        }
        Slog.i(tag, s, e);
    }

    void setTransparentRegionWindow(Session session, IWindow client, Region region) {
        long origId = Binder.clearCallingIdentity();
        try {
            synchronized (mWindowMap) {
                WindowState w = windowForClientLocked(session, client, false);
                if (SHOW_TRANSACTIONS) WindowManagerService.logSurface(w,
                        "transparentRegionHint=" + region, false);

                if ((w != null) && w.mHasSurface) {
                    w.mWinAnimator.setTransparentRegionHintLocked(region);
                }
            }
        } finally {
            Binder.restoreCallingIdentity(origId);
        }
    }

    void setInsetsWindow(Session session, IWindow client, int touchableInsets, Rect contentInsets,
            Rect visibleInsets, Region touchableRegion) {
        long origId = Binder.clearCallingIdentity();
        try {
            synchronized (mWindowMap) {
                WindowState w = windowForClientLocked(session, client, false);
                if (DEBUG_LAYOUT) Slog.d(TAG, "setInsetsWindow " + w
                        + ", contentInsets=" + w.mGivenContentInsets + " -> " + contentInsets
                        + ", visibleInsets=" + w.mGivenVisibleInsets + " -> " + visibleInsets
                        + ", touchableRegion=" + w.mGivenTouchableRegion + " -> " + touchableRegion
                        + ", touchableInsets " + w.mTouchableInsets + " -> " + touchableInsets);
                if (w != null) {
                    w.mGivenInsetsPending = false;
                    w.mGivenContentInsets.set(contentInsets);
                    w.mGivenVisibleInsets.set(visibleInsets);
                    w.mGivenTouchableRegion.set(touchableRegion);
                    w.mTouchableInsets = touchableInsets;
                    if (w.mGlobalScale != 1) {
                        w.mGivenContentInsets.scale(w.mGlobalScale);
                        w.mGivenVisibleInsets.scale(w.mGlobalScale);
                        w.mGivenTouchableRegion.scale(w.mGlobalScale);
                    }
                    w.setDisplayLayoutNeeded();
                    mWindowPlacerLocked.performSurfacePlacement();
                }
            }
        } finally {
            Binder.restoreCallingIdentity(origId);
        }
    }

    public void getWindowDisplayFrame(Session session, IWindow client,
            Rect outDisplayFrame) {
        synchronized(mWindowMap) {
            WindowState win = windowForClientLocked(session, client, false);
            if (win == null) {
                outDisplayFrame.setEmpty();
                return;
            }
            outDisplayFrame.set(win.mDisplayFrame);
        }
    }

    public void onRectangleOnScreenRequested(IBinder token, Rect rectangle) {
        synchronized (mWindowMap) {
            if (mAccessibilityController != null) {
                WindowState window = mWindowMap.get(token);
                //TODO (multidisplay): Magnification is supported only for the default display.
                if (window != null && window.getDisplayId() == Display.DEFAULT_DISPLAY) {
                    mAccessibilityController.onRectangleOnScreenRequestedLocked(rectangle);
                }
            }
        }
    }

    public IWindowId getWindowId(IBinder token) {
        synchronized (mWindowMap) {
            WindowState window = mWindowMap.get(token);
            return window != null ? window.mWindowId : null;
        }
    }

    public void pokeDrawLock(Session session, IBinder token) {
        synchronized (mWindowMap) {
            WindowState window = windowForClientLocked(session, token, false);
            if (window != null) {
                window.pokeDrawLockLw(mDrawLockTimeoutMillis);
            }
        }
    }

    void repositionChild(Session session, IWindow client,
            int left, int top, int right, int bottom,
            long frameNumber, Rect outFrame) {
        Trace.traceBegin(Trace.TRACE_TAG_WINDOW_MANAGER, "repositionChild");
        long origId = Binder.clearCallingIdentity();

        try {
            synchronized(mWindowMap) {
                WindowState win = windowForClientLocked(session, client, false);
                if (win == null) {
                    return;
                }
                if (win.mAttachedWindow == null) {
                    throw new IllegalArgumentException(
                            "repositionChild called but window is not"
                            + "attached to a parent win=" + win);
                }

                win.mAttrs.x = left;
                win.mAttrs.y = top;
                win.mAttrs.width = right - left;
                win.mAttrs.height = bottom - top;
                win.setWindowScale(win.mRequestedWidth, win.mRequestedHeight);

                if (win.mHasSurface) {
                    if (SHOW_TRANSACTIONS) {
                        Slog.i(TAG_WM, ">>> OPEN TRANSACTION repositionChild");
                    }

                    SurfaceControl.openTransaction();

                    try {

                        win.applyGravityAndUpdateFrame(win.mContainingFrame, win.mDisplayFrame);
                        win.mWinAnimator.computeShownFrameLocked();

                        win.mWinAnimator.setSurfaceBoundariesLocked(false);

                        if (frameNumber > 0) {
                            win.mWinAnimator.deferTransactionUntilParentFrame(frameNumber);
                        }

                    } finally {
                        SurfaceControl.closeTransaction();
                        if (SHOW_TRANSACTIONS) {
                            Slog.i(TAG_WM, "<<< CLOSE TRANSACTION repositionChild");
                        }
                    }
                }

                outFrame = win.mCompatFrame;
            }
        } finally {
            Binder.restoreCallingIdentity(origId);
            Trace.traceEnd(Trace.TRACE_TAG_WINDOW_MANAGER);
        }
    }

    public int relayoutWindow(Session session, IWindow client, int seq,
            WindowManager.LayoutParams attrs, int requestedWidth,
            int requestedHeight, int viewVisibility, int flags,
            Rect outFrame, Rect outOverscanInsets, Rect outContentInsets,
            Rect outVisibleInsets, Rect outStableInsets, Rect outOutsets, Rect outBackdropFrame,
            Configuration outConfig, Surface outSurface) {
        int result = 0;
        boolean configChanged;
        boolean hasStatusBarPermission =
                mContext.checkCallingOrSelfPermission(android.Manifest.permission.STATUS_BAR)
                        == PackageManager.PERMISSION_GRANTED;

        long origId = Binder.clearCallingIdentity();
        synchronized(mWindowMap) {
            WindowState win = windowForClientLocked(session, client, false);
            if (win == null) {
                return 0;
            }

            WindowStateAnimator winAnimator = win.mWinAnimator;
            if (viewVisibility != View.GONE) {
                win.setRequestedSize(requestedWidth, requestedHeight);
            }

            int attrChanges = 0;
            int flagChanges = 0;
            if (attrs != null) {
                mPolicy.adjustWindowParamsLw(attrs);
                // if they don't have the permission, mask out the status bar bits
                if (seq == win.mSeq) {
                    int systemUiVisibility = attrs.systemUiVisibility
                            | attrs.subtreeSystemUiVisibility;
                    if ((systemUiVisibility & DISABLE_MASK) != 0) {
                        if (!hasStatusBarPermission) {
                            systemUiVisibility &= ~DISABLE_MASK;
                        }
                    }
                    win.mSystemUiVisibility = systemUiVisibility;
                }
                if (win.mAttrs.type != attrs.type) {
                    throw new IllegalArgumentException(
                            "Window type can not be changed after the window is added.");
                }

                // Odd choice but less odd than embedding in copyFrom()
                if ((attrs.privateFlags & WindowManager.LayoutParams.PRIVATE_FLAG_PRESERVE_GEOMETRY)
                        != 0) {
                    attrs.x = win.mAttrs.x;
                    attrs.y = win.mAttrs.y;
                    attrs.width = win.mAttrs.width;
                    attrs.height = win.mAttrs.height;
                }

                flagChanges = win.mAttrs.flags ^= attrs.flags;
                attrChanges = win.mAttrs.copyFrom(attrs);
                if ((attrChanges & (WindowManager.LayoutParams.LAYOUT_CHANGED
                        | WindowManager.LayoutParams.SYSTEM_UI_VISIBILITY_CHANGED)) != 0) {
                    win.mLayoutNeeded = true;
                }
            }

            if (DEBUG_LAYOUT) Slog.v(TAG_WM, "Relayout " + win + ": viewVisibility=" + viewVisibility
                    + " req=" + requestedWidth + "x" + requestedHeight + " " + win.mAttrs);
            winAnimator.mSurfaceDestroyDeferred = (flags & RELAYOUT_DEFER_SURFACE_DESTROY) != 0;
            win.mEnforceSizeCompat =
                    (win.mAttrs.privateFlags & PRIVATE_FLAG_COMPATIBLE_WINDOW) != 0;
            if ((attrChanges & WindowManager.LayoutParams.ALPHA_CHANGED) != 0) {
                winAnimator.mAlpha = attrs.alpha;
            }
            win.setWindowScale(win.mRequestedWidth, win.mRequestedHeight);

            if (win.mAttrs.surfaceInsets.left != 0
                    || win.mAttrs.surfaceInsets.top != 0
                    || win.mAttrs.surfaceInsets.right != 0
                    || win.mAttrs.surfaceInsets.bottom != 0) {
                winAnimator.setOpaqueLocked(false);
            }

            boolean imMayMove = (flagChanges & (FLAG_ALT_FOCUSABLE_IM | FLAG_NOT_FOCUSABLE)) != 0;
            final boolean isDefaultDisplay = win.isDefaultDisplay();
            boolean focusMayChange = isDefaultDisplay && (win.mViewVisibility != viewVisibility
                    || ((flagChanges & FLAG_NOT_FOCUSABLE) != 0)
                    || (!win.mRelayoutCalled));

            boolean wallpaperMayMove = win.mViewVisibility != viewVisibility
                    && (win.mAttrs.flags & FLAG_SHOW_WALLPAPER) != 0;
            wallpaperMayMove |= (flagChanges & FLAG_SHOW_WALLPAPER) != 0;
            if ((flagChanges & FLAG_SECURE) != 0 && winAnimator.mSurfaceController != null) {
                winAnimator.mSurfaceController.setSecure(isSecureLocked(win));
            }

            win.mRelayoutCalled = true;
            win.mInRelayout = true;

            final int oldVisibility = win.mViewVisibility;
            win.mViewVisibility = viewVisibility;
            if (DEBUG_SCREEN_ON) {
                RuntimeException stack = new RuntimeException();
                stack.fillInStackTrace();
                Slog.i(TAG_WM, "Relayout " + win + ": oldVis=" + oldVisibility
                        + " newVis=" + viewVisibility, stack);
            }
            if (viewVisibility == View.VISIBLE &&
                    (win.mAppToken == null || !win.mAppToken.clientHidden)) {
                result = relayoutVisibleWindow(outConfig, result, win, winAnimator, attrChanges,
                        oldVisibility);
                try {
                    result = createSurfaceControl(outSurface, result, win, winAnimator);
                } catch (Exception e) {
                    mInputMonitor.updateInputWindowsLw(true /*force*/);

                    Slog.w(TAG_WM, "Exception thrown when creating surface for client "
                             + client + " (" + win.mAttrs.getTitle() + ")",
                             e);
                    Binder.restoreCallingIdentity(origId);
                    return 0;
                }
                if ((result & WindowManagerGlobal.RELAYOUT_RES_FIRST_TIME) != 0) {
                    focusMayChange = isDefaultDisplay;
                }
                if (win.mAttrs.type == TYPE_INPUT_METHOD && mInputMethodWindow == null) {
                    mInputMethodWindow = win;
                    imMayMove = true;
                }
                win.adjustStartingWindowFlags();
            } else {
                winAnimator.mEnterAnimationPending = false;
                winAnimator.mEnteringAnimation = false;
                final boolean usingSavedSurfaceBeforeVisible =
                        oldVisibility != View.VISIBLE && win.isAnimatingWithSavedSurface();
                if (DEBUG_APP_TRANSITIONS || DEBUG_ANIM) {
                    if (winAnimator.hasSurface() && !win.mAnimatingExit
                            && usingSavedSurfaceBeforeVisible) {
                        Slog.d(TAG, "Ignoring layout to invisible when using saved surface " + win);
                    }
                }

                if (winAnimator.hasSurface() && !win.mAnimatingExit
                        && !usingSavedSurfaceBeforeVisible) {
                    if (DEBUG_VISIBILITY) Slog.i(TAG_WM, "Relayout invis " + win
                            + ": mAnimatingExit=" + win.mAnimatingExit);
                    // If we are not currently running the exit animation, we
                    // need to see about starting one.
                    // We don't want to animate visibility of windows which are pending
                    // replacement. In the case of activity relaunch child windows
                    // could request visibility changes as they are detached from the main
                    // application window during the tear down process. If we satisfied
                    // these visibility changes though, we would cause a visual glitch
                    // hiding the window before it's replacement was available.
                    // So we just do nothing on our side.
                    if (!win.mWillReplaceWindow) {
                        focusMayChange = tryStartExitingAnimation(
                                win, winAnimator, isDefaultDisplay, focusMayChange);
                    }
                    result |= RELAYOUT_RES_SURFACE_CHANGED;
                }

                outSurface.release();
                if (DEBUG_VISIBILITY) Slog.i(TAG_WM, "Releasing surface in: " + win);
            }

            if (focusMayChange) {
                //System.out.println("Focus may change: " + win.mAttrs.getTitle());
                if (updateFocusedWindowLocked(UPDATE_FOCUS_WILL_PLACE_SURFACES,
                        false /*updateInputWindows*/)) {
                    imMayMove = false;
                }
                //System.out.println("Relayout " + win + ": focus=" + mCurrentFocus);
            }

            // updateFocusedWindowLocked() already assigned layers so we only need to
            // reassign them at this point if the IM window state gets shuffled
            boolean toBeDisplayed = (result & WindowManagerGlobal.RELAYOUT_RES_FIRST_TIME) != 0;
            if (imMayMove && (moveInputMethodWindowsIfNeededLocked(false) || toBeDisplayed)) {
                // Little hack here -- we -should- be able to rely on the
                // function to return true if the IME has moved and needs
                // its layer recomputed.  However, if the IME was hidden
                // and isn't actually moved in the list, its layer may be
                // out of data so we make sure to recompute it.
                mLayersController.assignLayersLocked(win.getWindowList());
            }

            if (wallpaperMayMove) {
                getDefaultDisplayContentLocked().pendingLayoutChanges |=
                        WindowManagerPolicy.FINISH_LAYOUT_REDO_WALLPAPER;
            }

            win.setDisplayLayoutNeeded();
            win.mGivenInsetsPending = (flags&WindowManagerGlobal.RELAYOUT_INSETS_PENDING) != 0;
            configChanged = updateOrientationFromAppTokensLocked(false);
            mWindowPlacerLocked.performSurfacePlacement();
            if (toBeDisplayed && win.mIsWallpaper) {
                DisplayInfo displayInfo = getDefaultDisplayInfoLocked();
                mWallpaperControllerLocked.updateWallpaperOffset(
                        win, displayInfo.logicalWidth, displayInfo.logicalHeight, false);
            }
            if (win.mAppToken != null) {
                win.mAppToken.updateReportedVisibilityLocked();
            }
            if (winAnimator.mReportSurfaceResized) {
                winAnimator.mReportSurfaceResized = false;
                result |= WindowManagerGlobal.RELAYOUT_RES_SURFACE_RESIZED;
            }
            if (mPolicy.isNavBarForcedShownLw(win)) {
                result |= WindowManagerGlobal.RELAYOUT_RES_CONSUME_ALWAYS_NAV_BAR;
            }
            if (!win.isGoneForLayoutLw()) {
                win.mResizedWhileGone = false;
            }
            outFrame.set(win.mCompatFrame);
            outOverscanInsets.set(win.mOverscanInsets);
            outContentInsets.set(win.mContentInsets);
            outVisibleInsets.set(win.mVisibleInsets);
            outStableInsets.set(win.mStableInsets);
            outOutsets.set(win.mOutsets);
            outBackdropFrame.set(win.getBackdropFrame(win.mFrame));
            if (localLOGV) Slog.v(
                TAG_WM, "Relayout given client " + client.asBinder()
                + ", requestedWidth=" + requestedWidth
                + ", requestedHeight=" + requestedHeight
                + ", viewVisibility=" + viewVisibility
                + "\nRelayout returning frame=" + outFrame
                + ", surface=" + outSurface);

            if (localLOGV || DEBUG_FOCUS) Slog.v(
                TAG_WM, "Relayout of " + win + ": focusMayChange=" + focusMayChange);

            result |= mInTouchMode ? WindowManagerGlobal.RELAYOUT_RES_IN_TOUCH_MODE : 0;

            mInputMonitor.updateInputWindowsLw(true /*force*/);

            if (DEBUG_LAYOUT) {
                Slog.v(TAG_WM, "Relayout complete " + win + ": outFrame=" + outFrame.toShortString());
            }
            win.mInRelayout = false;
        }

        if (configChanged) {
            sendNewConfiguration();
        }
        Binder.restoreCallingIdentity(origId);
        return result;
    }

    private boolean tryStartExitingAnimation(WindowState win, WindowStateAnimator winAnimator,
            boolean isDefaultDisplay, boolean focusMayChange) {
        // Try starting an animation; if there isn't one, we
        // can destroy the surface right away.
        int transit = WindowManagerPolicy.TRANSIT_EXIT;
        if (win.mAttrs.type == TYPE_APPLICATION_STARTING) {
            transit = WindowManagerPolicy.TRANSIT_PREVIEW_DONE;
        }
        if (win.isWinVisibleLw() && winAnimator.applyAnimationLocked(transit, false)) {
            focusMayChange = isDefaultDisplay;
            win.mAnimatingExit = true;
            win.mWinAnimator.mAnimating = true;
        } else if (win.mWinAnimator.isAnimationSet()) {
            // Currently in a hide animation... turn this into
            // an exit.
            win.mAnimatingExit = true;
            win.mWinAnimator.mAnimating = true;
        } else if (mWallpaperControllerLocked.isWallpaperTarget(win)) {
            // If the wallpaper is currently behind this
            // window, we need to change both of them inside
            // of a transaction to avoid artifacts.
            win.mAnimatingExit = true;
            win.mWinAnimator.mAnimating = true;
        } else {
            if (mInputMethodWindow == win) {
                mInputMethodWindow = null;
            }
            win.destroyOrSaveSurface();
        }
        //TODO (multidisplay): Magnification is supported only for the default
        if (mAccessibilityController != null
                && win.getDisplayId() == Display.DEFAULT_DISPLAY) {
            mAccessibilityController.onWindowTransitionLocked(win, transit);
        }
        return focusMayChange;
    }

    private int createSurfaceControl(Surface outSurface, int result, WindowState win,
            WindowStateAnimator winAnimator) {
        if (!win.mHasSurface) {
            result |= RELAYOUT_RES_SURFACE_CHANGED;
        }
        WindowSurfaceController surfaceController = winAnimator.createSurfaceLocked();
        if (surfaceController != null) {
            surfaceController.getSurface(outSurface);
            if (SHOW_TRANSACTIONS) Slog.i(TAG_WM, "  OUT SURFACE " + outSurface + ": copied");
        } else {
            // For some reason there isn't a surface.  Clear the
            // caller's object so they see the same state.
            outSurface.release();
        }
        return result;
    }

    private int relayoutVisibleWindow(Configuration outConfig, int result, WindowState win,
            WindowStateAnimator winAnimator, int attrChanges, int oldVisibility) {
        result |= !win.isVisibleLw() ? WindowManagerGlobal.RELAYOUT_RES_FIRST_TIME : 0;
        if (win.mAnimatingExit) {
            Slog.d(TAG, "relayoutVisibleWindow: " + win + " mAnimatingExit=true, mRemoveOnExit="
                    + win.mRemoveOnExit + ", mDestroying=" + win.mDestroying);

            winAnimator.cancelExitAnimationForNextAnimationLocked();
            win.mAnimatingExit = false;
        }
        if (win.mDestroying) {
            win.mDestroying = false;
            mDestroySurface.remove(win);
        }
        if (oldVisibility == View.GONE) {
            winAnimator.mEnterAnimationPending = true;
        }
        winAnimator.mEnteringAnimation = true;
        if ((result & WindowManagerGlobal.RELAYOUT_RES_FIRST_TIME) != 0) {
            win.prepareWindowToDisplayDuringRelayout(outConfig);
        }
        if ((attrChanges & LayoutParams.FORMAT_CHANGED) != 0) {
            // If the format can't be changed in place, preserve the old surface until the app draws
            // on the new one. This prevents blinking when we change elevation of freeform and
            // pinned windows.
            if (!winAnimator.tryChangeFormatInPlaceLocked()) {
                winAnimator.preserveSurfaceLocked();
                result |= RELAYOUT_RES_SURFACE_CHANGED
                        | WindowManagerGlobal.RELAYOUT_RES_FIRST_TIME;
            }
        }

        // If we're starting a drag-resize, we'll be changing the surface size as well as
        // notifying the client to render to with an offset from the surface's top-left.
        if (win.isDragResizeChanged() || win.isResizedWhileNotDragResizing()) {
            win.setDragResizing();
            win.setResizedWhileNotDragResizing(false);
            // We can only change top level windows to the full-screen surface when
            // resizing (as we only have one full-screen surface). So there is no need
            // to preserve and destroy windows which are attached to another, they
            // will keep their surface and its size may change over time.
            if (win.mHasSurface && win.mAttachedWindow == null) {
                winAnimator.preserveSurfaceLocked();
                result |= WindowManagerGlobal.RELAYOUT_RES_FIRST_TIME;
            }
        }
        final boolean freeformResizing = win.isDragResizing()
                && win.getResizeMode() == DRAG_RESIZE_MODE_FREEFORM;
        final boolean dockedResizing = win.isDragResizing()
                && win.getResizeMode() == DRAG_RESIZE_MODE_DOCKED_DIVIDER;
        result |= freeformResizing ? WindowManagerGlobal.RELAYOUT_RES_DRAG_RESIZING_FREEFORM : 0;
        result |= dockedResizing ? WindowManagerGlobal.RELAYOUT_RES_DRAG_RESIZING_DOCKED : 0;
        if (win.isAnimatingWithSavedSurface()) {
            // If we're animating with a saved surface now, request client to report draw.
            // We still need to know when the real thing is drawn.
            result |= WindowManagerGlobal.RELAYOUT_RES_FIRST_TIME;
        }
        return result;
    }

    public void performDeferredDestroyWindow(Session session, IWindow client) {
        long origId = Binder.clearCallingIdentity();

        try {
            synchronized (mWindowMap) {
                WindowState win = windowForClientLocked(session, client, false);
                if (win == null || win.mWillReplaceWindow) {
                    return;
                }

                win.mWinAnimator.destroyDeferredSurfaceLocked();
            }
        } finally {
            Binder.restoreCallingIdentity(origId);
        }
    }

    public boolean outOfMemoryWindow(Session session, IWindow client) {
        long origId = Binder.clearCallingIdentity();

        try {
            synchronized (mWindowMap) {
                WindowState win = windowForClientLocked(session, client, false);
                if (win == null) {
                    return false;
                }
                return reclaimSomeSurfaceMemoryLocked(win.mWinAnimator, "from-client", false);
            }
        } finally {
            Binder.restoreCallingIdentity(origId);
        }
    }

    public void finishDrawingWindow(Session session, IWindow client) {
        final long origId = Binder.clearCallingIdentity();
        try {
            synchronized (mWindowMap) {
                WindowState win = windowForClientLocked(session, client, false);
                if (DEBUG_ADD_REMOVE) Slog.d(TAG_WM, "finishDrawingWindow: " + win + " mDrawState="
                        + (win != null ? win.mWinAnimator.drawStateToString() : "null"));
                if (win != null && win.mWinAnimator.finishDrawingLocked()) {
                    if ((win.mAttrs.flags & FLAG_SHOW_WALLPAPER) != 0) {
                        getDefaultDisplayContentLocked().pendingLayoutChanges |=
                                WindowManagerPolicy.FINISH_LAYOUT_REDO_WALLPAPER;
                    }
                    win.setDisplayLayoutNeeded();
                    mWindowPlacerLocked.requestTraversal();
                }
            }
        } finally {
            Binder.restoreCallingIdentity(origId);
        }
    }

    private boolean applyAnimationLocked(AppWindowToken atoken, WindowManager.LayoutParams lp,
            int transit, boolean enter, boolean isVoiceInteraction) {
        // Only apply an animation if the display isn't frozen.  If it is
        // frozen, there is no reason to animate and it can cause strange
        // artifacts when we unfreeze the display if some different animation
        // is running.
        if (okToDisplay()) {
            DisplayInfo displayInfo = getDefaultDisplayInfoLocked();
            final int width = displayInfo.appWidth;
            final int height = displayInfo.appHeight;
            if (DEBUG_APP_TRANSITIONS || DEBUG_ANIM) Slog.v(TAG_WM,
                    "applyAnimation: atoken=" + atoken);

            // Determine the visible rect to calculate the thumbnail clip
            final WindowState win = atoken.findMainWindow();
            final Rect frame = new Rect(0, 0, width, height);
            final Rect displayFrame = new Rect(0, 0,
                    displayInfo.logicalWidth, displayInfo.logicalHeight);
            final Rect insets = new Rect();
            Rect surfaceInsets = null;
            final boolean freeform = win != null && win.inFreeformWorkspace();
            if (win != null) {
                // Containing frame will usually cover the whole screen, including dialog windows.
                // For freeform workspace windows it will not cover the whole screen and it also
                // won't exactly match the final freeform window frame (e.g. when overlapping with
                // the status bar). In that case we need to use the final frame.
                if (freeform) {
                    frame.set(win.mFrame);
                } else {
                    frame.set(win.mContainingFrame);
                }
                surfaceInsets = win.getAttrs().surfaceInsets;
                insets.set(win.mContentInsets);
            }

            if (atoken.mLaunchTaskBehind) {
                // Differentiate the two animations. This one which is briefly on the screen
                // gets the !enter animation, and the other activity which remains on the
                // screen gets the enter animation. Both appear in the mOpeningApps set.
                enter = false;
            }
            if (DEBUG_APP_TRANSITIONS) Slog.d(TAG_WM, "Loading animation for app transition."
                    + " transit=" + AppTransition.appTransitionToString(transit) + " enter=" + enter
                    + " frame=" + frame + " insets=" + insets + " surfaceInsets=" + surfaceInsets);
            Animation a = mAppTransition.loadAnimation(lp, transit, enter, mCurConfiguration.uiMode,
                    mCurConfiguration.orientation, frame, displayFrame, insets, surfaceInsets,
                    isVoiceInteraction, freeform, atoken.mTask.mTaskId);
            if (a != null) {
                if (DEBUG_ANIM) logWithStack(TAG, "Loaded animation " + a + " for " + atoken);
                final int containingWidth = frame.width();
                final int containingHeight = frame.height();
                atoken.mAppAnimator.setAnimation(a, containingWidth, containingHeight,
                        mAppTransition.canSkipFirstFrame(), mAppTransition.getAppStackClipMode());
            }
        } else {
            atoken.mAppAnimator.clearAnimation();
        }

        return atoken.mAppAnimator.animation != null;
    }

    // -------------------------------------------------------------
    // Application Window Tokens
    // -------------------------------------------------------------

    public void validateAppTokens(int stackId, List<TaskGroup> tasks) {
        synchronized (mWindowMap) {
            int t = tasks.size() - 1;
            if (t < 0) {
                Slog.w(TAG_WM, "validateAppTokens: empty task list");
                return;
            }

            TaskGroup task = tasks.get(0);
            int taskId = task.taskId;
            Task targetTask = mTaskIdToTask.get(taskId);
            DisplayContent displayContent = targetTask.getDisplayContent();
            if (displayContent == null) {
                Slog.w(TAG_WM, "validateAppTokens: no Display for taskId=" + taskId);
                return;
            }

            final ArrayList<Task> localTasks = mStackIdToStack.get(stackId).getTasks();
            int taskNdx;
            for (taskNdx = localTasks.size() - 1; taskNdx >= 0 && t >= 0; --taskNdx, --t) {
                AppTokenList localTokens = localTasks.get(taskNdx).mAppTokens;
                task = tasks.get(t);
                List<IApplicationToken> tokens = task.tokens;

                DisplayContent lastDisplayContent = displayContent;
                displayContent = mTaskIdToTask.get(taskId).getDisplayContent();
                if (displayContent != lastDisplayContent) {
                    Slog.w(TAG_WM, "validateAppTokens: displayContent changed in TaskGroup list!");
                    return;
                }

                int tokenNdx;
                int v;
                for (tokenNdx = localTokens.size() - 1, v = task.tokens.size() - 1;
                        tokenNdx >= 0 && v >= 0; ) {
                    final AppWindowToken atoken = localTokens.get(tokenNdx);
                    if (atoken.removed) {
                        --tokenNdx;
                        continue;
                    }
                    if (tokens.get(v) != atoken.token) {
                        break;
                    }
                    --tokenNdx;
                    v--;
                }

                if (tokenNdx >= 0 || v >= 0) {
                    break;
                }
            }

            if (taskNdx >= 0 || t >= 0) {
                Slog.w(TAG_WM, "validateAppTokens: Mismatch! ActivityManager=" + tasks);
                Slog.w(TAG_WM, "validateAppTokens: Mismatch! WindowManager=" + localTasks);
                Slog.w(TAG_WM, "validateAppTokens: Mismatch! Callers=" + Debug.getCallers(4));
            }
        }
    }

    public void validateStackOrder(Integer[] remoteStackIds) {
        // TODO:
    }

    private boolean checkCallingPermission(String permission, String func) {
        // Quick check: if the calling permission is me, it's all okay.
        if (Binder.getCallingPid() == Process.myPid()) {
            return true;
        }

        if (mContext.checkCallingPermission(permission)
                == PackageManager.PERMISSION_GRANTED) {
            return true;
        }
        String msg = "Permission Denial: " + func + " from pid="
                + Binder.getCallingPid()
                + ", uid=" + Binder.getCallingUid()
                + " requires " + permission;
        Slog.w(TAG_WM, msg);
        return false;
    }

    boolean okToDisplay() {
        return !mDisplayFrozen && mDisplayEnabled && mPolicy.isScreenOn();
    }

    AppWindowToken findAppWindowToken(IBinder token) {
        WindowToken wtoken = mTokenMap.get(token);
        if (wtoken == null) {
            return null;
        }
        return wtoken.appWindowToken;
    }

    @Override
    public void addWindowToken(IBinder token, int type) {
        if (!checkCallingPermission(android.Manifest.permission.MANAGE_APP_TOKENS,
                "addWindowToken()")) {
            throw new SecurityException("Requires MANAGE_APP_TOKENS permission");
        }

        synchronized(mWindowMap) {
            WindowToken wtoken = mTokenMap.get(token);
            if (wtoken != null) {
                Slog.w(TAG_WM, "Attempted to add existing input method token: " + token);
                return;
            }
            wtoken = new WindowToken(this, token, type, true);
            mTokenMap.put(token, wtoken);
            if (type == TYPE_WALLPAPER) {
                mWallpaperControllerLocked.addWallpaperToken(wtoken);
            }
        }
    }

    @Override
    public void removeWindowToken(IBinder token) {
        if (!checkCallingPermission(android.Manifest.permission.MANAGE_APP_TOKENS,
                "removeWindowToken()")) {
            throw new SecurityException("Requires MANAGE_APP_TOKENS permission");
        }

        final long origId = Binder.clearCallingIdentity();
        synchronized(mWindowMap) {
            DisplayContent displayContent = null;
            WindowToken wtoken = mTokenMap.remove(token);
            if (wtoken != null) {
                boolean delayed = false;
                if (!wtoken.hidden) {
                    final int N = wtoken.windows.size();
                    boolean changed = false;

                    for (int i=0; i<N; i++) {
                        WindowState win = wtoken.windows.get(i);
                        displayContent = win.getDisplayContent();

                        if (win.mWinAnimator.isAnimationSet()) {
                            delayed = true;
                        }

                        if (win.isVisibleNow()) {
                            win.mWinAnimator.applyAnimationLocked(WindowManagerPolicy.TRANSIT_EXIT,
                                    false);
                            //TODO (multidisplay): Magnification is supported only for the default
                            if (mAccessibilityController != null && win.isDefaultDisplay()) {
                                mAccessibilityController.onWindowTransitionLocked(win,
                                        WindowManagerPolicy.TRANSIT_EXIT);
                            }
                            changed = true;
                            if (displayContent != null) {
                                displayContent.layoutNeeded = true;
                            }
                        }
                    }

                    wtoken.hidden = true;

                    if (changed) {
                        mWindowPlacerLocked.performSurfacePlacement();
                        updateFocusedWindowLocked(UPDATE_FOCUS_NORMAL,
                                false /*updateInputWindows*/);
                    }

                    if (delayed && displayContent != null) {
                        displayContent.mExitingTokens.add(wtoken);
                    } else if (wtoken.windowType == TYPE_WALLPAPER) {
                        mWallpaperControllerLocked.removeWallpaperToken(wtoken);
                    }
                } else if (wtoken.windowType == TYPE_WALLPAPER) {
                    mWallpaperControllerLocked.removeWallpaperToken(wtoken);
                }

                mInputMonitor.updateInputWindowsLw(true /*force*/);
            } else {
                Slog.w(TAG_WM, "Attempted to remove non-existing token: " + token);
            }
        }
        Binder.restoreCallingIdentity(origId);
    }

    private Task createTaskLocked(int taskId, int stackId, int userId, AppWindowToken atoken,
            Rect bounds, Configuration config) {
        if (DEBUG_STACK) Slog.i(TAG_WM, "createTaskLocked: taskId=" + taskId + " stackId=" + stackId
                + " atoken=" + atoken + " bounds=" + bounds);
        final TaskStack stack = mStackIdToStack.get(stackId);
        if (stack == null) {
            throw new IllegalArgumentException("addAppToken: invalid stackId=" + stackId);
        }
        EventLog.writeEvent(EventLogTags.WM_TASK_CREATED, taskId, stackId);
        Task task = new Task(taskId, stack, userId, this, bounds, config);
        mTaskIdToTask.put(taskId, task);
        stack.addTask(task, !atoken.mLaunchTaskBehind /* toTop */, atoken.showForAllUsers);
        return task;
    }

    @Override
    public void addAppToken(int addPos, IApplicationToken token, int taskId, int stackId,
            int requestedOrientation, boolean fullscreen, boolean showForAllUsers, int userId,
            int configChanges, boolean voiceInteraction, boolean launchTaskBehind,
            Rect taskBounds, Configuration config, int taskResizeMode, boolean alwaysFocusable,
            boolean homeTask, int targetSdkVersion) {
        if (!checkCallingPermission(android.Manifest.permission.MANAGE_APP_TOKENS,
                "addAppToken()")) {
            throw new SecurityException("Requires MANAGE_APP_TOKENS permission");
        }

        // Get the dispatching timeout here while we are not holding any locks so that it
        // can be cached by the AppWindowToken.  The timeout value is used later by the
        // input dispatcher in code that does hold locks.  If we did not cache the value
        // here we would run the chance of introducing a deadlock between the window manager
        // (which holds locks while updating the input dispatcher state) and the activity manager
        // (which holds locks while querying the application token).
        long inputDispatchingTimeoutNanos;
        try {
            inputDispatchingTimeoutNanos = token.getKeyDispatchingTimeout() * 1000000L;
        } catch (RemoteException ex) {
            Slog.w(TAG_WM, "Could not get dispatching timeout.", ex);
            inputDispatchingTimeoutNanos = DEFAULT_INPUT_DISPATCHING_TIMEOUT_NANOS;
        }

        synchronized(mWindowMap) {
            AppWindowToken atoken = findAppWindowToken(token.asBinder());
            if (atoken != null) {
                Slog.w(TAG_WM, "Attempted to add existing app token: " + token);
                return;
            }
            atoken = new AppWindowToken(this, token, voiceInteraction);
            atoken.inputDispatchingTimeoutNanos = inputDispatchingTimeoutNanos;
            atoken.appFullscreen = fullscreen;
            atoken.showForAllUsers = showForAllUsers;
            atoken.targetSdk = targetSdkVersion;
            atoken.requestedOrientation = requestedOrientation;
            atoken.layoutConfigChanges = (configChanges &
                    (ActivityInfo.CONFIG_SCREEN_SIZE | ActivityInfo.CONFIG_ORIENTATION)) != 0;
            atoken.mLaunchTaskBehind = launchTaskBehind;
            atoken.mAlwaysFocusable = alwaysFocusable;
            if (DEBUG_TOKEN_MOVEMENT || DEBUG_ADD_REMOVE) Slog.v(TAG_WM, "addAppToken: " + atoken
                    + " to stack=" + stackId + " task=" + taskId + " at " + addPos);

            Task task = mTaskIdToTask.get(taskId);
            if (task == null) {
                task = createTaskLocked(taskId, stackId, userId, atoken, taskBounds, config);
            }
            task.addAppToken(addPos, atoken, taskResizeMode, homeTask);

            mTokenMap.put(token.asBinder(), atoken);

            // Application tokens start out hidden.
            atoken.hidden = true;
            atoken.hiddenRequested = true;
        }
    }

    @Override
    public void setAppTask(IBinder token, int taskId, int stackId, Rect taskBounds,
            Configuration config, int taskResizeMode, boolean homeTask) {
        if (!checkCallingPermission(android.Manifest.permission.MANAGE_APP_TOKENS,
                "setAppTask()")) {
            throw new SecurityException("Requires MANAGE_APP_TOKENS permission");
        }

        synchronized(mWindowMap) {
            final AppWindowToken atoken = findAppWindowToken(token);
            if (atoken == null) {
                Slog.w(TAG_WM, "Attempted to set task id of non-existing app token: " + token);
                return;
            }
            final Task oldTask = atoken.mTask;
            oldTask.removeAppToken(atoken);

            Task newTask = mTaskIdToTask.get(taskId);
            if (newTask == null) {
                newTask = createTaskLocked(
                        taskId, stackId, oldTask.mUserId, atoken, taskBounds, config);
            }
            newTask.addAppToken(Integer.MAX_VALUE /* at top */, atoken, taskResizeMode, homeTask);
        }
    }

    public int getOrientationLocked() {
        if (mDisplayFrozen) {
            if (mLastWindowForcedOrientation != SCREEN_ORIENTATION_UNSPECIFIED) {
                if (DEBUG_ORIENTATION) Slog.v(TAG_WM,
                        "Display is frozen, return " + mLastWindowForcedOrientation);
                // If the display is frozen, some activities may be in the middle
                // of restarting, and thus have removed their old window.  If the
                // window has the flag to hide the lock screen, then the lock screen
                // can re-appear and inflict its own orientation on us.  Keep the
                // orientation stable until this all settles down.
                return mLastWindowForcedOrientation;
            }
        } else {
            // TODO(multidisplay): Change to the correct display.
            final WindowList windows = getDefaultWindowListLocked();
            for (int pos = windows.size() - 1; pos >= 0; --pos) {
                WindowState win = windows.get(pos);
                if (win.mAppToken != null) {
                    // We hit an application window. so the orientation will be determined by the
                    // app window. No point in continuing further.
                    break;
                }
                if (!win.isVisibleLw() || !win.mPolicyVisibilityAfterAnim) {
                    continue;
                }
                int req = win.mAttrs.screenOrientation;
                if(req == SCREEN_ORIENTATION_UNSPECIFIED || req == SCREEN_ORIENTATION_BEHIND) {
                    continue;
                }

                if (DEBUG_ORIENTATION) Slog.v(TAG_WM, win + " forcing orientation to " + req);
                if (mPolicy.isKeyguardHostWindow(win.mAttrs)) {
                    mLastKeyguardForcedOrientation = req;
                }
                return (mLastWindowForcedOrientation = req);
            }
            mLastWindowForcedOrientation = SCREEN_ORIENTATION_UNSPECIFIED;

            if (mPolicy.isKeyguardLocked()) {
                // The screen is locked and no top system window is requesting an orientation.
                // Return either the orientation of the show-when-locked app (if there is any) or
                // the orientation of the keyguard. No point in searching from the rest of apps.
                WindowState winShowWhenLocked = (WindowState) mPolicy.getWinShowWhenLockedLw();
                AppWindowToken appShowWhenLocked = winShowWhenLocked == null ?
                        null : winShowWhenLocked.mAppToken;
                if (appShowWhenLocked != null) {
                    int req = appShowWhenLocked.requestedOrientation;
                    if (req == SCREEN_ORIENTATION_BEHIND) {
                        req = mLastKeyguardForcedOrientation;
                    }
                    if (DEBUG_ORIENTATION) Slog.v(TAG_WM, "Done at " + appShowWhenLocked
                            + " -- show when locked, return " + req);
                    return req;
                }
                if (DEBUG_ORIENTATION) Slog.v(TAG_WM,
                        "No one is requesting an orientation when the screen is locked");
                return mLastKeyguardForcedOrientation;
            }
        }

        // Top system windows are not requesting an orientation. Start searching from apps.
        return getAppSpecifiedOrientation();
    }

    private int getAppSpecifiedOrientation() {
        int lastOrientation = SCREEN_ORIENTATION_UNSPECIFIED;
        boolean findingBehind = false;
        boolean lastFullscreen = false;
        DisplayContent displayContent = getDefaultDisplayContentLocked();
        final ArrayList<Task> tasks = displayContent.getTasks();
        final boolean inMultiWindow = isStackVisibleLocked(DOCKED_STACK_ID)
                || isStackVisibleLocked(FREEFORM_WORKSPACE_STACK_ID);
        final boolean dockMinimized =
                getDefaultDisplayContentLocked().mDividerControllerLocked.isMinimizedDock();
        for (int taskNdx = tasks.size() - 1; taskNdx >= 0; --taskNdx) {
            AppTokenList tokens = tasks.get(taskNdx).mAppTokens;
            final int firstToken = tokens.size() - 1;
            for (int tokenNdx = firstToken; tokenNdx >= 0; --tokenNdx) {
                final AppWindowToken atoken = tokens.get(tokenNdx);

                if (DEBUG_APP_ORIENTATION) Slog.v(TAG_WM, "Checking app orientation: " + atoken);

                // if we're about to tear down this window and not seek for
                // the behind activity, don't use it for orientation
                if (!findingBehind && !atoken.hidden && atoken.hiddenRequested) {
                    if (DEBUG_ORIENTATION) Slog.v(TAG_WM,
                            "Skipping " + atoken + " -- going to hide");
                    continue;
                }

                if (tokenNdx == firstToken) {
                    // If we have hit a new Task, and the bottom of the previous group didn't
                    // explicitly say to use the orientation behind it, and the last app was
                    // full screen, then we'll stick with the user's orientation.
                    if (lastOrientation != SCREEN_ORIENTATION_BEHIND && lastFullscreen) {
                        if (DEBUG_ORIENTATION) Slog.v(TAG_WM, "Done at " + atoken
                                + " -- end of group, return " + lastOrientation);
                        return lastOrientation;
                    }
                }

                // We ignore any hidden applications on the top.
                if (atoken.hiddenRequested) {
                    if (DEBUG_ORIENTATION) Slog.v(TAG_WM,
                            "Skipping " + atoken + " -- hidden on top");
                    continue;
                }

                // No app except the home app may specify the screen orientation in multi-window,
                // and only if the docked stack is minimized to avoid weirdness when home task
                // temporarily gets moved to the front.
                if (inMultiWindow && (!atoken.mTask.isHomeTask() || !dockMinimized)) {
                    continue;
                }

                if (tokenNdx == 0) {
                    // Last token in this task.
                    lastOrientation = atoken.requestedOrientation;
                }

                int or = atoken.requestedOrientation;
                // If this application is fullscreen, and didn't explicitly say
                // to use the orientation behind it, then just take whatever
                // orientation it has and ignores whatever is under it.
                lastFullscreen = atoken.appFullscreen;
                if (lastFullscreen && or != SCREEN_ORIENTATION_BEHIND) {
                    if (DEBUG_ORIENTATION) Slog.v(TAG_WM,
                            "Done at " + atoken + " -- full screen, return " + or);
                    return or;
                }
                // If this application has requested an explicit orientation, then use it.
                if (or != SCREEN_ORIENTATION_UNSPECIFIED && or != SCREEN_ORIENTATION_BEHIND) {
                    if (DEBUG_ORIENTATION) Slog.v(TAG_WM,
                            "Done at " + atoken + " -- explicitly set, return " + or);
                    return or;
                }
                findingBehind |= (or == SCREEN_ORIENTATION_BEHIND);
            }
        }
        if (DEBUG_ORIENTATION) Slog.v(TAG_WM,
                "No app is requesting an orientation, return " + mForcedAppOrientation);
        // The next app has not been requested to be visible, so we keep the current orientation
        // to prevent freezing/unfreezing the display too early unless we are in multi-window, in
        // which we don't let the app customize the orientation unless it was the home task that
        // is handled above.
        return inMultiWindow ? SCREEN_ORIENTATION_UNSPECIFIED : mForcedAppOrientation;
    }

    @Override
    public Configuration updateOrientationFromAppTokens(
            Configuration currentConfig, IBinder freezeThisOneIfNeeded) {
        if (!checkCallingPermission(android.Manifest.permission.MANAGE_APP_TOKENS,
                "updateOrientationFromAppTokens()")) {
            throw new SecurityException("Requires MANAGE_APP_TOKENS permission");
        }

        Configuration config = null;
        long ident = Binder.clearCallingIdentity();

        synchronized(mWindowMap) {
            config = updateOrientationFromAppTokensLocked(currentConfig,
                    freezeThisOneIfNeeded);
        }

        Binder.restoreCallingIdentity(ident);
        return config;
    }

    private Configuration updateOrientationFromAppTokensLocked(
            Configuration currentConfig, IBinder freezeThisOneIfNeeded) {
        if (!mDisplayReady) {
            return null;
        }
        Configuration config = null;

        if (updateOrientationFromAppTokensLocked(false)) {
            if (freezeThisOneIfNeeded != null) {
                AppWindowToken atoken = findAppWindowToken(freezeThisOneIfNeeded);
                if (atoken != null) {
                    startAppFreezingScreenLocked(atoken);
                }
            }
            config = computeNewConfigurationLocked();

        } else if (currentConfig != null) {
            // No obvious action we need to take, but if our current
            // state mismatches the activity manager's, update it,
            // disregarding font scale, which should remain set to
            // the value of the previous configuration.
            mTempConfiguration.setToDefaults();
            mTempConfiguration.updateFrom(currentConfig);
            computeScreenConfigurationLocked(mTempConfiguration);
            if (currentConfig.diff(mTempConfiguration) != 0) {
                mWaitingForConfig = true;
                final DisplayContent displayContent = getDefaultDisplayContentLocked();
                displayContent.layoutNeeded = true;
                int anim[] = new int[2];
                if (displayContent.isDimming()) {
                    anim[0] = anim[1] = 0;
                } else {
                    mPolicy.selectRotationAnimationLw(anim);
                }
                startFreezingDisplayLocked(false, anim[0], anim[1]);
                config = new Configuration(mTempConfiguration);
            }
        }

        return config;
    }

    /*
     * Determine the new desired orientation of the display, returning
     * a non-null new Configuration if it has changed from the current
     * orientation.  IF TRUE IS RETURNED SOMEONE MUST CALL
     * setNewConfiguration() TO TELL THE WINDOW MANAGER IT CAN UNFREEZE THE
     * SCREEN.  This will typically be done for you if you call
     * sendNewConfiguration().
     *
     * The orientation is computed from non-application windows first. If none of
     * the non-application windows specify orientation, the orientation is computed from
     * application tokens.
     * @see android.view.IWindowManager#updateOrientationFromAppTokens(
     * android.os.IBinder)
     */
    boolean updateOrientationFromAppTokensLocked(boolean inTransaction) {
        long ident = Binder.clearCallingIdentity();
        try {
            int req = getOrientationLocked();
            if (req != mForcedAppOrientation) {
                mForcedAppOrientation = req;
                //send a message to Policy indicating orientation change to take
                //action like disabling/enabling sensors etc.,
                mPolicy.setCurrentOrientationLw(req);
                if (updateRotationUncheckedLocked(inTransaction)) {
                    // changed
                    return true;
                }
            }

            return false;
        } finally {
            Binder.restoreCallingIdentity(ident);
        }
    }

    @Override
    public int[] setNewConfiguration(Configuration config) {
        if (!checkCallingPermission(android.Manifest.permission.MANAGE_APP_TOKENS,
                "setNewConfiguration()")) {
            throw new SecurityException("Requires MANAGE_APP_TOKENS permission");
        }

        synchronized(mWindowMap) {
            if (mWaitingForConfig) {
                mWaitingForConfig = false;
                mLastFinishedFreezeSource = "new-config";
            }
            boolean configChanged = mCurConfiguration.diff(config) != 0;
            if (!configChanged) {
                return null;
            }
            prepareFreezingAllTaskBounds();
            mCurConfiguration = new Configuration(config);
            return onConfigurationChanged();
        }
    }

    @Override
    public Rect getBoundsForNewConfiguration(int stackId) {
        synchronized(mWindowMap) {
            final TaskStack stack = mStackIdToStack.get(stackId);
            final Rect outBounds = new Rect();
            stack.getBoundsForNewConfiguration(outBounds);
            return outBounds;
        }
    }

    private void prepareFreezingAllTaskBounds() {
        for (int i = mDisplayContents.size() - 1; i >= 0; i--) {
            ArrayList<TaskStack> stacks = mDisplayContents.valueAt(i).getStacks();
            for (int stackNdx = stacks.size() - 1; stackNdx >= 0; --stackNdx) {
                final TaskStack stack = stacks.get(stackNdx);
                stack.prepareFreezingTaskBounds();
            }
        }

    }
    private int[] onConfigurationChanged() {
        mPolicy.onConfigurationChanged();

        final DisplayContent defaultDisplayContent = getDefaultDisplayContentLocked();
        if (!mReconfigureOnConfigurationChanged.contains(defaultDisplayContent)) {
            // The default display size information is heavily dependent on the resources in the
            // current configuration, so we need to reconfigure it everytime the configuration
            // changes. See {@link PhoneWindowManager#setInitialDisplaySize}...sigh...
            mReconfigureOnConfigurationChanged.add(defaultDisplayContent);
        }
        for (int i = mReconfigureOnConfigurationChanged.size() - 1; i >= 0; i--) {
            reconfigureDisplayLocked(mReconfigureOnConfigurationChanged.remove(i));
        }

        defaultDisplayContent.getDockedDividerController().onConfigurationChanged();
        mChangedStackList.clear();
        for (int stackNdx = mStackIdToStack.size() - 1; stackNdx >= 0; stackNdx--) {
            final TaskStack stack = mStackIdToStack.valueAt(stackNdx);
            if (stack.onConfigurationChanged()) {
                mChangedStackList.add(stack.mStackId);
            }
        }
        return mChangedStackList.isEmpty() ?
                null : ArrayUtils.convertToIntArray(mChangedStackList);
    }

    @Override
    public void setAppOrientation(IApplicationToken token, int requestedOrientation) {
        if (!checkCallingPermission(android.Manifest.permission.MANAGE_APP_TOKENS,
                "setAppOrientation()")) {
            throw new SecurityException("Requires MANAGE_APP_TOKENS permission");
        }

        synchronized(mWindowMap) {
            AppWindowToken atoken = findAppWindowToken(token.asBinder());
            if (atoken == null) {
                Slog.w(TAG_WM, "Attempted to set orientation of non-existing app token: " + token);
                return;
            }

            atoken.requestedOrientation = requestedOrientation;
        }
    }

    @Override
    public int getAppOrientation(IApplicationToken token) {
        synchronized(mWindowMap) {
            AppWindowToken wtoken = findAppWindowToken(token.asBinder());
            if (wtoken == null) {
                return ActivityInfo.SCREEN_ORIENTATION_UNSPECIFIED;
            }

            return wtoken.requestedOrientation;
        }
    }

    void setFocusTaskRegionLocked() {
        if (mFocusedApp != null) {
            final Task task = mFocusedApp.mTask;
            final DisplayContent displayContent = task.getDisplayContent();
            if (displayContent != null) {
                displayContent.setTouchExcludeRegion(task);
            }
        }
    }

    @Override
    public void setFocusedApp(IBinder token, boolean moveFocusNow) {
        if (!checkCallingPermission(android.Manifest.permission.MANAGE_APP_TOKENS,
                "setFocusedApp()")) {
            throw new SecurityException("Requires MANAGE_APP_TOKENS permission");
        }

        synchronized(mWindowMap) {
            final AppWindowToken newFocus;
            if (token == null) {
                if (DEBUG_FOCUS_LIGHT) Slog.v(TAG_WM, "Clearing focused app, was " + mFocusedApp);
                newFocus = null;
            } else {
                newFocus = findAppWindowToken(token);
                if (newFocus == null) {
                    Slog.w(TAG_WM, "Attempted to set focus to non-existing app token: " + token);
                }
                if (DEBUG_FOCUS_LIGHT) Slog.v(TAG_WM, "Set focused app to: " + newFocus
                        + " old focus=" + mFocusedApp + " moveFocusNow=" + moveFocusNow);
            }

            final boolean changed = mFocusedApp != newFocus;
            if (changed) {
                mFocusedApp = newFocus;
                mInputMonitor.setFocusedAppLw(newFocus);
                setFocusTaskRegionLocked();
            }

            if (moveFocusNow && changed) {
                final long origId = Binder.clearCallingIdentity();
                updateFocusedWindowLocked(UPDATE_FOCUS_NORMAL, true /*updateInputWindows*/);
                Binder.restoreCallingIdentity(origId);
            }
        }
    }

    /**
     * @param transit What kind of transition is happening. Use one of the constants
     *                AppTransition.TRANSIT_*.
     * @param alwaysKeepCurrent If true and a transition is already set, new transition will NOT
     *                          be set.
     */
    @Override
    public void prepareAppTransition(int transit, boolean alwaysKeepCurrent) {
        if (!checkCallingPermission(android.Manifest.permission.MANAGE_APP_TOKENS,
                "prepareAppTransition()")) {
            throw new SecurityException("Requires MANAGE_APP_TOKENS permission");
        }
        synchronized(mWindowMap) {
            boolean prepared = mAppTransition.prepareAppTransitionLocked(
                    transit, alwaysKeepCurrent);
            if (prepared && okToDisplay()) {
                mSkipAppTransitionAnimation = false;
            }
        }
    }

    @Override
    public int getPendingAppTransition() {
        return mAppTransition.getAppTransition();
    }

    @Override
    public void overridePendingAppTransition(String packageName,
            int enterAnim, int exitAnim, IRemoteCallback startedCallback) {
        synchronized(mWindowMap) {
            mAppTransition.overridePendingAppTransition(packageName, enterAnim, exitAnim,
                    startedCallback);
        }
    }

    @Override
    public void overridePendingAppTransitionScaleUp(int startX, int startY, int startWidth,
            int startHeight) {
        synchronized(mWindowMap) {
            mAppTransition.overridePendingAppTransitionScaleUp(startX, startY, startWidth,
                    startHeight);
        }
    }

    @Override
    public void overridePendingAppTransitionClipReveal(int startX, int startY,
            int startWidth, int startHeight) {
        synchronized(mWindowMap) {
            mAppTransition.overridePendingAppTransitionClipReveal(startX, startY, startWidth,
                    startHeight);
        }
    }

    @Override
    public void overridePendingAppTransitionThumb(Bitmap srcThumb, int startX,
            int startY, IRemoteCallback startedCallback, boolean scaleUp) {
        synchronized(mWindowMap) {
            mAppTransition.overridePendingAppTransitionThumb(srcThumb, startX, startY,
                    startedCallback, scaleUp);
        }
    }

    @Override
    public void overridePendingAppTransitionAspectScaledThumb(Bitmap srcThumb, int startX,
            int startY, int targetWidth, int targetHeight, IRemoteCallback startedCallback,
            boolean scaleUp) {
        synchronized(mWindowMap) {
            mAppTransition.overridePendingAppTransitionAspectScaledThumb(srcThumb, startX, startY,
                    targetWidth, targetHeight, startedCallback, scaleUp);
        }
    }

    @Override
    public void overridePendingAppTransitionMultiThumb(AppTransitionAnimationSpec[] specs,
            IRemoteCallback onAnimationStartedCallback, IRemoteCallback onAnimationFinishedCallback,
            boolean scaleUp) {
        synchronized (mWindowMap) {
            mAppTransition.overridePendingAppTransitionMultiThumb(specs, onAnimationStartedCallback,
                    onAnimationFinishedCallback, scaleUp);
            prolongAnimationsFromSpecs(specs, scaleUp);

        }
    }

    void prolongAnimationsFromSpecs(@NonNull AppTransitionAnimationSpec[] specs, boolean scaleUp) {
        // This is used by freeform <-> recents windows transition. We need to synchronize
        // the animation with the appearance of the content of recents, so we will make
        // animation stay on the first or last frame a little longer.
        mTmpTaskIds.clear();
        for (int i = specs.length - 1; i >= 0; i--) {
            mTmpTaskIds.put(specs[i].taskId, 0);
        }
        for (final WindowState win : mWindowMap.values()) {
            final Task task = win.getTask();
            if (task != null && mTmpTaskIds.get(task.mTaskId, -1) != -1
                    && task.inFreeformWorkspace()) {
                final AppWindowToken appToken = win.mAppToken;
                if (appToken != null && appToken.mAppAnimator != null) {
                    appToken.mAppAnimator.startProlongAnimation(scaleUp ?
                            PROLONG_ANIMATION_AT_START : PROLONG_ANIMATION_AT_END);
                }
            }
        }
    }

    @Override
    public void overridePendingAppTransitionInPlace(String packageName, int anim) {
        synchronized(mWindowMap) {
            mAppTransition.overrideInPlaceAppTransition(packageName, anim);
        }
    }

    @Override
    public void overridePendingAppTransitionMultiThumbFuture(
            IAppTransitionAnimationSpecsFuture specsFuture, IRemoteCallback callback,
            boolean scaleUp) {
        synchronized(mWindowMap) {
            mAppTransition.overridePendingAppTransitionMultiThumbFuture(specsFuture, callback,
                    scaleUp);
        }
    }

    @Override
    public void endProlongedAnimations() {
        synchronized (mWindowMap) {
            for (final WindowState win : mWindowMap.values()) {
                final AppWindowToken appToken = win.mAppToken;
                if (appToken != null && appToken.mAppAnimator != null) {
                    appToken.mAppAnimator.endProlongedAnimation();
                }
            }
            mAppTransition.notifyProlongedAnimationsEnded();
        }
    }

    @Override
    public void executeAppTransition() {
        if (!checkCallingPermission(android.Manifest.permission.MANAGE_APP_TOKENS,
                "executeAppTransition()")) {
            throw new SecurityException("Requires MANAGE_APP_TOKENS permission");
        }

        synchronized(mWindowMap) {
            if (DEBUG_APP_TRANSITIONS) Slog.w(TAG_WM, "Execute app transition: " + mAppTransition
                    + " Callers=" + Debug.getCallers(5));
            if (mAppTransition.isTransitionSet()) {
                mAppTransition.setReady();
                final long origId = Binder.clearCallingIdentity();
                try {
                    mWindowPlacerLocked.performSurfacePlacement();
                } finally {
                    Binder.restoreCallingIdentity(origId);
                }
            }
        }
    }

    @Override
    public boolean setAppStartingWindow(IBinder token, String pkg,
            int theme, CompatibilityInfo compatInfo,
            CharSequence nonLocalizedLabel, int labelRes, int icon, int logo,
            int windowFlags, IBinder transferFrom, boolean createIfNeeded) {
        if (!checkCallingPermission(android.Manifest.permission.MANAGE_APP_TOKENS,
                "setAppStartingWindow()")) {
            throw new SecurityException("Requires MANAGE_APP_TOKENS permission");
        }

        synchronized(mWindowMap) {
            if (DEBUG_STARTING_WINDOW) Slog.v(
                    TAG_WM, "setAppStartingWindow: token=" + token + " pkg=" + pkg
                    + " transferFrom=" + transferFrom);

            AppWindowToken wtoken = findAppWindowToken(token);
            if (wtoken == null) {
                Slog.w(TAG_WM, "Attempted to set icon of non-existing app token: " + token);
                return false;
            }

            // If the display is frozen, we won't do anything until the
            // actual window is displayed so there is no reason to put in
            // the starting window.
            if (!okToDisplay()) {
                return false;
            }

            if (wtoken.startingData != null) {
                return false;
            }

            // If this is a translucent window, then don't
            // show a starting window -- the current effect (a full-screen
            // opaque starting window that fades away to the real contents
            // when it is ready) does not work for this.
            if (DEBUG_STARTING_WINDOW) Slog.v(TAG_WM, "Checking theme of starting window: 0x"
                    + Integer.toHexString(theme));
            if (theme != 0) {
                AttributeCache.Entry ent = AttributeCache.instance().get(pkg, theme,
                        com.android.internal.R.styleable.Window, mCurrentUserId);
                if (ent == null) {
                    // Whoops!  App doesn't exist.  Um.  Okay.  We'll just
                    // pretend like we didn't see that.
                    return false;
                }
                final boolean windowIsTranslucent = ent.array.getBoolean(
                        com.android.internal.R.styleable.Window_windowIsTranslucent, false);
                final boolean windowIsFloating = ent.array.getBoolean(
                        com.android.internal.R.styleable.Window_windowIsFloating, false);
                final boolean windowShowWallpaper = ent.array.getBoolean(
                        com.android.internal.R.styleable.Window_windowShowWallpaper, false);
                final boolean windowDisableStarting = ent.array.getBoolean(
                        com.android.internal.R.styleable.Window_windowDisablePreview, false);
                if (DEBUG_STARTING_WINDOW) Slog.v(TAG_WM, "Translucent=" + windowIsTranslucent
                        + " Floating=" + windowIsFloating
                        + " ShowWallpaper=" + windowShowWallpaper);
                if (windowIsTranslucent) {
                    return false;
                }
                if (windowIsFloating || windowDisableStarting) {
                    return false;
                }
                if (windowShowWallpaper) {
                    if (mWallpaperControllerLocked.getWallpaperTarget() == null) {
                        // If this theme is requesting a wallpaper, and the wallpaper
                        // is not currently visible, then this effectively serves as
                        // an opaque window and our starting window transition animation
                        // can still work.  We just need to make sure the starting window
                        // is also showing the wallpaper.
                        windowFlags |= FLAG_SHOW_WALLPAPER;
                    } else {
                        return false;
                    }
                }
            }

            if (transferStartingWindow(transferFrom, wtoken)) {
                return true;
            }

            // There is no existing starting window, and the caller doesn't
            // want us to create one, so that's it!
            if (!createIfNeeded) {
                return false;
            }

            if (DEBUG_STARTING_WINDOW) Slog.v(TAG_WM, "Creating StartingData");
            wtoken.startingData = new StartingData(pkg, theme, compatInfo, nonLocalizedLabel,
                    labelRes, icon, logo, windowFlags);
            Message m = mH.obtainMessage(H.ADD_STARTING, wtoken);
            // Note: we really want to do sendMessageAtFrontOfQueue() because we
            // want to process the message ASAP, before any other queued
            // messages.
            if (DEBUG_STARTING_WINDOW) Slog.v(TAG_WM, "Enqueueing ADD_STARTING");
            mH.sendMessageAtFrontOfQueue(m);
        }
        return true;
    }

    private boolean transferStartingWindow(IBinder transferFrom, AppWindowToken wtoken) {
        if (transferFrom == null) {
            return false;
        }
        AppWindowToken ttoken = findAppWindowToken(transferFrom);
        if (ttoken == null) {
            return false;
        }
        WindowState startingWindow = ttoken.startingWindow;
        if (startingWindow != null && ttoken.startingView != null) {
            // In this case, the starting icon has already been displayed, so start
            // letting windows get shown immediately without any more transitions.
            mSkipAppTransitionAnimation = true;

            if (DEBUG_STARTING_WINDOW) Slog.v(TAG_WM,
                    "Moving existing starting " + startingWindow + " from " + ttoken
                            + " to " + wtoken);
            final long origId = Binder.clearCallingIdentity();

            // Transfer the starting window over to the new token.
            wtoken.startingData = ttoken.startingData;
            wtoken.startingView = ttoken.startingView;
            wtoken.startingDisplayed = ttoken.startingDisplayed;
            ttoken.startingDisplayed = false;
            wtoken.startingWindow = startingWindow;
            wtoken.reportedVisible = ttoken.reportedVisible;
            ttoken.startingData = null;
            ttoken.startingView = null;
            ttoken.startingWindow = null;
            ttoken.startingMoved = true;
            startingWindow.mToken = wtoken;
            startingWindow.mRootToken = wtoken;
            startingWindow.mAppToken = wtoken;

            if (DEBUG_WINDOW_MOVEMENT || DEBUG_ADD_REMOVE || DEBUG_STARTING_WINDOW) {
                Slog.v(TAG_WM, "Removing starting window: " + startingWindow);
            }
            startingWindow.getWindowList().remove(startingWindow);
            mWindowsChanged = true;
            if (DEBUG_ADD_REMOVE) Slog.v(TAG_WM,
                    "Removing starting " + startingWindow + " from " + ttoken);
            ttoken.windows.remove(startingWindow);
            ttoken.allAppWindows.remove(startingWindow);
            addWindowToListInOrderLocked(startingWindow, true);

            // Propagate other interesting state between the
            // tokens.  If the old token is displayed, we should
            // immediately force the new one to be displayed.  If
            // it is animating, we need to move that animation to
            // the new one.
            if (ttoken.allDrawn) {
                wtoken.allDrawn = true;
                wtoken.deferClearAllDrawn = ttoken.deferClearAllDrawn;
            }
            if (ttoken.firstWindowDrawn) {
                wtoken.firstWindowDrawn = true;
            }
            if (!ttoken.hidden) {
                wtoken.hidden = false;
                wtoken.hiddenRequested = false;
            }
            if (wtoken.clientHidden != ttoken.clientHidden) {
                wtoken.clientHidden = ttoken.clientHidden;
                wtoken.sendAppVisibilityToClients();
            }
            ttoken.mAppAnimator.transferCurrentAnimation(
                    wtoken.mAppAnimator, startingWindow.mWinAnimator);

            updateFocusedWindowLocked(UPDATE_FOCUS_WILL_PLACE_SURFACES,
                    true /*updateInputWindows*/);
            getDefaultDisplayContentLocked().layoutNeeded = true;
            mWindowPlacerLocked.performSurfacePlacement();
            Binder.restoreCallingIdentity(origId);
            return true;
        } else if (ttoken.startingData != null) {
            // The previous app was getting ready to show a
            // starting window, but hasn't yet done so.  Steal it!
            if (DEBUG_STARTING_WINDOW) Slog.v(TAG_WM, "Moving pending starting from " + ttoken
                    + " to " + wtoken);
            wtoken.startingData = ttoken.startingData;
            ttoken.startingData = null;
            ttoken.startingMoved = true;
            Message m = mH.obtainMessage(H.ADD_STARTING, wtoken);
            // Note: we really want to do sendMessageAtFrontOfQueue() because we
            // want to process the message ASAP, before any other queued
            // messages.
            mH.sendMessageAtFrontOfQueue(m);
            return true;
        }
        final AppWindowAnimator tAppAnimator = ttoken.mAppAnimator;
        final AppWindowAnimator wAppAnimator = wtoken.mAppAnimator;
        if (tAppAnimator.thumbnail != null) {
            // The old token is animating with a thumbnail, transfer that to the new token.
            if (wAppAnimator.thumbnail != null) {
                wAppAnimator.thumbnail.destroy();
            }
            wAppAnimator.thumbnail = tAppAnimator.thumbnail;
            wAppAnimator.thumbnailLayer = tAppAnimator.thumbnailLayer;
            wAppAnimator.thumbnailAnimation = tAppAnimator.thumbnailAnimation;
            tAppAnimator.thumbnail = null;
        }
        return false;
    }

    public void removeAppStartingWindow(IBinder token) {
        synchronized (mWindowMap) {
            final AppWindowToken wtoken = mTokenMap.get(token).appWindowToken;
            scheduleRemoveStartingWindowLocked(wtoken);
        }
    }

    public void setAppFullscreen(IBinder token, boolean toOpaque) {
        synchronized (mWindowMap) {
            AppWindowToken atoken = findAppWindowToken(token);
            if (atoken != null) {
                atoken.appFullscreen = toOpaque;
                setWindowOpaqueLocked(token, toOpaque);
                mWindowPlacerLocked.requestTraversal();
            }
        }
    }

    public void setWindowOpaque(IBinder token, boolean isOpaque) {
        synchronized (mWindowMap) {
            setWindowOpaqueLocked(token, isOpaque);
        }
    }

    public void setWindowOpaqueLocked(IBinder token, boolean isOpaque) {
        AppWindowToken wtoken = findAppWindowToken(token);
        if (wtoken != null) {
            WindowState win = wtoken.findMainWindow();
            if (win != null) {
                win.mWinAnimator.setOpaqueLocked(isOpaque);
            }
        }
    }

    boolean setTokenVisibilityLocked(AppWindowToken wtoken, WindowManager.LayoutParams lp,
            boolean visible, int transit, boolean performLayout, boolean isVoiceInteraction) {
        boolean delayed = false;

        if (wtoken.clientHidden == visible) {
            wtoken.clientHidden = !visible;
            wtoken.sendAppVisibilityToClients();
        }

        // Allow for state changes and animation to be applied if:
        // * token is transitioning visibility state
        // * or the token was marked as hidden and is exiting before we had a chance to play the
        // transition animation
        // * or this is an opening app and windows are being replaced.
        boolean visibilityChanged = false;
        if (wtoken.hidden == visible || (wtoken.hidden && wtoken.mIsExiting) ||
                (visible && wtoken.waitingForReplacement())) {
            boolean changed = false;
            if (DEBUG_APP_TRANSITIONS) Slog.v(
                TAG_WM, "Changing app " + wtoken + " hidden=" + wtoken.hidden
                + " performLayout=" + performLayout);

            boolean runningAppAnimation = false;

            if (transit != AppTransition.TRANSIT_UNSET) {
                if (wtoken.mAppAnimator.animation == AppWindowAnimator.sDummyAnimation) {
                    wtoken.mAppAnimator.setNullAnimation();
                }
                if (applyAnimationLocked(wtoken, lp, transit, visible, isVoiceInteraction)) {
                    delayed = runningAppAnimation = true;
                }
                WindowState window = wtoken.findMainWindow();
                //TODO (multidisplay): Magnification is supported only for the default display.
                if (window != null && mAccessibilityController != null
                        && window.getDisplayId() == Display.DEFAULT_DISPLAY) {
                    mAccessibilityController.onAppWindowTransitionLocked(window, transit);
                }
                changed = true;
            }

            final int windowsCount = wtoken.allAppWindows.size();
            for (int i = 0; i < windowsCount; i++) {
                WindowState win = wtoken.allAppWindows.get(i);
                if (win == wtoken.startingWindow) {
                    // Starting window that's exiting will be removed when the animation
                    // finishes. Mark all relevant flags for that finishExit will proceed
                    // all the way to actually remove it.
                    if (!visible && win.isVisibleNow() && wtoken.mAppAnimator.isAnimating()) {
                        win.mAnimatingExit = true;
                        win.mRemoveOnExit = true;
                        win.mWindowRemovalAllowed = true;
                    }
                    continue;
                }

                //Slog.i(TAG_WM, "Window " + win + ": vis=" + win.isVisible());
                //win.dump("  ");
                if (visible) {
                    if (!win.isVisibleNow()) {
                        if (!runningAppAnimation) {
                            win.mWinAnimator.applyAnimationLocked(
                                    WindowManagerPolicy.TRANSIT_ENTER, true);
                            //TODO (multidisplay): Magnification is supported only for the default
                            if (mAccessibilityController != null
                                    && win.getDisplayId() == Display.DEFAULT_DISPLAY) {
                                mAccessibilityController.onWindowTransitionLocked(win,
                                        WindowManagerPolicy.TRANSIT_ENTER);
                            }
                        }
                        changed = true;
                        win.setDisplayLayoutNeeded();
                    }
                } else if (win.isVisibleNow()) {
                    if (!runningAppAnimation) {
                        win.mWinAnimator.applyAnimationLocked(
                                WindowManagerPolicy.TRANSIT_EXIT, false);
                        //TODO (multidisplay): Magnification is supported only for the default
                        if (mAccessibilityController != null
                                && win.getDisplayId() == Display.DEFAULT_DISPLAY) {
                            mAccessibilityController.onWindowTransitionLocked(win,
                                    WindowManagerPolicy.TRANSIT_EXIT);
                        }
                    }
                    changed = true;
                    win.setDisplayLayoutNeeded();
                }
            }

            wtoken.hidden = wtoken.hiddenRequested = !visible;
            visibilityChanged = true;
            if (!visible) {
                unsetAppFreezingScreenLocked(wtoken, true, true);
            } else {
                // If we are being set visible, and the starting window is
                // not yet displayed, then make sure it doesn't get displayed.
                WindowState swin = wtoken.startingWindow;
                if (swin != null && !swin.isDrawnLw()) {
                    swin.mPolicyVisibility = false;
                    swin.mPolicyVisibilityAfterAnim = false;
                 }
            }

            if (DEBUG_APP_TRANSITIONS) Slog.v(TAG_WM, "setTokenVisibilityLocked: " + wtoken
                      + ": hidden=" + wtoken.hidden + " hiddenRequested="
                      + wtoken.hiddenRequested);

            if (changed) {
                mInputMonitor.setUpdateInputWindowsNeededLw();
                if (performLayout) {
                    updateFocusedWindowLocked(UPDATE_FOCUS_WILL_PLACE_SURFACES,
                            false /*updateInputWindows*/);
                    mWindowPlacerLocked.performSurfacePlacement();
                }
                mInputMonitor.updateInputWindowsLw(false /*force*/);
            }
        }

        if (wtoken.mAppAnimator.animation != null) {
            delayed = true;
        }

        for (int i = wtoken.allAppWindows.size() - 1; i >= 0 && !delayed; i--) {
            if (wtoken.allAppWindows.get(i).mWinAnimator.isWindowAnimationSet()) {
                delayed = true;
            }
        }

        if (visibilityChanged) {
            if (visible && !delayed) {
                // The token was made immediately visible, there will be no entrance animation.
                // We need to inform the client the enter animation was finished.
                wtoken.mEnteringAnimation = true;
                mActivityManagerAppTransitionNotifier.onAppTransitionFinishedLocked(wtoken.token);
            }

            if (!mClosingApps.contains(wtoken) && !mOpeningApps.contains(wtoken)) {
                // The token is not closing nor opening, so even if there is an animation set, that
                // doesn't mean that it goes through the normal app transition cycle so we have
                // to inform the docked controller about visibility change.
                getDefaultDisplayContentLocked().getDockedDividerController()
                        .notifyAppVisibilityChanged();
            }
        }

        return delayed;
    }

    void updateTokenInPlaceLocked(AppWindowToken wtoken, int transit) {
        if (transit != AppTransition.TRANSIT_UNSET) {
            if (wtoken.mAppAnimator.animation == AppWindowAnimator.sDummyAnimation) {
                wtoken.mAppAnimator.setNullAnimation();
            }
            applyAnimationLocked(wtoken, null, transit, false, false);
        }
    }

    @Override
    public void notifyAppStopped(IBinder token, boolean stopped) {
        if (!checkCallingPermission(android.Manifest.permission.MANAGE_APP_TOKENS,
                "notifyAppStopped()")) {
            throw new SecurityException("Requires MANAGE_APP_TOKENS permission");
        }

        synchronized(mWindowMap) {
            final AppWindowToken wtoken;
            wtoken = findAppWindowToken(token);
            if (wtoken == null) {
                Slog.w(TAG_WM, "Attempted to set visibility of non-existing app token: " + token);
                return;
            }
            wtoken.notifyAppStopped(stopped);
        }
    }

    @Override
    public void setAppVisibility(IBinder token, boolean visible) {
        if (!checkCallingPermission(android.Manifest.permission.MANAGE_APP_TOKENS,
                "setAppVisibility()")) {
            throw new SecurityException("Requires MANAGE_APP_TOKENS permission");
        }

        AppWindowToken wtoken;

        synchronized(mWindowMap) {
            wtoken = findAppWindowToken(token);
            if (wtoken == null) {
                Slog.w(TAG_WM, "Attempted to set visibility of non-existing app token: " + token);
                return;
            }

            if (DEBUG_APP_TRANSITIONS || DEBUG_ORIENTATION) Slog.v(TAG_WM, "setAppVisibility(" +
                    token + ", visible=" + visible + "): " + mAppTransition +
                    " hidden=" + wtoken.hidden + " hiddenRequested=" +
                    wtoken.hiddenRequested + " Callers=" + Debug.getCallers(6));

            mOpeningApps.remove(wtoken);
            mClosingApps.remove(wtoken);
            wtoken.waitingToShow = false;
            wtoken.hiddenRequested = !visible;

            if (!visible) {
                // If the app is dead while it was visible, we kept its dead window on screen.
                // Now that the app is going invisible, we can remove it. It will be restarted
                // if made visible again.
                wtoken.removeAllDeadWindows();
                wtoken.setVisibleBeforeClientHidden();
            } else if (visible) {
                if (!mAppTransition.isTransitionSet() && mAppTransition.isReady()) {
                    // Add the app mOpeningApps if transition is unset but ready. This means
                    // we're doing a screen freeze, and the unfreeze will wait for all opening
                    // apps to be ready.
                    mOpeningApps.add(wtoken);
                }
                wtoken.startingMoved = false;
                // If the token is currently hidden (should be the common case), or has been
                // stopped, then we need to set up to wait for its windows to be ready.
                if (wtoken.hidden || wtoken.mAppStopped) {
                    wtoken.clearAllDrawn();

                    // If the app was already visible, don't reset the waitingToShow state.
                    if (wtoken.hidden) {
                        wtoken.waitingToShow = true;
                    }

                    if (wtoken.clientHidden) {
                        // In the case where we are making an app visible
                        // but holding off for a transition, we still need
                        // to tell the client to make its windows visible so
                        // they get drawn.  Otherwise, we will wait on
                        // performing the transition until all windows have
                        // been drawn, they never will be, and we are sad.
                        wtoken.clientHidden = false;
                        wtoken.sendAppVisibilityToClients();
                    }
                }
                wtoken.requestUpdateWallpaperIfNeeded();

                if (DEBUG_ADD_REMOVE) Slog.v(
                        TAG_WM, "No longer Stopped: " + wtoken);
                wtoken.mAppStopped = false;
            }

            // If we are preparing an app transition, then delay changing
            // the visibility of this token until we execute that transition.
            if (okToDisplay() && mAppTransition.isTransitionSet()) {
                // A dummy animation is a placeholder animation which informs others that an
                // animation is going on (in this case an application transition). If the animation
                // was transferred from another application/animator, no dummy animator should be
                // created since an animation is already in progress.
                if (wtoken.mAppAnimator.usingTransferredAnimation
                        && wtoken.mAppAnimator.animation == null) {
                    Slog.wtf(TAG_WM, "Will NOT set dummy animation on: " + wtoken
                            + ", using null transfered animation!");
                }
                if (!wtoken.mAppAnimator.usingTransferredAnimation &&
                        (!wtoken.startingDisplayed || mSkipAppTransitionAnimation)) {
                    if (DEBUG_APP_TRANSITIONS) Slog.v(
                            TAG_WM, "Setting dummy animation on: " + wtoken);
                    wtoken.mAppAnimator.setDummyAnimation();
                }
                wtoken.inPendingTransaction = true;
                if (visible) {
                    mOpeningApps.add(wtoken);
                    wtoken.mEnteringAnimation = true;
                } else {
                    mClosingApps.add(wtoken);
                    wtoken.mEnteringAnimation = false;
                }
                if (mAppTransition.getAppTransition() == AppTransition.TRANSIT_TASK_OPEN_BEHIND) {
                    // We're launchingBehind, add the launching activity to mOpeningApps.
                    final WindowState win =
                            findFocusedWindowLocked(getDefaultDisplayContentLocked());
                    if (win != null) {
                        final AppWindowToken focusedToken = win.mAppToken;
                        if (focusedToken != null) {
                            if (DEBUG_APP_TRANSITIONS) Slog.d(TAG_WM, "TRANSIT_TASK_OPEN_BEHIND, " +
                                    " adding " + focusedToken + " to mOpeningApps");
                            // Force animation to be loaded.
                            focusedToken.hidden = true;
                            mOpeningApps.add(focusedToken);
                        }
                    }
                }
                return;
            }

            final long origId = Binder.clearCallingIdentity();
            wtoken.inPendingTransaction = false;
            setTokenVisibilityLocked(wtoken, null, visible, AppTransition.TRANSIT_UNSET,
                    true, wtoken.voiceInteraction);
            wtoken.updateReportedVisibilityLocked();
            Binder.restoreCallingIdentity(origId);
        }
    }

    void unsetAppFreezingScreenLocked(AppWindowToken wtoken,
            boolean unfreezeSurfaceNow, boolean force) {
        if (wtoken.mAppAnimator.freezingScreen) {
            if (DEBUG_ORIENTATION) Slog.v(TAG_WM, "Clear freezing of " + wtoken
                    + " force=" + force);
            final int N = wtoken.allAppWindows.size();
            boolean unfrozeWindows = false;
            for (int i=0; i<N; i++) {
                WindowState w = wtoken.allAppWindows.get(i);
                if (w.mAppFreezing) {
                    w.mAppFreezing = false;
                    if (w.mHasSurface && !w.mOrientationChanging
                            && mWindowsFreezingScreen != WINDOWS_FREEZING_SCREENS_TIMEOUT) {
                        if (DEBUG_ORIENTATION) Slog.v(TAG_WM, "set mOrientationChanging of " + w);
                        w.mOrientationChanging = true;
                        mWindowPlacerLocked.mOrientationChangeComplete = false;
                    }
                    w.mLastFreezeDuration = 0;
                    unfrozeWindows = true;
                    w.setDisplayLayoutNeeded();
                }
            }
            if (force || unfrozeWindows) {
                if (DEBUG_ORIENTATION) Slog.v(TAG_WM, "No longer freezing: " + wtoken);
                wtoken.mAppAnimator.freezingScreen = false;
                wtoken.mAppAnimator.lastFreezeDuration = (int)(SystemClock.elapsedRealtime()
                        - mDisplayFreezeTime);
                mAppsFreezingScreen--;
                mLastFinishedFreezeSource = wtoken;
            }
            if (unfreezeSurfaceNow) {
                if (unfrozeWindows) {
                    mWindowPlacerLocked.performSurfacePlacement();
                }
                stopFreezingDisplayLocked();
            }
        }
    }

    private void startAppFreezingScreenLocked(AppWindowToken wtoken) {
        if (DEBUG_ORIENTATION) logWithStack(TAG, "Set freezing of " + wtoken.appToken + ": hidden="
                + wtoken.hidden + " freezing=" + wtoken.mAppAnimator.freezingScreen);
        if (!wtoken.hiddenRequested) {
            if (!wtoken.mAppAnimator.freezingScreen) {
                wtoken.mAppAnimator.freezingScreen = true;
                wtoken.mAppAnimator.lastFreezeDuration = 0;
                mAppsFreezingScreen++;
                if (mAppsFreezingScreen == 1) {
                    startFreezingDisplayLocked(false, 0, 0);
                    mH.removeMessages(H.APP_FREEZE_TIMEOUT);
                    mH.sendEmptyMessageDelayed(H.APP_FREEZE_TIMEOUT, 2000);
                }
            }
            final int N = wtoken.allAppWindows.size();
            for (int i=0; i<N; i++) {
                WindowState w = wtoken.allAppWindows.get(i);
                w.mAppFreezing = true;
            }
        }
    }

    @Override
    public void startAppFreezingScreen(IBinder token, int configChanges) {
        if (!checkCallingPermission(android.Manifest.permission.MANAGE_APP_TOKENS,
                "setAppFreezingScreen()")) {
            throw new SecurityException("Requires MANAGE_APP_TOKENS permission");
        }

        synchronized(mWindowMap) {
            if (configChanges == 0 && okToDisplay()) {
                if (DEBUG_ORIENTATION) Slog.v(TAG_WM, "Skipping set freeze of " + token);
                return;
            }

            AppWindowToken wtoken = findAppWindowToken(token);
            if (wtoken == null || wtoken.appToken == null) {
                Slog.w(TAG_WM, "Attempted to freeze screen with non-existing app token: " + wtoken);
                return;
            }
            final long origId = Binder.clearCallingIdentity();
            startAppFreezingScreenLocked(wtoken);
            Binder.restoreCallingIdentity(origId);
        }
    }

    @Override
    public void stopAppFreezingScreen(IBinder token, boolean force) {
        if (!checkCallingPermission(android.Manifest.permission.MANAGE_APP_TOKENS,
                "setAppFreezingScreen()")) {
            throw new SecurityException("Requires MANAGE_APP_TOKENS permission");
        }

        synchronized(mWindowMap) {
            AppWindowToken wtoken = findAppWindowToken(token);
            if (wtoken == null || wtoken.appToken == null) {
                return;
            }
            final long origId = Binder.clearCallingIdentity();
            if (DEBUG_ORIENTATION) Slog.v(TAG_WM, "Clear freezing of " + token
                    + ": hidden=" + wtoken.hidden + " freezing=" + wtoken.mAppAnimator.freezingScreen);
            unsetAppFreezingScreenLocked(wtoken, true, force);
            Binder.restoreCallingIdentity(origId);
        }
    }

    @Override
    public void removeAppToken(IBinder token) {
        if (!checkCallingPermission(android.Manifest.permission.MANAGE_APP_TOKENS,
                "removeAppToken()")) {
            throw new SecurityException("Requires MANAGE_APP_TOKENS permission");
        }

        AppWindowToken wtoken = null;
        AppWindowToken startingToken = null;
        boolean delayed = false;

        final long origId = Binder.clearCallingIdentity();
        synchronized(mWindowMap) {
            WindowToken basewtoken = mTokenMap.remove(token);
            if (basewtoken != null && (wtoken=basewtoken.appWindowToken) != null) {
                if (DEBUG_APP_TRANSITIONS) Slog.v(TAG_WM, "Removing app token: " + wtoken);
                delayed = setTokenVisibilityLocked(wtoken, null, false,
                        AppTransition.TRANSIT_UNSET, true, wtoken.voiceInteraction);
                wtoken.inPendingTransaction = false;
                mOpeningApps.remove(wtoken);
                wtoken.waitingToShow = false;
                if (mClosingApps.contains(wtoken)) {
                    delayed = true;
                } else if (mAppTransition.isTransitionSet()) {
                    mClosingApps.add(wtoken);
                    delayed = true;
                }
                if (DEBUG_APP_TRANSITIONS) Slog.v(
                        TAG_WM, "Removing app " + wtoken + " delayed=" + delayed
                        + " animation=" + wtoken.mAppAnimator.animation
                        + " animating=" + wtoken.mAppAnimator.animating);
                if (DEBUG_ADD_REMOVE || DEBUG_TOKEN_MOVEMENT) Slog.v(TAG_WM, "removeAppToken: "
                        + wtoken + " delayed=" + delayed + " Callers=" + Debug.getCallers(4));
                final TaskStack stack = wtoken.mTask.mStack;
                if (delayed && !wtoken.allAppWindows.isEmpty()) {
                    // set the token aside because it has an active animation to be finished
                    if (DEBUG_ADD_REMOVE || DEBUG_TOKEN_MOVEMENT) Slog.v(TAG_WM,
                            "removeAppToken make exiting: " + wtoken);
                    stack.mExitingAppTokens.add(wtoken);
                    wtoken.mIsExiting = true;
                } else {
                    // Make sure there is no animation running on this token,
                    // so any windows associated with it will be removed as
                    // soon as their animations are complete
                    wtoken.mAppAnimator.clearAnimation();
                    wtoken.mAppAnimator.animating = false;
                    wtoken.removeAppFromTaskLocked();
                }

                wtoken.removed = true;
                if (wtoken.startingData != null) {
                    startingToken = wtoken;
                }
                unsetAppFreezingScreenLocked(wtoken, true, true);
                if (mFocusedApp == wtoken) {
                    if (DEBUG_FOCUS_LIGHT) Slog.v(TAG_WM, "Removing focused app token:" + wtoken);
                    mFocusedApp = null;
                    updateFocusedWindowLocked(UPDATE_FOCUS_NORMAL, true /*updateInputWindows*/);
                    mInputMonitor.setFocusedAppLw(null);
                }
            } else {
                Slog.w(TAG_WM, "Attempted to remove non-existing app token: " + token);
            }

            if (!delayed && wtoken != null) {
                wtoken.updateReportedVisibilityLocked();
            }

            // Will only remove if startingToken non null.
            scheduleRemoveStartingWindowLocked(startingToken);
        }
        Binder.restoreCallingIdentity(origId);

    }

    void scheduleRemoveStartingWindowLocked(AppWindowToken wtoken) {
        if (wtoken == null) {
            return;
        }
        if (mH.hasMessages(H.REMOVE_STARTING, wtoken)) {
            // Already scheduled.
            return;
        }

        if (wtoken.startingWindow == null) {
            if (wtoken.startingData != null) {
                // Starting window has not been added yet, but it is scheduled to be added.
                // Go ahead and cancel the request.
                if (DEBUG_STARTING_WINDOW) Slog.v(TAG_WM,
                        "Clearing startingData for token=" + wtoken);
                wtoken.startingData = null;
            }
            return;
        }

        if (DEBUG_STARTING_WINDOW) Slog.v(TAG_WM, Debug.getCallers(1) +
                ": Schedule remove starting " + wtoken + (wtoken != null ?
                " startingWindow=" + wtoken.startingWindow : ""));
        Message m = mH.obtainMessage(H.REMOVE_STARTING, wtoken);
        mH.sendMessage(m);
    }

    void dumpAppTokensLocked() {
        final int numStacks = mStackIdToStack.size();
        for (int stackNdx = 0; stackNdx < numStacks; ++stackNdx) {
            final TaskStack stack = mStackIdToStack.valueAt(stackNdx);
            Slog.v(TAG_WM, "  Stack #" + stack.mStackId + " tasks from bottom to top:");
            final ArrayList<Task> tasks = stack.getTasks();
            final int numTasks = tasks.size();
            for (int taskNdx = 0; taskNdx < numTasks; ++taskNdx) {
                final Task task = tasks.get(taskNdx);
                Slog.v(TAG_WM, "    Task #" + task.mTaskId + " activities from bottom to top:");
                AppTokenList tokens = task.mAppTokens;
                final int numTokens = tokens.size();
                for (int tokenNdx = 0; tokenNdx < numTokens; ++tokenNdx) {
                    Slog.v(TAG_WM, "      activity #" + tokenNdx + ": " + tokens.get(tokenNdx).token);
                }
            }
        }
    }

    void dumpWindowsLocked() {
        final int numDisplays = mDisplayContents.size();
        for (int displayNdx = 0; displayNdx < numDisplays; ++displayNdx) {
            final DisplayContent displayContent = mDisplayContents.valueAt(displayNdx);
            Slog.v(TAG_WM, " Display #" + displayContent.getDisplayId());
            final WindowList windows = displayContent.getWindowList();
            for (int winNdx = windows.size() - 1; winNdx >= 0; --winNdx) {
                Slog.v(TAG_WM, "  #" + winNdx + ": " + windows.get(winNdx));
            }
        }
    }

    private final int reAddWindowLocked(int index, WindowState win) {
        final WindowList windows = win.getWindowList();
        // Adding child windows relies on mChildWindows being ordered by mSubLayer.
        final int NCW = win.mChildWindows.size();
        boolean winAdded = false;
        for (int j=0; j<NCW; j++) {
            WindowState cwin = win.mChildWindows.get(j);
            if (!winAdded && cwin.mSubLayer >= 0) {
                if (DEBUG_WINDOW_MOVEMENT) Slog.v(TAG_WM, "Re-adding child window at "
                        + index + ": " + cwin);
                win.mRebuilding = false;
                windows.add(index, win);
                index++;
                winAdded = true;
            }
            if (DEBUG_WINDOW_MOVEMENT) Slog.v(TAG_WM, "Re-adding window at "
                    + index + ": " + cwin);
            cwin.mRebuilding = false;
            windows.add(index, cwin);
            index++;
        }
        if (!winAdded) {
            if (DEBUG_WINDOW_MOVEMENT) Slog.v(TAG_WM, "Re-adding window at "
                    + index + ": " + win);
            win.mRebuilding = false;
            windows.add(index, win);
            index++;
        }
        mWindowsChanged = true;
        return index;
    }

    private final int reAddAppWindowsLocked(final DisplayContent displayContent, int index,
                                            WindowToken token) {
        final int NW = token.windows.size();
        for (int i=0; i<NW; i++) {
            final WindowState win = token.windows.get(i);
            final DisplayContent winDisplayContent = win.getDisplayContent();
            if (winDisplayContent == displayContent || winDisplayContent == null) {
                win.mDisplayContent = displayContent;
                index = reAddWindowLocked(index, win);
            }
        }
        return index;
    }


    void moveStackWindowsLocked(DisplayContent displayContent) {
        final WindowList windows = displayContent.getWindowList();
        mTmpWindows.addAll(windows);

        rebuildAppWindowListLocked(displayContent);

        // Set displayContent.layoutNeeded if window order changed.
        final int tmpSize = mTmpWindows.size();
        final int winSize = windows.size();
        int tmpNdx = 0, winNdx = 0;
        while (tmpNdx < tmpSize && winNdx < winSize) {
            // Skip over all exiting windows, they've been moved out of order.
            WindowState tmp;
            do {
                tmp = mTmpWindows.get(tmpNdx++);
            } while (tmpNdx < tmpSize && tmp.mAppToken != null && tmp.mAppToken.mIsExiting);

            WindowState win;
            do {
                win = windows.get(winNdx++);
            } while (winNdx < winSize && win.mAppToken != null && win.mAppToken.mIsExiting);

            if (tmp != win) {
                // Window order changed.
                displayContent.layoutNeeded = true;
                break;
            }
        }
        if (tmpNdx != winNdx) {
            // One list was different from the other.
            displayContent.layoutNeeded = true;
        }
        mTmpWindows.clear();

        if (!updateFocusedWindowLocked(UPDATE_FOCUS_WILL_PLACE_SURFACES,
                false /*updateInputWindows*/)) {
            mLayersController.assignLayersLocked(displayContent.getWindowList());
        }

        mInputMonitor.setUpdateInputWindowsNeededLw();
        mWindowPlacerLocked.performSurfacePlacement();
        mInputMonitor.updateInputWindowsLw(false /*force*/);
        //dump();
    }

    public void moveTaskToTop(int taskId) {
        final long origId = Binder.clearCallingIdentity();
        try {
            synchronized(mWindowMap) {
                Task task = mTaskIdToTask.get(taskId);
                if (task == null) {
                    // Normal behavior, addAppToken will be called next and task will be created.
                    return;
                }
                final TaskStack stack = task.mStack;
                final DisplayContent displayContent = task.getDisplayContent();
                displayContent.moveStack(stack, true);
                if (displayContent.isDefaultDisplay) {
                    final TaskStack homeStack = displayContent.getHomeStack();
                    if (homeStack != stack) {
                        // When a non-home stack moves to the top, the home stack moves to the
                        // bottom.
                        displayContent.moveStack(homeStack, false);
                    }
                }
                stack.moveTaskToTop(task);
                if (mAppTransition.isTransitionSet()) {
                    task.setSendingToBottom(false);
                }
                moveStackWindowsLocked(displayContent);
            }
        } finally {
            Binder.restoreCallingIdentity(origId);
        }
    }

    public void moveTaskToBottom(int taskId) {
        final long origId = Binder.clearCallingIdentity();
        try {
            synchronized(mWindowMap) {
                Task task = mTaskIdToTask.get(taskId);
                if (task == null) {
                    Slog.e(TAG_WM, "moveTaskToBottom: taskId=" + taskId
                            + " not found in mTaskIdToTask");
                    return;
                }
                final TaskStack stack = task.mStack;
                stack.moveTaskToBottom(task);
                if (mAppTransition.isTransitionSet()) {
                    task.setSendingToBottom(true);
                }
                moveStackWindowsLocked(stack.getDisplayContent());
            }
        } finally {
            Binder.restoreCallingIdentity(origId);
        }
    }

    boolean isStackVisibleLocked(int stackId) {
        final TaskStack stack = mStackIdToStack.get(stackId);
        return (stack != null && stack.isVisibleLocked());
    }

    public void setDockedStackCreateState(int mode, Rect bounds) {
        synchronized (mWindowMap) {
            setDockedStackCreateStateLocked(mode, bounds);
        }
    }

    void setDockedStackCreateStateLocked(int mode, Rect bounds) {
        mDockedStackCreateMode = mode;
        mDockedStackCreateBounds = bounds;
    }

    /**
     * Create a new TaskStack and place it on a DisplayContent.
     * @param stackId The unique identifier of the new stack.
     * @param displayId The unique identifier of the DisplayContent.
     * @param onTop If true the stack will be place at the top of the display,
     *              else at the bottom
     * @return The initial bounds the stack was created with. null means fullscreen.
     */
    public Rect attachStack(int stackId, int displayId, boolean onTop) {
        final long origId = Binder.clearCallingIdentity();
        try {
            synchronized (mWindowMap) {
                final DisplayContent displayContent = mDisplayContents.get(displayId);
                if (displayContent != null) {
                    TaskStack stack = mStackIdToStack.get(stackId);
                    if (stack == null) {
                        if (DEBUG_STACK) Slog.d(TAG_WM, "attachStack: stackId=" + stackId);
                        stack = new TaskStack(this, stackId);
                        mStackIdToStack.put(stackId, stack);
                        if (stackId == DOCKED_STACK_ID) {
                            getDefaultDisplayContentLocked().mDividerControllerLocked
                                    .notifyDockedStackExistsChanged(true);
                        }
                    }
                    stack.attachDisplayContent(displayContent);
                    displayContent.attachStack(stack, onTop);
                    if (stack.getRawFullscreen()) {
                        return null;
                    }
                    Rect bounds = new Rect();
                    stack.getRawBounds(bounds);
                    return bounds;
                }
            }
        } finally {
            Binder.restoreCallingIdentity(origId);
        }
        return null;
    }

    void detachStackLocked(DisplayContent displayContent, TaskStack stack) {
        displayContent.detachStack(stack);
        stack.detachDisplay();
        if (stack.mStackId == DOCKED_STACK_ID) {
            getDefaultDisplayContentLocked().mDividerControllerLocked
                    .notifyDockedStackExistsChanged(false);
        }
    }

    public void detachStack(int stackId) {
        synchronized (mWindowMap) {
            TaskStack stack = mStackIdToStack.get(stackId);
            if (stack != null) {
                final DisplayContent displayContent = stack.getDisplayContent();
                if (displayContent != null) {
                    if (stack.isAnimating()) {
                        stack.mDeferDetach = true;
                        return;
                    }
                    detachStackLocked(displayContent, stack);
                }
            }
        }
    }

    public void removeStack(int stackId) {
        synchronized (mWindowMap) {
            mStackIdToStack.remove(stackId);
        }
    }

    public void removeTask(int taskId) {
        synchronized (mWindowMap) {
            Task task = mTaskIdToTask.get(taskId);
            if (task == null) {
                if (DEBUG_STACK) Slog.i(TAG_WM, "removeTask: could not find taskId=" + taskId);
                return;
            }
            task.removeLocked();
        }
    }

    @Override
    public void cancelTaskWindowTransition(int taskId) {
        synchronized (mWindowMap) {
            Task task = mTaskIdToTask.get(taskId);
            if (task != null) {
                task.cancelTaskWindowTransition();
            }
        }
    }

    @Override
    public void cancelTaskThumbnailTransition(int taskId) {
        synchronized (mWindowMap) {
            Task task = mTaskIdToTask.get(taskId);
            if (task != null) {
                task.cancelTaskThumbnailTransition();
            }
        }
    }

    public void addTask(int taskId, int stackId, boolean toTop) {
        synchronized (mWindowMap) {
            if (DEBUG_STACK) Slog.i(TAG_WM, "addTask: adding taskId=" + taskId
                    + " to " + (toTop ? "top" : "bottom"));
            Task task = mTaskIdToTask.get(taskId);
            if (task == null) {
                if (DEBUG_STACK) Slog.i(TAG_WM, "addTask: could not find taskId=" + taskId);
                return;
            }
            TaskStack stack = mStackIdToStack.get(stackId);
            stack.addTask(task, toTop);
            final DisplayContent displayContent = stack.getDisplayContent();
            displayContent.layoutNeeded = true;
            mWindowPlacerLocked.performSurfacePlacement();
        }
    }

    public void moveTaskToStack(int taskId, int stackId, boolean toTop) {
        synchronized (mWindowMap) {
            if (DEBUG_STACK) Slog.i(TAG_WM, "moveTaskToStack: moving taskId=" + taskId
                    + " to stackId=" + stackId + " at " + (toTop ? "top" : "bottom"));
            Task task = mTaskIdToTask.get(taskId);
            if (task == null) {
                if (DEBUG_STACK) Slog.i(TAG_WM, "moveTaskToStack: could not find taskId=" + taskId);
                return;
            }
            TaskStack stack = mStackIdToStack.get(stackId);
            if (stack == null) {
                if (DEBUG_STACK) Slog.i(TAG_WM, "moveTaskToStack: could not find stackId=" + stackId);
                return;
            }
            task.moveTaskToStack(stack, toTop);
            final DisplayContent displayContent = stack.getDisplayContent();
            displayContent.layoutNeeded = true;
            mWindowPlacerLocked.performSurfacePlacement();
        }
    }

    public void getStackDockedModeBounds(int stackId, Rect bounds, boolean ignoreVisibility) {
        synchronized (mWindowMap) {
            final TaskStack stack = mStackIdToStack.get(stackId);
            if (stack != null) {
                stack.getStackDockedModeBoundsLocked(bounds, ignoreVisibility);
                return;
            }
            bounds.setEmpty();
        }
    }

    @Override
    public void getStackBounds(int stackId, Rect bounds) {
        synchronized (mWindowMap) {
            final TaskStack stack = mStackIdToStack.get(stackId);
            if (stack != null) {
                stack.getBounds(bounds);
                return;
            }
            bounds.setEmpty();
        }
    }

    /**
     * Re-sizes a stack and its containing tasks.
     * @param stackId Id of stack to resize.
     * @param bounds New stack bounds. Passing in null sets the bounds to fullscreen.
     * @param configs Configurations for tasks in the resized stack, keyed by task id.
     * @param taskBounds Bounds for tasks in the resized stack, keyed by task id.
     * @return True if the stack is now fullscreen.
     * */
    public boolean resizeStack(int stackId, Rect bounds,
            SparseArray<Configuration> configs, SparseArray<Rect> taskBounds,
            SparseArray<Rect> taskTempInsetBounds) {
        synchronized (mWindowMap) {
            final TaskStack stack = mStackIdToStack.get(stackId);
            if (stack == null) {
                throw new IllegalArgumentException("resizeStack: stackId " + stackId
                        + " not found.");
            }
            if (stack.setBounds(bounds, configs, taskBounds, taskTempInsetBounds)
                    && stack.isVisibleLocked()) {
                stack.getDisplayContent().layoutNeeded = true;
                mWindowPlacerLocked.performSurfacePlacement();
            }
            return stack.getRawFullscreen();
        }
    }

    public void prepareFreezingTaskBounds(int stackId) {
        synchronized (mWindowMap) {
            final TaskStack stack = mStackIdToStack.get(stackId);
            if (stack == null) {
                throw new IllegalArgumentException("prepareFreezingTaskBounds: stackId " + stackId
                        + " not found.");
            }
            stack.prepareFreezingTaskBounds();
        }
    }

    public void positionTaskInStack(int taskId, int stackId, int position, Rect bounds,
            Configuration config) {
        synchronized (mWindowMap) {
            if (DEBUG_STACK) Slog.i(TAG_WM, "positionTaskInStack: positioning taskId=" + taskId
                    + " in stackId=" + stackId + " at " + position);
            Task task = mTaskIdToTask.get(taskId);
            if (task == null) {
                if (DEBUG_STACK) Slog.i(TAG_WM,
                        "positionTaskInStack: could not find taskId=" + taskId);
                return;
            }
            TaskStack stack = mStackIdToStack.get(stackId);
            if (stack == null) {
                if (DEBUG_STACK) Slog.i(TAG_WM,
                        "positionTaskInStack: could not find stackId=" + stackId);
                return;
            }
            task.positionTaskInStack(stack, position, bounds, config);
            final DisplayContent displayContent = stack.getDisplayContent();
            displayContent.layoutNeeded = true;
            mWindowPlacerLocked.performSurfacePlacement();
        }
    }

    /**
     * Re-sizes the specified task and its containing windows.
     * Returns a {@link Configuration} object that contains configurations settings
     * that should be overridden due to the operation.
     */
    public void resizeTask(int taskId, Rect bounds, Configuration configuration,
            boolean relayout, boolean forced) {
        synchronized (mWindowMap) {
            Task task = mTaskIdToTask.get(taskId);
            if (task == null) {
                throw new IllegalArgumentException("resizeTask: taskId " + taskId
                        + " not found.");
            }

            if (task.resizeLocked(bounds, configuration, forced) && relayout) {
                task.getDisplayContent().layoutNeeded = true;
                mWindowPlacerLocked.performSurfacePlacement();
            }
        }
    }

    /**
     * Puts a specific task into docked drag resizing mode. See {@link DragResizeMode}.
     *
     * @param taskId The id of the task to put into drag resize mode.
     * @param resizing Whether to put the task into drag resize mode.
     */
    public void setTaskDockedResizing(int taskId, boolean resizing) {
        synchronized (mWindowMap) {
            Task task = mTaskIdToTask.get(taskId);
            if (task == null) {
                Slog.w(TAG, "setTaskDockedResizing: taskId " + taskId + " not found.");
                return;
            }
            task.setDragResizing(resizing, DRAG_RESIZE_MODE_DOCKED_DIVIDER);
        }
    }

    public void scrollTask(int taskId, Rect bounds) {
        synchronized (mWindowMap) {
            Task task = mTaskIdToTask.get(taskId);
            if (task == null) {
                throw new IllegalArgumentException("scrollTask: taskId " + taskId
                        + " not found.");
            }

            if (task.scrollLocked(bounds)) {
                task.getDisplayContent().layoutNeeded = true;
                mInputMonitor.setUpdateInputWindowsNeededLw();
                mWindowPlacerLocked.performSurfacePlacement();
            }
        }
    }
    /**
     * Starts deferring layout passes. Useful when doing multiple changes but to optimize
     * performance, only one layout pass should be done. This can be called multiple times, and
     * layouting will be resumed once the last caller has called {@link #continueSurfaceLayout}
     */
    public void deferSurfaceLayout() {
        synchronized (mWindowMap) {
            mWindowPlacerLocked.deferLayout();
        }
    }

    /**
     * Resumes layout passes after deferring them. See {@link #deferSurfaceLayout()}
     */
    public void continueSurfaceLayout() {
        synchronized (mWindowMap) {
            mWindowPlacerLocked.continueLayout();
        }
    }

    public void getTaskBounds(int taskId, Rect bounds) {
        synchronized (mWindowMap) {
            Task task = mTaskIdToTask.get(taskId);
            if (task != null) {
                task.getBounds(bounds);
                return;
            }
            bounds.setEmpty();
        }
    }

    /** Return true if the input task id represents a valid window manager task. */
    public boolean isValidTaskId(int taskId) {
        synchronized (mWindowMap) {
            return mTaskIdToTask.get(taskId) != null;
        }
    }

    // -------------------------------------------------------------
    // Misc IWindowSession methods
    // -------------------------------------------------------------

    @Override
    public void startFreezingScreen(int exitAnim, int enterAnim) {
        if (!checkCallingPermission(android.Manifest.permission.FREEZE_SCREEN,
                "startFreezingScreen()")) {
            throw new SecurityException("Requires FREEZE_SCREEN permission");
        }

        synchronized(mWindowMap) {
            if (!mClientFreezingScreen) {
                mClientFreezingScreen = true;
                final long origId = Binder.clearCallingIdentity();
                try {
                    startFreezingDisplayLocked(false, exitAnim, enterAnim);
                    mH.removeMessages(H.CLIENT_FREEZE_TIMEOUT);
                    mH.sendEmptyMessageDelayed(H.CLIENT_FREEZE_TIMEOUT, 5000);
                } finally {
                    Binder.restoreCallingIdentity(origId);
                }
            }
        }
    }

    @Override
    public void stopFreezingScreen() {
        if (!checkCallingPermission(android.Manifest.permission.FREEZE_SCREEN,
                "stopFreezingScreen()")) {
            throw new SecurityException("Requires FREEZE_SCREEN permission");
        }

        synchronized(mWindowMap) {
            if (mClientFreezingScreen) {
                mClientFreezingScreen = false;
                mLastFinishedFreezeSource = "client";
                final long origId = Binder.clearCallingIdentity();
                try {
                    stopFreezingDisplayLocked();
                } finally {
                    Binder.restoreCallingIdentity(origId);
                }
            }
        }
    }

    @Override
    public void disableKeyguard(IBinder token, String tag) {
        if (mContext.checkCallingOrSelfPermission(android.Manifest.permission.DISABLE_KEYGUARD)
            != PackageManager.PERMISSION_GRANTED) {
            throw new SecurityException("Requires DISABLE_KEYGUARD permission");
        }
        // If this isn't coming from the system then don't allow disabling the lockscreen
        // to bypass security.
        if (Binder.getCallingUid() != Process.SYSTEM_UID && isKeyguardSecure()) {
            Log.d(TAG_WM, "current mode is SecurityMode, ignore disableKeyguard");
            return;
        }

        // If this isn't coming from the current user, ignore it.
        if (Binder.getCallingUserHandle().getIdentifier() != mCurrentUserId) {
            Log.d(TAG_WM, "non-current user, ignore disableKeyguard");
            return;
        }

        if (token == null) {
            throw new IllegalArgumentException("token == null");
        }

        mKeyguardDisableHandler.sendMessage(mKeyguardDisableHandler.obtainMessage(
                KeyguardDisableHandler.KEYGUARD_DISABLE, new Pair<IBinder, String>(token, tag)));
    }

    @Override
    public void reenableKeyguard(IBinder token) {
        if (mContext.checkCallingOrSelfPermission(android.Manifest.permission.DISABLE_KEYGUARD)
            != PackageManager.PERMISSION_GRANTED) {
            throw new SecurityException("Requires DISABLE_KEYGUARD permission");
        }

        if (token == null) {
            throw new IllegalArgumentException("token == null");
        }

        mKeyguardDisableHandler.sendMessage(mKeyguardDisableHandler.obtainMessage(
                KeyguardDisableHandler.KEYGUARD_REENABLE, token));
    }

    /**
     * @see android.app.KeyguardManager#exitKeyguardSecurely
     */
    @Override
    public void exitKeyguardSecurely(final IOnKeyguardExitResult callback) {
        if (mContext.checkCallingOrSelfPermission(android.Manifest.permission.DISABLE_KEYGUARD)
            != PackageManager.PERMISSION_GRANTED) {
            throw new SecurityException("Requires DISABLE_KEYGUARD permission");
        }

        if (callback == null) {
            throw new IllegalArgumentException("callback == null");
        }

        mPolicy.exitKeyguardSecurely(new WindowManagerPolicy.OnKeyguardExitResult() {
            @Override
            public void onKeyguardExitResult(boolean success) {
                try {
                    callback.onKeyguardExitResult(success);
                } catch (RemoteException e) {
                    // Client has died, we don't care.
                }
            }
        });
    }

    @Override
    public boolean inKeyguardRestrictedInputMode() {
        return mPolicy.inKeyguardRestrictedKeyInputMode();
    }

    @Override
    public boolean isKeyguardLocked() {
        return mPolicy.isKeyguardLocked();
    }

    @Override
    public boolean isKeyguardSecure() {
        int userId = UserHandle.getCallingUserId();
        long origId = Binder.clearCallingIdentity();
        try {
            return mPolicy.isKeyguardSecure(userId);
        } finally {
            Binder.restoreCallingIdentity(origId);
        }
    }

    @Override
    public void dismissKeyguard() {
        if (mContext.checkCallingOrSelfPermission(android.Manifest.permission.DISABLE_KEYGUARD)
                != PackageManager.PERMISSION_GRANTED) {
            throw new SecurityException("Requires DISABLE_KEYGUARD permission");
        }
        synchronized(mWindowMap) {
            mPolicy.dismissKeyguardLw();
        }
    }

    @Override
    public void keyguardGoingAway(int flags) {
        if (mContext.checkCallingOrSelfPermission(android.Manifest.permission.DISABLE_KEYGUARD)
                != PackageManager.PERMISSION_GRANTED) {
            throw new SecurityException("Requires DISABLE_KEYGUARD permission");
        }
        if (DEBUG_KEYGUARD) Slog.d(TAG_WM,
                "keyguardGoingAway: flags=0x" + Integer.toHexString(flags));
        synchronized (mWindowMap) {
            mAnimator.mKeyguardGoingAway = true;
            mAnimator.mKeyguardGoingAwayFlags = flags;
            mWindowPlacerLocked.requestTraversal();
        }
    }

    public void keyguardWaitingForActivityDrawn() {
        if (DEBUG_KEYGUARD) Slog.d(TAG_WM, "keyguardWaitingForActivityDrawn");
        synchronized (mWindowMap) {
            mKeyguardWaitingForActivityDrawn = true;
        }
    }

    public void notifyActivityDrawnForKeyguard() {
        if (DEBUG_KEYGUARD) Slog.d(TAG_WM, "notifyActivityDrawnForKeyguard: waiting="
                + mKeyguardWaitingForActivityDrawn + " Callers=" + Debug.getCallers(5));
        synchronized (mWindowMap) {
            if (mKeyguardWaitingForActivityDrawn) {
                mPolicy.notifyActivityDrawnForKeyguardLw();
                mKeyguardWaitingForActivityDrawn = false;
            }
        }
    }

    void showGlobalActions() {
        mPolicy.showGlobalActions();
    }

    @Override
    public void closeSystemDialogs(String reason) {
        synchronized(mWindowMap) {
            final int numDisplays = mDisplayContents.size();
            for (int displayNdx = 0; displayNdx < numDisplays; ++displayNdx) {
                final WindowList windows = mDisplayContents.valueAt(displayNdx).getWindowList();
                final int numWindows = windows.size();
                for (int winNdx = 0; winNdx < numWindows; ++winNdx) {
                    final WindowState w = windows.get(winNdx);
                    if (w.mHasSurface) {
                        try {
                            w.mClient.closeSystemDialogs(reason);
                        } catch (RemoteException e) {
                        }
                    }
                }
            }
        }
    }

    static float fixScale(float scale) {
        if (scale < 0) scale = 0;
        else if (scale > 20) scale = 20;
        return Math.abs(scale);
    }

    @Override
    public void setAnimationScale(int which, float scale) {
        if (!checkCallingPermission(android.Manifest.permission.SET_ANIMATION_SCALE,
                "setAnimationScale()")) {
            throw new SecurityException("Requires SET_ANIMATION_SCALE permission");
        }

        scale = fixScale(scale);
        switch (which) {
            case 0: mWindowAnimationScaleSetting = scale; break;
            case 1: mTransitionAnimationScaleSetting = scale; break;
            case 2: mAnimatorDurationScaleSetting = scale; break;
        }

        // Persist setting
        mH.sendEmptyMessage(H.PERSIST_ANIMATION_SCALE);
    }

    @Override
    public void setAnimationScales(float[] scales) {
        if (!checkCallingPermission(android.Manifest.permission.SET_ANIMATION_SCALE,
                "setAnimationScale()")) {
            throw new SecurityException("Requires SET_ANIMATION_SCALE permission");
        }

        if (scales != null) {
            if (scales.length >= 1) {
                mWindowAnimationScaleSetting = fixScale(scales[0]);
            }
            if (scales.length >= 2) {
                mTransitionAnimationScaleSetting = fixScale(scales[1]);
            }
            if (scales.length >= 3) {
                mAnimatorDurationScaleSetting = fixScale(scales[2]);
                dispatchNewAnimatorScaleLocked(null);
            }
        }

        // Persist setting
        mH.sendEmptyMessage(H.PERSIST_ANIMATION_SCALE);
    }

    private void setAnimatorDurationScale(float scale) {
        mAnimatorDurationScaleSetting = scale;
        ValueAnimator.setDurationScale(scale);
    }

    public float getWindowAnimationScaleLocked() {
        return mAnimationsDisabled ? 0 : mWindowAnimationScaleSetting;
    }

    public float getTransitionAnimationScaleLocked() {
        return mAnimationsDisabled ? 0 : mTransitionAnimationScaleSetting;
    }

    @Override
    public float getAnimationScale(int which) {
        switch (which) {
            case 0: return mWindowAnimationScaleSetting;
            case 1: return mTransitionAnimationScaleSetting;
            case 2: return mAnimatorDurationScaleSetting;
        }
        return 0;
    }

    @Override
    public float[] getAnimationScales() {
        return new float[] { mWindowAnimationScaleSetting, mTransitionAnimationScaleSetting,
                mAnimatorDurationScaleSetting };
    }

    @Override
    public float getCurrentAnimatorScale() {
        synchronized(mWindowMap) {
            return mAnimationsDisabled ? 0 : mAnimatorDurationScaleSetting;
        }
    }

    void dispatchNewAnimatorScaleLocked(Session session) {
        mH.obtainMessage(H.NEW_ANIMATOR_SCALE, session).sendToTarget();
    }

    @Override
    public void registerPointerEventListener(PointerEventListener listener) {
        mPointerEventDispatcher.registerInputEventListener(listener);
    }

    @Override
    public void unregisterPointerEventListener(PointerEventListener listener) {
        mPointerEventDispatcher.unregisterInputEventListener(listener);
    }

    // Called by window manager policy. Not exposed externally.
    @Override
    public int getLidState() {
        int sw = mInputManager.getSwitchState(-1, InputDevice.SOURCE_ANY,
                InputManagerService.SW_LID);
        if (sw > 0) {
            // Switch state: AKEY_STATE_DOWN or AKEY_STATE_VIRTUAL.
            return LID_CLOSED;
        } else if (sw == 0) {
            // Switch state: AKEY_STATE_UP.
            return LID_OPEN;
        } else {
            // Switch state: AKEY_STATE_UNKNOWN.
            return LID_ABSENT;
        }
    }

    // Called by window manager policy. Not exposed externally.
    @Override
    public void lockDeviceNow() {
        lockNow(null);
    }

    // Called by window manager policy. Not exposed externally.
    @Override
    public int getCameraLensCoverState() {
        int sw = mInputManager.getSwitchState(-1, InputDevice.SOURCE_ANY,
                InputManagerService.SW_CAMERA_LENS_COVER);
        if (sw > 0) {
            // Switch state: AKEY_STATE_DOWN or AKEY_STATE_VIRTUAL.
            return CAMERA_LENS_COVERED;
        } else if (sw == 0) {
            // Switch state: AKEY_STATE_UP.
            return CAMERA_LENS_UNCOVERED;
        } else {
            // Switch state: AKEY_STATE_UNKNOWN.
            return CAMERA_LENS_COVER_ABSENT;
        }
    }

    // Called by window manager policy.  Not exposed externally.
    @Override
    public void switchInputMethod(boolean forwardDirection) {
        final InputMethodManagerInternal inputMethodManagerInternal =
                LocalServices.getService(InputMethodManagerInternal.class);
        if (inputMethodManagerInternal != null) {
            inputMethodManagerInternal.switchInputMethod(forwardDirection);
        }
    }

    // Called by window manager policy.  Not exposed externally.
    @Override
    public void shutdown(boolean confirm) {
        ShutdownThread.shutdown(mContext, PowerManager.SHUTDOWN_USER_REQUESTED, confirm);
    }

    // Called by window manager policy.  Not exposed externally.
    @Override
    public void rebootSafeMode(boolean confirm) {
        ShutdownThread.rebootSafeMode(mContext, confirm);
    }

    public void setCurrentProfileIds(final int[] currentProfileIds) {
        synchronized (mWindowMap) {
            mCurrentProfileIds = currentProfileIds;
        }
    }

    public void setCurrentUser(final int newUserId, final int[] currentProfileIds) {
        synchronized (mWindowMap) {
            mCurrentUserId = newUserId;
            mCurrentProfileIds = currentProfileIds;
            mAppTransition.setCurrentUser(newUserId);
            mPolicy.setCurrentUserLw(newUserId);

            // If keyguard was disabled, re-enable it
            // TODO: Keep track of keyguardEnabled state per user and use here...
            // e.g. enabled = mKeyguardDisableHandler.getEnabledStateForUser(newUserId);
            mPolicy.enableKeyguard(true);

            // Hide windows that should not be seen by the new user.
            final int numDisplays = mDisplayContents.size();
            for (int displayNdx = 0; displayNdx < numDisplays; ++displayNdx) {
                final DisplayContent displayContent = mDisplayContents.valueAt(displayNdx);
                displayContent.switchUserStacks();
                rebuildAppWindowListLocked(displayContent);
            }
            mWindowPlacerLocked.performSurfacePlacement();

            // Notify whether the docked stack exists for the current user
            final DisplayContent displayContent = getDefaultDisplayContentLocked();
            displayContent.mDividerControllerLocked
                    .notifyDockedStackExistsChanged(hasDockedTasksForUser(newUserId));

            // If the display is already prepared, update the density.
            // Otherwise, we'll update it when it's prepared.
            if (mDisplayReady) {
                final int forcedDensity = getForcedDisplayDensityForUserLocked(newUserId);
                final int targetDensity = forcedDensity != 0 ? forcedDensity
                        : displayContent.mInitialDisplayDensity;
                setForcedDisplayDensityLocked(displayContent, targetDensity);
            }
        }
    }

    /**
     * Returns whether there is a docked task for the current user.
     */
    boolean hasDockedTasksForUser(int userId) {
        final TaskStack stack = mStackIdToStack.get(DOCKED_STACK_ID);
        if (stack == null) {
            return false;
        }

        final ArrayList<Task> tasks = stack.getTasks();
        boolean hasUserTask = false;
        for (int i = tasks.size() - 1; i >= 0 && !hasUserTask; i--) {
            final Task task = tasks.get(i);
            hasUserTask = (task.mUserId == userId);
        }
        return hasUserTask;
    }

    /* Called by WindowState */
    boolean isCurrentProfileLocked(int userId) {
        if (userId == mCurrentUserId) return true;
        for (int i = 0; i < mCurrentProfileIds.length; i++) {
            if (mCurrentProfileIds[i] == userId) return true;
        }
        return false;
    }

    public void enableScreenAfterBoot() {
        synchronized(mWindowMap) {
            if (DEBUG_BOOT) {
                RuntimeException here = new RuntimeException("here");
                here.fillInStackTrace();
                Slog.i(TAG_WM, "enableScreenAfterBoot: mDisplayEnabled=" + mDisplayEnabled
                        + " mForceDisplayEnabled=" + mForceDisplayEnabled
                        + " mShowingBootMessages=" + mShowingBootMessages
                        + " mSystemBooted=" + mSystemBooted, here);
            }
            if (mSystemBooted) {
                return;
            }
            mSystemBooted = true;
            hideBootMessagesLocked();
            // If the screen still doesn't come up after 30 seconds, give
            // up and turn it on.
            mH.sendEmptyMessageDelayed(H.BOOT_TIMEOUT, 30*1000);
        }

        mPolicy.systemBooted();

        performEnableScreen();
    }

    @Override
    public void enableScreenIfNeeded() {
        synchronized (mWindowMap) {
            enableScreenIfNeededLocked();
        }
    }

    void enableScreenIfNeededLocked() {
        if (DEBUG_BOOT) {
            RuntimeException here = new RuntimeException("here");
            here.fillInStackTrace();
            Slog.i(TAG_WM, "enableScreenIfNeededLocked: mDisplayEnabled=" + mDisplayEnabled
                    + " mForceDisplayEnabled=" + mForceDisplayEnabled
                    + " mShowingBootMessages=" + mShowingBootMessages
                    + " mSystemBooted=" + mSystemBooted, here);
        }
        if (mDisplayEnabled) {
            return;
        }
        if (!mSystemBooted && !mShowingBootMessages) {
            return;
        }
        mH.sendEmptyMessage(H.ENABLE_SCREEN);
    }

    public void performBootTimeout() {
        synchronized(mWindowMap) {
            if (mDisplayEnabled) {
                return;
            }
            Slog.w(TAG_WM, "***** BOOT TIMEOUT: forcing display enabled");
            mForceDisplayEnabled = true;
        }
        performEnableScreen();
    }

    private boolean checkWaitingForWindowsLocked() {

        boolean haveBootMsg = false;
        boolean haveApp = false;
        // if the wallpaper service is disabled on the device, we're never going to have
        // wallpaper, don't bother waiting for it
        boolean haveWallpaper = false;
        boolean wallpaperEnabled = mContext.getResources().getBoolean(
                com.android.internal.R.bool.config_enableWallpaperService)
                && !mOnlyCore;
        boolean haveKeyguard = true;
        // TODO(multidisplay): Expand to all displays?
        final WindowList windows = getDefaultWindowListLocked();
        final int N = windows.size();
        for (int i=0; i<N; i++) {
            WindowState w = windows.get(i);
            if (w.isVisibleLw() && !w.mObscured && !w.isDrawnLw()) {
                return true;
            }
            if (w.isDrawnLw()) {
                if (w.mAttrs.type == TYPE_BOOT_PROGRESS) {
                    haveBootMsg = true;
                } else if (w.mAttrs.type == TYPE_APPLICATION) {
                    haveApp = true;
                } else if (w.mAttrs.type == TYPE_WALLPAPER) {
                    haveWallpaper = true;
                } else if (w.mAttrs.type == TYPE_STATUS_BAR) {
                    haveKeyguard = mPolicy.isKeyguardDrawnLw();
                }
            }
        }

        if (DEBUG_SCREEN_ON || DEBUG_BOOT) {
            Slog.i(TAG_WM, "******** booted=" + mSystemBooted + " msg=" + mShowingBootMessages
                    + " haveBoot=" + haveBootMsg + " haveApp=" + haveApp
                    + " haveWall=" + haveWallpaper + " wallEnabled=" + wallpaperEnabled
                    + " haveKeyguard=" + haveKeyguard);
        }

        // If we are turning on the screen to show the boot message,
        // don't do it until the boot message is actually displayed.
        if (!mSystemBooted && !haveBootMsg) {
            return true;
        }

        // If we are turning on the screen after the boot is completed
        // normally, don't do so until we have the application and
        // wallpaper.
        if (mSystemBooted && ((!haveApp && !haveKeyguard) ||
                (wallpaperEnabled && !haveWallpaper))) {
            return true;
        }

        return false;
    }

    public void performEnableScreen() {
        synchronized(mWindowMap) {
            if (DEBUG_BOOT) Slog.i(TAG_WM, "performEnableScreen: mDisplayEnabled=" + mDisplayEnabled
                    + " mForceDisplayEnabled=" + mForceDisplayEnabled
                    + " mShowingBootMessages=" + mShowingBootMessages
                    + " mSystemBooted=" + mSystemBooted
                    + " mOnlyCore=" + mOnlyCore,
                    new RuntimeException("here").fillInStackTrace());
            if (mDisplayEnabled) {
                return;
            }
            if (!mSystemBooted && !mShowingBootMessages) {
                return;
            }

            // Don't enable the screen until all existing windows have been drawn.
            if (!mForceDisplayEnabled && checkWaitingForWindowsLocked()) {
                return;
            }

            if (!mBootAnimationStopped) {
                // Do this one time.
                Trace.asyncTraceBegin(Trace.TRACE_TAG_WINDOW_MANAGER, "Stop bootanim", 0);
                try {
                    IBinder surfaceFlinger = ServiceManager.getService("SurfaceFlinger");
                    if (surfaceFlinger != null) {
                        //Slog.i(TAG_WM, "******* TELLING SURFACE FLINGER WE ARE BOOTED!");
                        Parcel data = Parcel.obtain();
                        data.writeInterfaceToken("android.ui.ISurfaceComposer");
                        surfaceFlinger.transact(IBinder.FIRST_CALL_TRANSACTION, // BOOT_FINISHED
                                data, null, 0);
                        data.recycle();
                    }
                } catch (RemoteException ex) {
                    Slog.e(TAG_WM, "Boot completed: SurfaceFlinger is dead!");
                }
                mBootAnimationStopped = true;
            }

            if (!mForceDisplayEnabled && !checkBootAnimationCompleteLocked()) {
                if (DEBUG_BOOT) Slog.i(TAG_WM, "performEnableScreen: Waiting for anim complete");
                return;
            }

            EventLog.writeEvent(EventLogTags.WM_BOOT_ANIMATION_DONE, SystemClock.uptimeMillis());
            Trace.asyncTraceEnd(Trace.TRACE_TAG_WINDOW_MANAGER, "Stop bootanim", 0);
            mDisplayEnabled = true;
            if (DEBUG_SCREEN_ON || DEBUG_BOOT) Slog.i(TAG_WM, "******************** ENABLING SCREEN!");

            // Enable input dispatch.
            mInputMonitor.setEventDispatchingLw(mEventDispatchingEnabled);
        }

        try {
            mActivityManager.bootAnimationComplete();
        } catch (RemoteException e) {
        }

        mPolicy.enableScreenAfterBoot();

        // Make sure the last requested orientation has been applied.
        updateRotationUnchecked(false, false);
    }

    private boolean checkBootAnimationCompleteLocked() {
        if (SystemService.isRunning(BOOT_ANIMATION_SERVICE)) {
            mH.removeMessages(H.CHECK_IF_BOOT_ANIMATION_FINISHED);
            mH.sendEmptyMessageDelayed(H.CHECK_IF_BOOT_ANIMATION_FINISHED,
                    BOOT_ANIMATION_POLL_INTERVAL);
            if (DEBUG_BOOT) Slog.i(TAG_WM, "checkBootAnimationComplete: Waiting for anim complete");
            return false;
        }
        if (DEBUG_BOOT) Slog.i(TAG_WM, "checkBootAnimationComplete: Animation complete!");
        return true;
    }

    public void showBootMessage(final CharSequence msg, final boolean always) {
        boolean first = false;
        synchronized(mWindowMap) {
            if (DEBUG_BOOT) {
                RuntimeException here = new RuntimeException("here");
                here.fillInStackTrace();
                Slog.i(TAG_WM, "showBootMessage: msg=" + msg + " always=" + always
                        + " mAllowBootMessages=" + mAllowBootMessages
                        + " mShowingBootMessages=" + mShowingBootMessages
                        + " mSystemBooted=" + mSystemBooted, here);
            }
            if (!mAllowBootMessages) {
                return;
            }
            if (!mShowingBootMessages) {
                if (!always) {
                    return;
                }
                first = true;
            }
            if (mSystemBooted) {
                return;
            }
            mShowingBootMessages = true;
            mPolicy.showBootMessage(msg, always);
        }
        if (first) {
            performEnableScreen();
        }
    }

    public void hideBootMessagesLocked() {
        if (DEBUG_BOOT) {
            RuntimeException here = new RuntimeException("here");
            here.fillInStackTrace();
            Slog.i(TAG_WM, "hideBootMessagesLocked: mDisplayEnabled=" + mDisplayEnabled
                    + " mForceDisplayEnabled=" + mForceDisplayEnabled
                    + " mShowingBootMessages=" + mShowingBootMessages
                    + " mSystemBooted=" + mSystemBooted, here);
        }
        if (mShowingBootMessages) {
            mShowingBootMessages = false;
            mPolicy.hideBootMessages();
        }
    }

    @Override
    public void setInTouchMode(boolean mode) {
        synchronized(mWindowMap) {
            mInTouchMode = mode;
        }
    }

    private void updateCircularDisplayMaskIfNeeded() {
        // we're fullscreen and not hosted in an ActivityView
        if (mContext.getResources().getConfiguration().isScreenRound()
                && mContext.getResources().getBoolean(
                com.android.internal.R.bool.config_windowShowCircularMask)) {
            final int currentUserId;
            synchronized(mWindowMap) {
                currentUserId = mCurrentUserId;
            }
            // Device configuration calls for a circular display mask, but we only enable the mask
            // if the accessibility color inversion feature is disabled, as the inverted mask
            // causes artifacts.
            int inversionState = Settings.Secure.getIntForUser(mContext.getContentResolver(),
                    Settings.Secure.ACCESSIBILITY_DISPLAY_INVERSION_ENABLED, 0, currentUserId);
            int showMask = (inversionState == 1) ? 0 : 1;
            Message m = mH.obtainMessage(H.SHOW_CIRCULAR_DISPLAY_MASK);
            m.arg1 = showMask;
            mH.sendMessage(m);
        }
    }

    public void showEmulatorDisplayOverlayIfNeeded() {
        if (mContext.getResources().getBoolean(
                com.android.internal.R.bool.config_windowEnableCircularEmulatorDisplayOverlay)
                && SystemProperties.getBoolean(PROPERTY_EMULATOR_CIRCULAR, false)
                && Build.IS_EMULATOR) {
            mH.sendMessage(mH.obtainMessage(H.SHOW_EMULATOR_DISPLAY_OVERLAY));
        }
    }

    public void showCircularMask(boolean visible) {
        synchronized(mWindowMap) {

            if (SHOW_LIGHT_TRANSACTIONS) Slog.i(TAG_WM,
                    ">>> OPEN TRANSACTION showCircularMask(visible=" + visible + ")");
            SurfaceControl.openTransaction();
            try {
                if (visible) {
                    // TODO(multi-display): support multiple displays
                    if (mCircularDisplayMask == null) {
                        int screenOffset = mContext.getResources().getInteger(
                                com.android.internal.R.integer.config_windowOutsetBottom);
                        int maskThickness = mContext.getResources().getDimensionPixelSize(
                                com.android.internal.R.dimen.circular_display_mask_thickness);

                        mCircularDisplayMask = new CircularDisplayMask(
                                getDefaultDisplayContentLocked().getDisplay(),
                                mFxSession,
                                mPolicy.windowTypeToLayerLw(
                                        WindowManager.LayoutParams.TYPE_POINTER)
                                        * TYPE_LAYER_MULTIPLIER + 10, screenOffset, maskThickness);
                    }
                    mCircularDisplayMask.setVisibility(true);
                } else if (mCircularDisplayMask != null) {
                    mCircularDisplayMask.setVisibility(false);
                    mCircularDisplayMask = null;
                }
            } finally {
                SurfaceControl.closeTransaction();
                if (SHOW_LIGHT_TRANSACTIONS) Slog.i(TAG_WM,
                        "<<< CLOSE TRANSACTION showCircularMask(visible=" + visible + ")");
            }
        }
    }

    public void showEmulatorDisplayOverlay() {
        synchronized(mWindowMap) {

            if (SHOW_LIGHT_TRANSACTIONS) Slog.i(TAG_WM,
                    ">>> OPEN TRANSACTION showEmulatorDisplayOverlay");
            SurfaceControl.openTransaction();
            try {
                if (mEmulatorDisplayOverlay == null) {
                    mEmulatorDisplayOverlay = new EmulatorDisplayOverlay(
                            mContext,
                            getDefaultDisplayContentLocked().getDisplay(),
                            mFxSession,
                            mPolicy.windowTypeToLayerLw(
                                    WindowManager.LayoutParams.TYPE_POINTER)
                                    * TYPE_LAYER_MULTIPLIER + 10);
                }
                mEmulatorDisplayOverlay.setVisibility(true);
            } finally {
                SurfaceControl.closeTransaction();
                if (SHOW_LIGHT_TRANSACTIONS) Slog.i(TAG_WM,
                        "<<< CLOSE TRANSACTION showEmulatorDisplayOverlay");
            }
        }
    }

    // TODO: more accounting of which pid(s) turned it on, keep count,
    // only allow disables from pids which have count on, etc.
    @Override
    public void showStrictModeViolation(boolean on) {
        int pid = Binder.getCallingPid();
        mH.sendMessage(mH.obtainMessage(H.SHOW_STRICT_MODE_VIOLATION, on ? 1 : 0, pid));
    }

    private void showStrictModeViolation(int arg, int pid) {
        final boolean on = arg != 0;
        synchronized(mWindowMap) {
            // Ignoring requests to enable the red border from clients
            // which aren't on screen.  (e.g. Broadcast Receivers in
            // the background..)
            if (on) {
                boolean isVisible = false;
                final int numDisplays = mDisplayContents.size();
                for (int displayNdx = 0; displayNdx < numDisplays; ++displayNdx) {
                    final WindowList windows = mDisplayContents.valueAt(displayNdx).getWindowList();
                    final int numWindows = windows.size();
                    for (int winNdx = 0; winNdx < numWindows; ++winNdx) {
                        final WindowState ws = windows.get(winNdx);
                        if (ws.mSession.mPid == pid && ws.isVisibleLw()) {
                            isVisible = true;
                            break;
                        }
                    }
                }
                if (!isVisible) {
                    return;
                }
            }

            if (SHOW_VERBOSE_TRANSACTIONS) Slog.i(TAG_WM,
                    ">>> OPEN TRANSACTION showStrictModeViolation");
            SurfaceControl.openTransaction();
            try {
                // TODO(multi-display): support multiple displays
                if (mStrictModeFlash == null) {
                    mStrictModeFlash = new StrictModeFlash(
                            getDefaultDisplayContentLocked().getDisplay(), mFxSession);
                }
                mStrictModeFlash.setVisibility(on);
            } finally {
                SurfaceControl.closeTransaction();
                if (SHOW_VERBOSE_TRANSACTIONS) Slog.i(TAG_WM,
                        "<<< CLOSE TRANSACTION showStrictModeViolation");
            }
        }
    }

    @Override
    public void setStrictModeVisualIndicatorPreference(String value) {
        SystemProperties.set(StrictMode.VISUAL_PROPERTY, value);
    }

    private static void convertCropForSurfaceFlinger(Rect crop, int rot, int dw, int dh) {
        if (rot == Surface.ROTATION_90) {
            final int tmp = crop.top;
            crop.top = dw - crop.right;
            crop.right = crop.bottom;
            crop.bottom = dw - crop.left;
            crop.left = tmp;
        } else if (rot == Surface.ROTATION_180) {
            int tmp = crop.top;
            crop.top = dh - crop.bottom;
            crop.bottom = dh - tmp;
            tmp = crop.right;
            crop.right = dw - crop.left;
            crop.left = dw - tmp;
        } else if (rot == Surface.ROTATION_270) {
            final int tmp = crop.top;
            crop.top = crop.left;
            crop.left = dh - crop.bottom;
            crop.bottom = crop.right;
            crop.right = dh - tmp;
        }
    }

    /**
     * Takes a snapshot of the screen.  In landscape mode this grabs the whole screen.
     * In portrait mode, it grabs the upper region of the screen based on the vertical dimension
     * of the target image.
     */
    @Override
    public boolean requestAssistScreenshot(final IAssistScreenshotReceiver receiver) {
        if (!checkCallingPermission(Manifest.permission.READ_FRAME_BUFFER,
                "requestAssistScreenshot()")) {
            throw new SecurityException("Requires READ_FRAME_BUFFER permission");
        }

        FgThread.getHandler().post(new Runnable() {
            @Override
            public void run() {
                Bitmap bm = screenshotApplicationsInner(null, Display.DEFAULT_DISPLAY, -1, -1,
                        true, 1f, Bitmap.Config.ARGB_8888);
                try {
                    receiver.send(bm);
                } catch (RemoteException e) {
                }
            }
        });

        return true;
    }

    /**
     * Takes a snapshot of the screen.  In landscape mode this grabs the whole screen.
     * In portrait mode, it grabs the full screenshot.
     *
     * @param displayId the Display to take a screenshot of.
     * @param width the width of the target bitmap
     * @param height the height of the target bitmap
     * @param frameScale the scale to apply to the frame, only used when width = -1 and height = -1
     */
    @Override
    public Bitmap screenshotApplications(IBinder appToken, int displayId, int width, int height,
            float frameScale) {
        if (!checkCallingPermission(Manifest.permission.READ_FRAME_BUFFER,
                "screenshotApplications()")) {
            throw new SecurityException("Requires READ_FRAME_BUFFER permission");
        }
        try {
            Trace.traceBegin(Trace.TRACE_TAG_WINDOW_MANAGER, "screenshotApplications");
            return screenshotApplicationsInner(appToken, displayId, width, height, false,
                    frameScale, Bitmap.Config.RGB_565);
        } finally {
            Trace.traceEnd(Trace.TRACE_TAG_WINDOW_MANAGER);
        }
    }

    Bitmap screenshotApplicationsInner(IBinder appToken, int displayId, int width, int height,
            boolean includeFullDisplay, float frameScale, Bitmap.Config config) {
        final DisplayContent displayContent;
        synchronized(mWindowMap) {
            displayContent = getDisplayContentLocked(displayId);
            if (displayContent == null) {
                if (DEBUG_SCREENSHOT) Slog.i(TAG_WM, "Screenshot of " + appToken
                        + ": returning null. No Display for displayId=" + displayId);
                return null;
            }
        }
        final DisplayInfo displayInfo = displayContent.getDisplayInfo();
        int dw = displayInfo.logicalWidth;
        int dh = displayInfo.logicalHeight;
        if (dw == 0 || dh == 0) {
            if (DEBUG_SCREENSHOT) Slog.i(TAG_WM, "Screenshot of " + appToken
                    + ": returning null. logical widthxheight=" + dw + "x" + dh);
            return null;
        }

        Bitmap bm = null;

        int maxLayer = 0;
        final Rect frame = new Rect();
        final Rect stackBounds = new Rect();

        boolean screenshotReady;
        int minLayer;
        if (appToken == null) {
            screenshotReady = true;
            minLayer = 0;
        } else {
            screenshotReady = false;
            minLayer = Integer.MAX_VALUE;
        }

        WindowState appWin = null;

        boolean includeImeInScreenshot;
        synchronized(mWindowMap) {
            final AppWindowToken imeTargetAppToken =
                    mInputMethodTarget != null ? mInputMethodTarget.mAppToken : null;
            // We only include the Ime in the screenshot if the app we are screenshoting is the IME
            // target and isn't in multi-window mode. We don't screenshot the IME in multi-window
            // mode because the frame of the IME might not overlap with that of the app.
            // E.g. IME target app at the top in split-screen mode and the IME at the bottom
            // overlapping with the bottom app.
            includeImeInScreenshot = imeTargetAppToken != null
                    && imeTargetAppToken.appToken != null
                    && imeTargetAppToken.appToken.asBinder() == appToken
                    && !mInputMethodTarget.isInMultiWindowMode();
        }

        final int aboveAppLayer = (mPolicy.windowTypeToLayerLw(TYPE_APPLICATION) + 1)
                * TYPE_LAYER_MULTIPLIER + TYPE_LAYER_OFFSET;

        synchronized(mWindowMap) {
            // Figure out the part of the screen that is actually the app.
            appWin = null;
            final WindowList windows = displayContent.getWindowList();
            for (int i = windows.size() - 1; i >= 0; i--) {
                WindowState ws = windows.get(i);
                if (!ws.mHasSurface) {
                    continue;
                }
                if (ws.mLayer >= aboveAppLayer) {
                    continue;
                }
                if (ws.mIsImWindow) {
                    if (!includeImeInScreenshot) {
                        continue;
                    }
                } else if (ws.mIsWallpaper) {
                    if (appWin == null) {
                        // We have not ran across the target window yet, so it is probably
                        // behind the wallpaper. This can happen when the keyguard is up and
                        // all windows are moved behind the wallpaper. We don't want to
                        // include the wallpaper layer in the screenshot as it will coverup
                        // the layer of the target window.
                        continue;
                    }
                    // Fall through. The target window is in front of the wallpaper. For this
                    // case we want to include the wallpaper layer in the screenshot because
                    // the target window might have some transparent areas.
                } else if (appToken != null) {
                    if (ws.mAppToken == null || ws.mAppToken.token != appToken) {
                        // This app window is of no interest if it is not associated with the
                        // screenshot app.
                        continue;
                    }
                    appWin = ws;
                }

                // Include this window.

                final WindowStateAnimator winAnim = ws.mWinAnimator;
                int layer = winAnim.mSurfaceController.getLayer();
                if (maxLayer < layer) {
                    maxLayer = layer;
                }
                if (minLayer > layer) {
                    minLayer = layer;
                }

                // Don't include wallpaper in bounds calculation
                if (!includeFullDisplay && !ws.mIsWallpaper) {
                    final Rect wf = ws.mFrame;
                    final Rect cr = ws.mContentInsets;
                    int left = wf.left + cr.left;
                    int top = wf.top + cr.top;
                    int right = wf.right - cr.right;
                    int bottom = wf.bottom - cr.bottom;
                    frame.union(left, top, right, bottom);
                    ws.getVisibleBounds(stackBounds);
                    if (!Rect.intersects(frame, stackBounds)) {
                        // Set frame empty if there's no intersection.
                        frame.setEmpty();
                    }
                }

                if (ws.mAppToken != null && ws.mAppToken.token == appToken &&
                        ws.isDisplayedLw() && winAnim.getShown()) {
                    screenshotReady = true;
                }

                if (ws.isObscuringFullscreen(displayInfo)){
                    break;
                }
            }

            if (appToken != null && appWin == null) {
                // Can't find a window to snapshot.
                if (DEBUG_SCREENSHOT) Slog.i(TAG_WM,
                        "Screenshot: Couldn't find a surface matching " + appToken);
                return null;
            }

            if (!screenshotReady) {
                Slog.i(TAG_WM, "Failed to capture screenshot of " + appToken +
                        " appWin=" + (appWin == null ? "null" : (appWin + " drawState=" +
                        appWin.mWinAnimator.mDrawState)));
                return null;
            }

            // Screenshot is ready to be taken. Everything from here below will continue
            // through the bottom of the loop and return a value. We only stay in the loop
            // because we don't want to release the mWindowMap lock until the screenshot is
            // taken.

            if (maxLayer == 0) {
                if (DEBUG_SCREENSHOT) Slog.i(TAG_WM, "Screenshot of " + appToken
                        + ": returning null maxLayer=" + maxLayer);
                return null;
            }

            if (!includeFullDisplay) {
                // Constrain frame to the screen size.
                if (!frame.intersect(0, 0, dw, dh)) {
                    frame.setEmpty();
                }
            } else {
                // Caller just wants entire display.
                frame.set(0, 0, dw, dh);
            }
            if (frame.isEmpty()) {
                return null;
            }

            if (width < 0) {
                width = (int) (frame.width() * frameScale);
            }
            if (height < 0) {
                height = (int) (frame.height() * frameScale);
            }

            // Tell surface flinger what part of the image to crop. Take the top
            // right part of the application, and crop the larger dimension to fit.
            Rect crop = new Rect(frame);
            if (width / (float) frame.width() < height / (float) frame.height()) {
                int cropWidth = (int)((float)width / (float)height * frame.height());
                crop.right = crop.left + cropWidth;
            } else {
                int cropHeight = (int)((float)height / (float)width * frame.width());
                crop.bottom = crop.top + cropHeight;
            }

            // The screenshot API does not apply the current screen rotation.
            int rot = getDefaultDisplayContentLocked().getDisplay().getRotation();

            if (rot == Surface.ROTATION_90 || rot == Surface.ROTATION_270) {
                rot = (rot == Surface.ROTATION_90) ? Surface.ROTATION_270 : Surface.ROTATION_90;
            }

            // Surfaceflinger is not aware of orientation, so convert our logical
            // crop to surfaceflinger's portrait orientation.
            convertCropForSurfaceFlinger(crop, rot, dw, dh);

            if (DEBUG_SCREENSHOT) {
                Slog.i(TAG_WM, "Screenshot: " + dw + "x" + dh + " from " + minLayer + " to "
                        + maxLayer + " appToken=" + appToken);
                for (int i = 0; i < windows.size(); i++) {
                    WindowState win = windows.get(i);
                    WindowSurfaceController controller = win.mWinAnimator.mSurfaceController;
                    Slog.i(TAG_WM, win + ": " + win.mLayer
                            + " animLayer=" + win.mWinAnimator.mAnimLayer
                            + " surfaceLayer=" + ((controller == null)
                                ? "null" : controller.getLayer()));
                }
            }

            ScreenRotationAnimation screenRotationAnimation =
                    mAnimator.getScreenRotationAnimationLocked(Display.DEFAULT_DISPLAY);
            final boolean inRotation = screenRotationAnimation != null &&
                    screenRotationAnimation.isAnimating();
            if (DEBUG_SCREENSHOT && inRotation) Slog.v(TAG_WM,
                    "Taking screenshot while rotating");

            // We force pending transactions to flush before taking
            // the screenshot by pushing an empty synchronous transaction.
            SurfaceControl.openTransaction();
            SurfaceControl.closeTransactionSync();

            bm = SurfaceControl.screenshot(crop, width, height, minLayer, maxLayer,
                    inRotation, rot);
            if (bm == null) {
                Slog.w(TAG_WM, "Screenshot failure taking screenshot for (" + dw + "x" + dh
                        + ") to layer " + maxLayer);
                return null;
            }
        }

        if (DEBUG_SCREENSHOT) {
            // TEST IF IT's ALL BLACK
            int[] buffer = new int[bm.getWidth() * bm.getHeight()];
            bm.getPixels(buffer, 0, bm.getWidth(), 0, 0, bm.getWidth(), bm.getHeight());
            boolean allBlack = true;
            final int firstColor = buffer[0];
            for (int i = 0; i < buffer.length; i++) {
                if (buffer[i] != firstColor) {
                    allBlack = false;
                    break;
                }
            }
            if (allBlack) {
                Slog.i(TAG_WM, "Screenshot " + appWin + " was monochrome(" +
                        Integer.toHexString(firstColor) + ")! mSurfaceLayer=" +
                        (appWin != null ?
                                appWin.mWinAnimator.mSurfaceController.getLayer() : "null") +
                        " minLayer=" + minLayer + " maxLayer=" + maxLayer);
            }
        }

        // Create a copy of the screenshot that is immutable and backed in ashmem.
        // This greatly reduces the overhead of passing the bitmap between processes.
        Bitmap ret = bm.createAshmemBitmap(config);
        bm.recycle();
        return ret;
    }

    /**
     * Freeze rotation changes.  (Enable "rotation lock".)
     * Persists across reboots.
     * @param rotation The desired rotation to freeze to, or -1 to use the
     * current rotation.
     */
    @Override
    public void freezeRotation(int rotation) {
        if (!checkCallingPermission(android.Manifest.permission.SET_ORIENTATION,
                "freezeRotation()")) {
            throw new SecurityException("Requires SET_ORIENTATION permission");
        }
        if (rotation < -1 || rotation > Surface.ROTATION_270) {
            throw new IllegalArgumentException("Rotation argument must be -1 or a valid "
                    + "rotation constant.");
        }

        if (DEBUG_ORIENTATION) Slog.v(TAG_WM, "freezeRotation: mRotation=" + mRotation);

        long origId = Binder.clearCallingIdentity();
        try {
            mPolicy.setUserRotationMode(WindowManagerPolicy.USER_ROTATION_LOCKED,
                    rotation == -1 ? mRotation : rotation);
        } finally {
            Binder.restoreCallingIdentity(origId);
        }

        updateRotationUnchecked(false, false);
    }

    /**
     * Thaw rotation changes.  (Disable "rotation lock".)
     * Persists across reboots.
     */
    @Override
    public void thawRotation() {
        if (!checkCallingPermission(android.Manifest.permission.SET_ORIENTATION,
                "thawRotation()")) {
            throw new SecurityException("Requires SET_ORIENTATION permission");
        }

        if (DEBUG_ORIENTATION) Slog.v(TAG_WM, "thawRotation: mRotation=" + mRotation);

        long origId = Binder.clearCallingIdentity();
        try {
            mPolicy.setUserRotationMode(WindowManagerPolicy.USER_ROTATION_FREE,
                    777); // rot not used
        } finally {
            Binder.restoreCallingIdentity(origId);
        }

        updateRotationUnchecked(false, false);
    }

    /**
     * Recalculate the current rotation.
     *
     * Called by the window manager policy whenever the state of the system changes
     * such that the current rotation might need to be updated, such as when the
     * device is docked or rotated into a new posture.
     */
    @Override
    public void updateRotation(boolean alwaysSendConfiguration, boolean forceRelayout) {
        updateRotationUnchecked(alwaysSendConfiguration, forceRelayout);
    }

    /**
     * Temporarily pauses rotation changes until resumed.
     *
     * This can be used to prevent rotation changes from occurring while the user is
     * performing certain operations, such as drag and drop.
     *
     * This call nests and must be matched by an equal number of calls to
     * {@link #resumeRotationLocked}.
     */
    void pauseRotationLocked() {
        mDeferredRotationPauseCount += 1;
    }

    /**
     * Resumes normal rotation changes after being paused.
     */
    void resumeRotationLocked() {
        if (mDeferredRotationPauseCount > 0) {
            mDeferredRotationPauseCount -= 1;
            if (mDeferredRotationPauseCount == 0) {
                boolean changed = updateRotationUncheckedLocked(false);
                if (changed) {
                    mH.sendEmptyMessage(H.SEND_NEW_CONFIGURATION);
                }
            }
        }
    }

    public void updateRotationUnchecked(boolean alwaysSendConfiguration, boolean forceRelayout) {
        if(DEBUG_ORIENTATION) Slog.v(TAG_WM, "updateRotationUnchecked("
                   + "alwaysSendConfiguration=" + alwaysSendConfiguration + ")");

        long origId = Binder.clearCallingIdentity();
        boolean changed;
        synchronized(mWindowMap) {
            changed = updateRotationUncheckedLocked(false);
            if (!changed || forceRelayout) {
                getDefaultDisplayContentLocked().layoutNeeded = true;
                mWindowPlacerLocked.performSurfacePlacement();
            }
        }

        if (changed || alwaysSendConfiguration) {
            sendNewConfiguration();
        }

        Binder.restoreCallingIdentity(origId);
    }


    // TODO(multidisplay): Rotate any display?
    /**
     * Updates the current rotation.
     *
     * Returns true if the rotation has been changed.  In this case YOU
     * MUST CALL sendNewConfiguration() TO UNFREEZE THE SCREEN.
     */
    public boolean updateRotationUncheckedLocked(boolean inTransaction) {
        if (mDeferredRotationPauseCount > 0) {
            // Rotation updates have been paused temporarily.  Defer the update until
            // updates have been resumed.
            if (DEBUG_ORIENTATION) Slog.v(TAG_WM, "Deferring rotation, rotation is paused.");
            return false;
        }

        ScreenRotationAnimation screenRotationAnimation =
                mAnimator.getScreenRotationAnimationLocked(Display.DEFAULT_DISPLAY);
        if (screenRotationAnimation != null && screenRotationAnimation.isAnimating()) {
            // Rotation updates cannot be performed while the previous rotation change
            // animation is still in progress.  Skip this update.  We will try updating
            // again after the animation is finished and the display is unfrozen.
            if (DEBUG_ORIENTATION) Slog.v(TAG_WM, "Deferring rotation, animation in progress.");
            return false;
        }

        if (!mDisplayEnabled) {
            // No point choosing a rotation if the display is not enabled.
            if (DEBUG_ORIENTATION) Slog.v(TAG_WM, "Deferring rotation, display is not enabled.");
            return false;
        }

        // TODO: Implement forced rotation changes.
        //       Set mAltOrientation to indicate that the application is receiving
        //       an orientation that has different metrics than it expected.
        //       eg. Portrait instead of Landscape.

        int rotation = mPolicy.rotationForOrientationLw(mForcedAppOrientation, mRotation);
        boolean altOrientation = !mPolicy.rotationHasCompatibleMetricsLw(
                mForcedAppOrientation, rotation);

        if (DEBUG_ORIENTATION) {
            Slog.v(TAG_WM, "Application requested orientation "
                    + mForcedAppOrientation + ", got rotation " + rotation
                    + " which has " + (altOrientation ? "incompatible" : "compatible")
                    + " metrics");
        }

        if (mRotation == rotation && mAltOrientation == altOrientation) {
            // No change.
            return false;
        }

        if (DEBUG_ORIENTATION) {
            Slog.v(TAG_WM,
                "Rotation changed to " + rotation + (altOrientation ? " (alt)" : "")
                + " from " + mRotation + (mAltOrientation ? " (alt)" : "")
                + ", forceApp=" + mForcedAppOrientation);
        }

        int oldRotation = mRotation;

        mRotation = rotation;
        mAltOrientation = altOrientation;
        mPolicy.setRotationLw(mRotation);

        mWindowsFreezingScreen = WINDOWS_FREEZING_SCREENS_ACTIVE;
        mH.removeMessages(H.WINDOW_FREEZE_TIMEOUT);
        mH.sendEmptyMessageDelayed(H.WINDOW_FREEZE_TIMEOUT, WINDOW_FREEZE_TIMEOUT_DURATION);
        mWaitingForConfig = true;
        final DisplayContent displayContent = getDefaultDisplayContentLocked();
        displayContent.layoutNeeded = true;
        final int[] anim = new int[2];
        if (displayContent.isDimming()) {
            anim[0] = anim[1] = 0;
        } else {
            mPolicy.selectRotationAnimationLw(anim);
        }
        boolean rotateSeamlessly = mPolicy.shouldRotateSeamlessly(oldRotation, mRotation);
        final WindowList windows = displayContent.getWindowList();
        // We can't rotate seamlessly while an existing seamless rotation is still
        // waiting on windows to finish drawing.
        if (rotateSeamlessly) {
            for (int i = windows.size() - 1; i >= 0; i--) {
                WindowState w = windows.get(i);
                if (w.mSeamlesslyRotated) {
                    rotateSeamlessly = false;
                    break;
                }
            }
        }

        if (!rotateSeamlessly) {
            startFreezingDisplayLocked(inTransaction, anim[0], anim[1]);
            // startFreezingDisplayLocked can reset the ScreenRotationAnimation.
            screenRotationAnimation =
                mAnimator.getScreenRotationAnimationLocked(Display.DEFAULT_DISPLAY);
        } else {
            // The screen rotation animation uses a screenshot to freeze the screen
            // while windows resize underneath.
            // When we are rotating seamlessly, we allow the elements to transition
            // to their rotated state independently and without a freeze required.
            screenRotationAnimation = null;
        }

        // We need to update our screen size information to match the new rotation. If the rotation
        // has actually changed then this method will return true and, according to the comment at
        // the top of the method, the caller is obligated to call computeNewConfigurationLocked().
        // By updating the Display info here it will be available to
        // computeScreenConfigurationLocked later.
        updateDisplayAndOrientationLocked(mCurConfiguration.uiMode);

        final DisplayInfo displayInfo = displayContent.getDisplayInfo();
        if (!inTransaction) {
            if (SHOW_TRANSACTIONS) {
                Slog.i(TAG_WM, ">>> OPEN TRANSACTION setRotationUnchecked");
            }
            SurfaceControl.openTransaction();
        }
        try {
            // NOTE: We disable the rotation in the emulator because
            //       it doesn't support hardware OpenGL emulation yet.
            if (CUSTOM_SCREEN_ROTATION && screenRotationAnimation != null
                    && screenRotationAnimation.hasScreenshot()) {
                if (screenRotationAnimation.setRotationInTransaction(
                        rotation, mFxSession,
                        MAX_ANIMATION_DURATION, getTransitionAnimationScaleLocked(),
                        displayInfo.logicalWidth, displayInfo.logicalHeight)) {
                    scheduleAnimationLocked();
                }
            }

            if (rotateSeamlessly) {
                for (int i = windows.size() - 1; i >= 0; i--) {
                    WindowState w = windows.get(i);
                    w.mWinAnimator.seamlesslyRotateWindow(oldRotation, mRotation);
                }
            }

            mDisplayManagerInternal.performTraversalInTransactionFromWindowManager();
        } finally {
            if (!inTransaction) {
                SurfaceControl.closeTransaction();
                if (SHOW_LIGHT_TRANSACTIONS) {
                    Slog.i(TAG_WM, "<<< CLOSE TRANSACTION setRotationUnchecked");
                }
            }
        }

        for (int i = windows.size() - 1; i >= 0; i--) {
            WindowState w = windows.get(i);
            // Discard surface after orientation change, these can't be reused.
            if (w.mAppToken != null) {
                w.mAppToken.destroySavedSurfaces();
            }
            if (w.mHasSurface && !rotateSeamlessly) {
                if (DEBUG_ORIENTATION) Slog.v(TAG_WM, "Set mOrientationChanging of " + w);
                w.mOrientationChanging = true;
                mWindowPlacerLocked.mOrientationChangeComplete = false;
                w.mLastFreezeDuration = 0;
            }
        }
        if (rotateSeamlessly) {
            mH.removeMessages(H.SEAMLESS_ROTATION_TIMEOUT);
            mH.sendEmptyMessageDelayed(H.SEAMLESS_ROTATION_TIMEOUT, SEAMLESS_ROTATION_TIMEOUT_DURATION);
        }

        for (int i=mRotationWatchers.size()-1; i>=0; i--) {
            try {
                mRotationWatchers.get(i).watcher.onRotationChanged(rotation);
            } catch (RemoteException e) {
            }
        }

        // TODO (multidisplay): Magnification is supported only for the default display.
        // Announce rotation only if we will not animate as we already have the
        // windows in final state. Otherwise, we make this call at the rotation end.
        if (screenRotationAnimation == null && mAccessibilityController != null
                && displayContent.getDisplayId() == Display.DEFAULT_DISPLAY) {
            mAccessibilityController.onRotationChangedLocked(getDefaultDisplayContentLocked(),
                    rotation);
        }

        return true;
    }

    @Override
    public int getRotation() {
        return mRotation;
    }

    @Override
    public boolean isRotationFrozen() {
        return mPolicy.getUserRotationMode() == WindowManagerPolicy.USER_ROTATION_LOCKED;
    }

    @Override
    public int watchRotation(IRotationWatcher watcher) {
        final IBinder watcherBinder = watcher.asBinder();
        IBinder.DeathRecipient dr = new IBinder.DeathRecipient() {
            @Override
            public void binderDied() {
                synchronized (mWindowMap) {
                    for (int i=0; i<mRotationWatchers.size(); i++) {
                        if (watcherBinder == mRotationWatchers.get(i).watcher.asBinder()) {
                            RotationWatcher removed = mRotationWatchers.remove(i);
                            IBinder binder = removed.watcher.asBinder();
                            if (binder != null) {
                                binder.unlinkToDeath(this, 0);
                            }
                            i--;
                        }
                    }
                }
            }
        };

        synchronized (mWindowMap) {
            try {
                watcher.asBinder().linkToDeath(dr, 0);
                mRotationWatchers.add(new RotationWatcher(watcher, dr));
            } catch (RemoteException e) {
                // Client died, no cleanup needed.
            }

            return mRotation;
        }
    }

    @Override
    public void removeRotationWatcher(IRotationWatcher watcher) {
        final IBinder watcherBinder = watcher.asBinder();
        synchronized (mWindowMap) {
            for (int i=0; i<mRotationWatchers.size(); i++) {
                RotationWatcher rotationWatcher = mRotationWatchers.get(i);
                if (watcherBinder == rotationWatcher.watcher.asBinder()) {
                    RotationWatcher removed = mRotationWatchers.remove(i);
                    IBinder binder = removed.watcher.asBinder();
                    if (binder != null) {
                        binder.unlinkToDeath(removed.deathRecipient, 0);
                    }
                    i--;
                }
            }
        }
    }

    /**
     * Apps that use the compact menu panel (as controlled by the panelMenuIsCompact
     * theme attribute) on devices that feature a physical options menu key attempt to position
     * their menu panel window along the edge of the screen nearest the physical menu key.
     * This lowers the travel distance between invoking the menu panel and selecting
     * a menu option.
     *
     * This method helps control where that menu is placed. Its current implementation makes
     * assumptions about the menu key and its relationship to the screen based on whether
     * the device's natural orientation is portrait (width < height) or landscape.
     *
     * The menu key is assumed to be located along the bottom edge of natural-portrait
     * devices and along the right edge of natural-landscape devices. If these assumptions
     * do not hold for the target device, this method should be changed to reflect that.
     *
     * @return A {@link Gravity} value for placing the options menu window
     */
    @Override
    public int getPreferredOptionsPanelGravity() {
        synchronized (mWindowMap) {
            final int rotation = getRotation();

            // TODO(multidisplay): Assume that such devices physical keys are on the main screen.
            final DisplayContent displayContent = getDefaultDisplayContentLocked();
            if (displayContent.mInitialDisplayWidth < displayContent.mInitialDisplayHeight) {
                // On devices with a natural orientation of portrait
                switch (rotation) {
                    default:
                    case Surface.ROTATION_0:
                        return Gravity.CENTER_HORIZONTAL | Gravity.BOTTOM;
                    case Surface.ROTATION_90:
                        return Gravity.RIGHT | Gravity.BOTTOM;
                    case Surface.ROTATION_180:
                        return Gravity.CENTER_HORIZONTAL | Gravity.BOTTOM;
                    case Surface.ROTATION_270:
                        return Gravity.START | Gravity.BOTTOM;
                }
            }

            // On devices with a natural orientation of landscape
            switch (rotation) {
                default:
                case Surface.ROTATION_0:
                    return Gravity.RIGHT | Gravity.BOTTOM;
                case Surface.ROTATION_90:
                    return Gravity.CENTER_HORIZONTAL | Gravity.BOTTOM;
                case Surface.ROTATION_180:
                    return Gravity.START | Gravity.BOTTOM;
                case Surface.ROTATION_270:
                    return Gravity.CENTER_HORIZONTAL | Gravity.BOTTOM;
            }
        }
    }

    /**
     * Starts the view server on the specified port.
     *
     * @param port The port to listener to.
     *
     * @return True if the server was successfully started, false otherwise.
     *
     * @see com.android.server.wm.ViewServer
     * @see com.android.server.wm.ViewServer#VIEW_SERVER_DEFAULT_PORT
     */
    @Override
    public boolean startViewServer(int port) {
        if (isSystemSecure()) {
            return false;
        }

        if (!checkCallingPermission(Manifest.permission.DUMP, "startViewServer")) {
            return false;
        }

        if (port < 1024) {
            return false;
        }

        if (mViewServer != null) {
            if (!mViewServer.isRunning()) {
                try {
                    return mViewServer.start();
                } catch (IOException e) {
                    Slog.w(TAG_WM, "View server did not start");
                }
            }
            return false;
        }

        try {
            mViewServer = new ViewServer(this, port);
            return mViewServer.start();
        } catch (IOException e) {
            Slog.w(TAG_WM, "View server did not start");
        }
        return false;
    }

    private boolean isSystemSecure() {
        return "1".equals(SystemProperties.get(SYSTEM_SECURE, "1")) &&
                "0".equals(SystemProperties.get(SYSTEM_DEBUGGABLE, "0"));
    }

    /**
     * Stops the view server if it exists.
     *
     * @return True if the server stopped, false if it wasn't started or
     *         couldn't be stopped.
     *
     * @see com.android.server.wm.ViewServer
     */
    @Override
    public boolean stopViewServer() {
        if (isSystemSecure()) {
            return false;
        }

        if (!checkCallingPermission(Manifest.permission.DUMP, "stopViewServer")) {
            return false;
        }

        if (mViewServer != null) {
            return mViewServer.stop();
        }
        return false;
    }

    /**
     * Indicates whether the view server is running.
     *
     * @return True if the server is running, false otherwise.
     *
     * @see com.android.server.wm.ViewServer
     */
    @Override
    public boolean isViewServerRunning() {
        if (isSystemSecure()) {
            return false;
        }

        if (!checkCallingPermission(Manifest.permission.DUMP, "isViewServerRunning")) {
            return false;
        }

        return mViewServer != null && mViewServer.isRunning();
    }

    /**
     * Lists all availble windows in the system. The listing is written in the
     * specified Socket's output stream with the following syntax:
     * windowHashCodeInHexadecimal windowName
     * Each line of the ouput represents a different window.
     *
     * @param client The remote client to send the listing to.
     * @return False if an error occured, true otherwise.
     */
    boolean viewServerListWindows(Socket client) {
        if (isSystemSecure()) {
            return false;
        }

        boolean result = true;

        WindowList windows = new WindowList();
        synchronized (mWindowMap) {
            //noinspection unchecked
            final int numDisplays = mDisplayContents.size();
            for (int displayNdx = 0; displayNdx < numDisplays; ++displayNdx) {
                final DisplayContent displayContent = mDisplayContents.valueAt(displayNdx);
                windows.addAll(displayContent.getWindowList());
            }
        }

        BufferedWriter out = null;

        // Any uncaught exception will crash the system process
        try {
            OutputStream clientStream = client.getOutputStream();
            out = new BufferedWriter(new OutputStreamWriter(clientStream), 8 * 1024);

            final int count = windows.size();
            for (int i = 0; i < count; i++) {
                final WindowState w = windows.get(i);
                out.write(Integer.toHexString(System.identityHashCode(w)));
                out.write(' ');
                out.append(w.mAttrs.getTitle());
                out.write('\n');
            }

            out.write("DONE.\n");
            out.flush();
        } catch (Exception e) {
            result = false;
        } finally {
            if (out != null) {
                try {
                    out.close();
                } catch (IOException e) {
                    result = false;
                }
            }
        }

        return result;
    }

    // TODO(multidisplay): Extend to multiple displays.
    /**
     * Returns the focused window in the following format:
     * windowHashCodeInHexadecimal windowName
     *
     * @param client The remote client to send the listing to.
     * @return False if an error occurred, true otherwise.
     */
    boolean viewServerGetFocusedWindow(Socket client) {
        if (isSystemSecure()) {
            return false;
        }

        boolean result = true;

        WindowState focusedWindow = getFocusedWindow();

        BufferedWriter out = null;

        // Any uncaught exception will crash the system process
        try {
            OutputStream clientStream = client.getOutputStream();
            out = new BufferedWriter(new OutputStreamWriter(clientStream), 8 * 1024);

            if(focusedWindow != null) {
                out.write(Integer.toHexString(System.identityHashCode(focusedWindow)));
                out.write(' ');
                out.append(focusedWindow.mAttrs.getTitle());
            }
            out.write('\n');
            out.flush();
        } catch (Exception e) {
            result = false;
        } finally {
            if (out != null) {
                try {
                    out.close();
                } catch (IOException e) {
                    result = false;
                }
            }
        }

        return result;
    }

    /**
     * Sends a command to a target window. The result of the command, if any, will be
     * written in the output stream of the specified socket.
     *
     * The parameters must follow this syntax:
     * windowHashcode extra
     *
     * Where XX is the length in characeters of the windowTitle.
     *
     * The first parameter is the target window. The window with the specified hashcode
     * will be the target. If no target can be found, nothing happens. The extra parameters
     * will be delivered to the target window and as parameters to the command itself.
     *
     * @param client The remote client to sent the result, if any, to.
     * @param command The command to execute.
     * @param parameters The command parameters.
     *
     * @return True if the command was successfully delivered, false otherwise. This does
     *         not indicate whether the command itself was successful.
     */
    boolean viewServerWindowCommand(Socket client, String command, String parameters) {
        if (isSystemSecure()) {
            return false;
        }

        boolean success = true;
        Parcel data = null;
        Parcel reply = null;

        BufferedWriter out = null;

        // Any uncaught exception will crash the system process
        try {
            // Find the hashcode of the window
            int index = parameters.indexOf(' ');
            if (index == -1) {
                index = parameters.length();
            }
            final String code = parameters.substring(0, index);
            int hashCode = (int) Long.parseLong(code, 16);

            // Extract the command's parameter after the window description
            if (index < parameters.length()) {
                parameters = parameters.substring(index + 1);
            } else {
                parameters = "";
            }

            final WindowState window = findWindow(hashCode);
            if (window == null) {
                return false;
            }

            data = Parcel.obtain();
            data.writeInterfaceToken("android.view.IWindow");
            data.writeString(command);
            data.writeString(parameters);
            data.writeInt(1);
            ParcelFileDescriptor.fromSocket(client).writeToParcel(data, 0);

            reply = Parcel.obtain();

            final IBinder binder = window.mClient.asBinder();
            // TODO: GET THE TRANSACTION CODE IN A SAFER MANNER
            binder.transact(IBinder.FIRST_CALL_TRANSACTION, data, reply, 0);

            reply.readException();

            if (!client.isOutputShutdown()) {
                out = new BufferedWriter(new OutputStreamWriter(client.getOutputStream()));
                out.write("DONE\n");
                out.flush();
            }

        } catch (Exception e) {
            Slog.w(TAG_WM, "Could not send command " + command + " with parameters " + parameters, e);
            success = false;
        } finally {
            if (data != null) {
                data.recycle();
            }
            if (reply != null) {
                reply.recycle();
            }
            if (out != null) {
                try {
                    out.close();
                } catch (IOException e) {

                }
            }
        }

        return success;
    }

    public void addWindowChangeListener(WindowChangeListener listener) {
        synchronized(mWindowMap) {
            mWindowChangeListeners.add(listener);
        }
    }

    public void removeWindowChangeListener(WindowChangeListener listener) {
        synchronized(mWindowMap) {
            mWindowChangeListeners.remove(listener);
        }
    }

    private void notifyWindowsChanged() {
        WindowChangeListener[] windowChangeListeners;
        synchronized(mWindowMap) {
            if(mWindowChangeListeners.isEmpty()) {
                return;
            }
            windowChangeListeners = new WindowChangeListener[mWindowChangeListeners.size()];
            windowChangeListeners = mWindowChangeListeners.toArray(windowChangeListeners);
        }
        int N = windowChangeListeners.length;
        for(int i = 0; i < N; i++) {
            windowChangeListeners[i].windowsChanged();
        }
    }

    private void notifyFocusChanged() {
        WindowChangeListener[] windowChangeListeners;
        synchronized(mWindowMap) {
            if(mWindowChangeListeners.isEmpty()) {
                return;
            }
            windowChangeListeners = new WindowChangeListener[mWindowChangeListeners.size()];
            windowChangeListeners = mWindowChangeListeners.toArray(windowChangeListeners);
        }
        int N = windowChangeListeners.length;
        for(int i = 0; i < N; i++) {
            windowChangeListeners[i].focusChanged();
        }
    }

    private WindowState findWindow(int hashCode) {
        if (hashCode == -1) {
            // TODO(multidisplay): Extend to multiple displays.
            return getFocusedWindow();
        }

        synchronized (mWindowMap) {
            final int numDisplays = mDisplayContents.size();
            for (int displayNdx = 0; displayNdx < numDisplays; ++displayNdx) {
                final WindowList windows = mDisplayContents.valueAt(displayNdx).getWindowList();
                final int numWindows = windows.size();
                for (int winNdx = 0; winNdx < numWindows; ++winNdx) {
                    final WindowState w = windows.get(winNdx);
                    if (System.identityHashCode(w) == hashCode) {
                        return w;
                    }
                }
            }
        }

        return null;
    }

    /*
     * Instruct the Activity Manager to fetch the current configuration and broadcast
     * that to config-changed listeners if appropriate.
     */
    void sendNewConfiguration() {
        try {
            mActivityManager.updateConfiguration(null);
        } catch (RemoteException e) {
        }
    }

    public Configuration computeNewConfiguration() {
        synchronized (mWindowMap) {
            return computeNewConfigurationLocked();
        }
    }

    private Configuration computeNewConfigurationLocked() {
        if (!mDisplayReady) {
            return null;
        }
        Configuration config = new Configuration();
        config.fontScale = 0;
        computeScreenConfigurationLocked(config);
        return config;
    }

    private void adjustDisplaySizeRanges(DisplayInfo displayInfo, int rotation, int uiMode,
            int dw, int dh) {
        // TODO: Multidisplay: for now only use with default display.
        final int width = mPolicy.getConfigDisplayWidth(dw, dh, rotation, uiMode);
        if (width < displayInfo.smallestNominalAppWidth) {
            displayInfo.smallestNominalAppWidth = width;
        }
        if (width > displayInfo.largestNominalAppWidth) {
            displayInfo.largestNominalAppWidth = width;
        }
        final int height = mPolicy.getConfigDisplayHeight(dw, dh, rotation, uiMode);
        if (height < displayInfo.smallestNominalAppHeight) {
            displayInfo.smallestNominalAppHeight = height;
        }
        if (height > displayInfo.largestNominalAppHeight) {
            displayInfo.largestNominalAppHeight = height;
        }
    }

    private int reduceConfigLayout(int curLayout, int rotation, float density,
            int dw, int dh, int uiMode) {
        // TODO: Multidisplay: for now only use with default display.
        // Get the app screen size at this rotation.
        int w = mPolicy.getNonDecorDisplayWidth(dw, dh, rotation, uiMode);
        int h = mPolicy.getNonDecorDisplayHeight(dw, dh, rotation, uiMode);

        // Compute the screen layout size class for this rotation.
        int longSize = w;
        int shortSize = h;
        if (longSize < shortSize) {
            int tmp = longSize;
            longSize = shortSize;
            shortSize = tmp;
        }
        longSize = (int)(longSize/density);
        shortSize = (int)(shortSize/density);
        return Configuration.reduceScreenLayout(curLayout, longSize, shortSize);
    }

    private void computeSizeRangesAndScreenLayout(DisplayInfo displayInfo, boolean rotated,
                  int uiMode, int dw, int dh, float density, Configuration outConfig) {
        // TODO: Multidisplay: for now only use with default display.

        // We need to determine the smallest width that will occur under normal
        // operation.  To this, start with the base screen size and compute the
        // width under the different possible rotations.  We need to un-rotate
        // the current screen dimensions before doing this.
        int unrotDw, unrotDh;
        if (rotated) {
            unrotDw = dh;
            unrotDh = dw;
        } else {
            unrotDw = dw;
            unrotDh = dh;
        }
        displayInfo.smallestNominalAppWidth = 1<<30;
        displayInfo.smallestNominalAppHeight = 1<<30;
        displayInfo.largestNominalAppWidth = 0;
        displayInfo.largestNominalAppHeight = 0;
        adjustDisplaySizeRanges(displayInfo, Surface.ROTATION_0, uiMode, unrotDw, unrotDh);
        adjustDisplaySizeRanges(displayInfo, Surface.ROTATION_90, uiMode, unrotDh, unrotDw);
        adjustDisplaySizeRanges(displayInfo, Surface.ROTATION_180, uiMode, unrotDw, unrotDh);
        adjustDisplaySizeRanges(displayInfo, Surface.ROTATION_270, uiMode, unrotDh, unrotDw);
        int sl = Configuration.resetScreenLayout(outConfig.screenLayout);
        sl = reduceConfigLayout(sl, Surface.ROTATION_0, density, unrotDw, unrotDh, uiMode);
        sl = reduceConfigLayout(sl, Surface.ROTATION_90, density, unrotDh, unrotDw, uiMode);
        sl = reduceConfigLayout(sl, Surface.ROTATION_180, density, unrotDw, unrotDh, uiMode);
        sl = reduceConfigLayout(sl, Surface.ROTATION_270, density, unrotDh, unrotDw, uiMode);
        outConfig.smallestScreenWidthDp = (int)(displayInfo.smallestNominalAppWidth / density);
        outConfig.screenLayout = sl;
    }

    private int reduceCompatConfigWidthSize(int curSize, int rotation, int uiMode,
            DisplayMetrics dm, int dw, int dh) {
        // TODO: Multidisplay: for now only use with default display.
        dm.noncompatWidthPixels = mPolicy.getNonDecorDisplayWidth(dw, dh, rotation, uiMode);
        dm.noncompatHeightPixels = mPolicy.getNonDecorDisplayHeight(dw, dh, rotation, uiMode);
        float scale = CompatibilityInfo.computeCompatibleScaling(dm, null);
        int size = (int)(((dm.noncompatWidthPixels / scale) / dm.density) + .5f);
        if (curSize == 0 || size < curSize) {
            curSize = size;
        }
        return curSize;
    }

    private int computeCompatSmallestWidth(boolean rotated, int uiMode, DisplayMetrics dm, int dw, int dh) {
        // TODO: Multidisplay: for now only use with default display.
        mTmpDisplayMetrics.setTo(dm);
        final DisplayMetrics tmpDm = mTmpDisplayMetrics;
        final int unrotDw, unrotDh;
        if (rotated) {
            unrotDw = dh;
            unrotDh = dw;
        } else {
            unrotDw = dw;
            unrotDh = dh;
        }
        int sw = reduceCompatConfigWidthSize(0, Surface.ROTATION_0, uiMode, tmpDm, unrotDw, unrotDh);
        sw = reduceCompatConfigWidthSize(sw, Surface.ROTATION_90, uiMode, tmpDm, unrotDh, unrotDw);
        sw = reduceCompatConfigWidthSize(sw, Surface.ROTATION_180, uiMode, tmpDm, unrotDw, unrotDh);
        sw = reduceCompatConfigWidthSize(sw, Surface.ROTATION_270, uiMode, tmpDm, unrotDh, unrotDw);
        return sw;
    }

    /** Do not call if mDisplayReady == false */
    DisplayInfo updateDisplayAndOrientationLocked(int uiMode) {
        // TODO(multidisplay): For now, apply Configuration to main screen only.
        final DisplayContent displayContent = getDefaultDisplayContentLocked();

        // Use the effective "visual" dimensions based on current rotation
        final boolean rotated = (mRotation == Surface.ROTATION_90
                || mRotation == Surface.ROTATION_270);
        final int realdw = rotated ?
                displayContent.mBaseDisplayHeight : displayContent.mBaseDisplayWidth;
        final int realdh = rotated ?
                displayContent.mBaseDisplayWidth : displayContent.mBaseDisplayHeight;
        int dw = realdw;
        int dh = realdh;

        if (mAltOrientation) {
            if (realdw > realdh) {
                // Turn landscape into portrait.
                int maxw = (int)(realdh/1.3f);
                if (maxw < realdw) {
                    dw = maxw;
                }
            } else {
                // Turn portrait into landscape.
                int maxh = (int)(realdw/1.3f);
                if (maxh < realdh) {
                    dh = maxh;
                }
            }
        }

        // Update application display metrics.
        final int appWidth = mPolicy.getNonDecorDisplayWidth(dw, dh, mRotation, uiMode);
        final int appHeight = mPolicy.getNonDecorDisplayHeight(dw, dh, mRotation, uiMode);
        final DisplayInfo displayInfo = displayContent.getDisplayInfo();
        displayInfo.rotation = mRotation;
        displayInfo.logicalWidth = dw;
        displayInfo.logicalHeight = dh;
        displayInfo.logicalDensityDpi = displayContent.mBaseDisplayDensity;
        displayInfo.appWidth = appWidth;
        displayInfo.appHeight = appHeight;
        displayInfo.getLogicalMetrics(mRealDisplayMetrics,
                CompatibilityInfo.DEFAULT_COMPATIBILITY_INFO, null);
        displayInfo.getAppMetrics(mDisplayMetrics);
        if (displayContent.mDisplayScalingDisabled) {
            displayInfo.flags |= Display.FLAG_SCALING_DISABLED;
        } else {
            displayInfo.flags &= ~Display.FLAG_SCALING_DISABLED;
        }

        mDisplayManagerInternal.setDisplayInfoOverrideFromWindowManager(
                displayContent.getDisplayId(), displayInfo);

        displayContent.mBaseDisplayRect.set(0, 0, dw, dh);
        if (false) {
            Slog.i(TAG_WM, "Set app display size: " + appWidth + " x " + appHeight);
        }

        mCompatibleScreenScale = CompatibilityInfo.computeCompatibleScaling(mDisplayMetrics,
                mCompatDisplayMetrics);
        return displayInfo;
    }

    /** Do not call if mDisplayReady == false */
    void computeScreenConfigurationLocked(Configuration config) {
        final DisplayInfo displayInfo = updateDisplayAndOrientationLocked(
                config.uiMode);

        final int dw = displayInfo.logicalWidth;
        final int dh = displayInfo.logicalHeight;
        config.orientation = (dw <= dh) ? Configuration.ORIENTATION_PORTRAIT :
                Configuration.ORIENTATION_LANDSCAPE;
        config.screenWidthDp =
                (int)(mPolicy.getConfigDisplayWidth(dw, dh, mRotation, config.uiMode) /
                        mDisplayMetrics.density);
        config.screenHeightDp =
                (int)(mPolicy.getConfigDisplayHeight(dw, dh, mRotation, config.uiMode) /
                        mDisplayMetrics.density);
        final boolean rotated = (mRotation == Surface.ROTATION_90
                || mRotation == Surface.ROTATION_270);

        computeSizeRangesAndScreenLayout(displayInfo, rotated, config.uiMode, dw, dh,
                mDisplayMetrics.density, config);

        config.screenLayout = (config.screenLayout & ~Configuration.SCREENLAYOUT_ROUND_MASK)
                | ((displayInfo.flags & Display.FLAG_ROUND) != 0
                        ? Configuration.SCREENLAYOUT_ROUND_YES
                        : Configuration.SCREENLAYOUT_ROUND_NO);

        config.compatScreenWidthDp = (int)(config.screenWidthDp / mCompatibleScreenScale);
        config.compatScreenHeightDp = (int)(config.screenHeightDp / mCompatibleScreenScale);
        config.compatSmallestScreenWidthDp = computeCompatSmallestWidth(rotated, config.uiMode,
                mDisplayMetrics, dw, dh);
        config.densityDpi = displayInfo.logicalDensityDpi;

        // Update the configuration based on available input devices, lid switch,
        // and platform configuration.
        config.touchscreen = Configuration.TOUCHSCREEN_NOTOUCH;
        config.keyboard = Configuration.KEYBOARD_NOKEYS;
        config.navigation = Configuration.NAVIGATION_NONAV;

        int keyboardPresence = 0;
        int navigationPresence = 0;
        final InputDevice[] devices = mInputManager.getInputDevices();
        final int len = devices.length;
        for (int i = 0; i < len; i++) {
            InputDevice device = devices[i];
            if (!device.isVirtual()) {
                final int sources = device.getSources();
                final int presenceFlag = device.isExternal() ?
                        WindowManagerPolicy.PRESENCE_EXTERNAL :
                                WindowManagerPolicy.PRESENCE_INTERNAL;

                if (mIsTouchDevice) {
                    if ((sources & InputDevice.SOURCE_TOUCHSCREEN) ==
                            InputDevice.SOURCE_TOUCHSCREEN) {
                        config.touchscreen = Configuration.TOUCHSCREEN_FINGER;
                    }
                } else {
                    config.touchscreen = Configuration.TOUCHSCREEN_NOTOUCH;
                }

                if ((sources & InputDevice.SOURCE_TRACKBALL) == InputDevice.SOURCE_TRACKBALL) {
                    config.navigation = Configuration.NAVIGATION_TRACKBALL;
                    navigationPresence |= presenceFlag;
                } else if ((sources & InputDevice.SOURCE_DPAD) == InputDevice.SOURCE_DPAD
                        && config.navigation == Configuration.NAVIGATION_NONAV) {
                    config.navigation = Configuration.NAVIGATION_DPAD;
                    navigationPresence |= presenceFlag;
                }

                if (device.getKeyboardType() == InputDevice.KEYBOARD_TYPE_ALPHABETIC) {
                    config.keyboard = Configuration.KEYBOARD_QWERTY;
                    keyboardPresence |= presenceFlag;
                }
            }
        }

        if (config.navigation == Configuration.NAVIGATION_NONAV && mHasPermanentDpad) {
            config.navigation = Configuration.NAVIGATION_DPAD;
            navigationPresence |= WindowManagerPolicy.PRESENCE_INTERNAL;
        }

        // Determine whether a hard keyboard is available and enabled.
        boolean hardKeyboardAvailable = config.keyboard != Configuration.KEYBOARD_NOKEYS;
        if (hardKeyboardAvailable != mHardKeyboardAvailable) {
            mHardKeyboardAvailable = hardKeyboardAvailable;
            mH.removeMessages(H.REPORT_HARD_KEYBOARD_STATUS_CHANGE);
            mH.sendEmptyMessage(H.REPORT_HARD_KEYBOARD_STATUS_CHANGE);
        }

        // Let the policy update hidden states.
        config.keyboardHidden = Configuration.KEYBOARDHIDDEN_NO;
        config.hardKeyboardHidden = Configuration.HARDKEYBOARDHIDDEN_NO;
        config.navigationHidden = Configuration.NAVIGATIONHIDDEN_NO;
        mPolicy.adjustConfigurationLw(config, keyboardPresence, navigationPresence);
    }

    void notifyHardKeyboardStatusChange() {
        final boolean available;
        final WindowManagerInternal.OnHardKeyboardStatusChangeListener listener;
        synchronized (mWindowMap) {
            listener = mHardKeyboardStatusChangeListener;
            available = mHardKeyboardAvailable;
        }
        if (listener != null) {
            listener.onHardKeyboardStatusChange(available);
        }
    }

    boolean startMovingTask(IWindow window, float startX, float startY) {
        WindowState win = null;
        synchronized (mWindowMap) {
            win = windowForClientLocked(null, window, false);
            // win shouldn't be null here, pass it down to startPositioningLocked
            // to get warning if it's null.
            if (!startPositioningLocked(win, false /*resize*/, startX, startY)) {
                return false;
            }
        }
        try {
            mActivityManager.setFocusedTask(win.getTask().mTaskId);
        } catch(RemoteException e) {}
        return true;
    }

    private void startScrollingTask(DisplayContent displayContent, int startX, int startY) {
        if (DEBUG_TASK_POSITIONING) Slog.d(TAG_WM,
                "startScrollingTask: " + "{" + startX + ", " + startY + "}");

        Task task = null;
        synchronized (mWindowMap) {
            int taskId = displayContent.taskIdFromPoint(startX, startY);
            if (taskId >= 0) {
                task = mTaskIdToTask.get(taskId);
            }
            if (task == null || !task.isDockedInEffect() || !startPositioningLocked(
                    task.getTopVisibleAppMainWindow(), false /*resize*/, startX, startY)) {
                return;
            }
        }
        try {
            mActivityManager.setFocusedTask(task.mTaskId);
        } catch(RemoteException e) {}
    }

    private void handleTapOutsideTask(DisplayContent displayContent, int x, int y) {
        int taskId = -1;
        synchronized (mWindowMap) {
            final Task task = displayContent.findTaskForControlPoint(x, y);
            if (task != null) {
                if (!startPositioningLocked(
                        task.getTopVisibleAppMainWindow(), true /*resize*/, x, y)) {
                    return;
                }
                taskId = task.mTaskId;
            } else {
                taskId = displayContent.taskIdFromPoint(x, y);
            }
        }
        if (taskId >= 0) {
            try {
                mActivityManager.setFocusedTask(taskId);
            } catch(RemoteException e) {}
        }
    }

    private boolean startPositioningLocked(
            WindowState win, boolean resize, float startX, float startY) {
        if (DEBUG_TASK_POSITIONING) Slog.d(TAG_WM, "startPositioningLocked: "
            + "win=" + win + ", resize=" + resize + ", {" + startX + ", " + startY + "}");

        if (win == null || win.getAppToken() == null) {
            Slog.w(TAG_WM, "startPositioningLocked: Bad window " + win);
            return false;
        }
        if (win.mInputChannel == null) {
            Slog.wtf(TAG_WM, "startPositioningLocked: " + win + " has no input channel, "
                    + " probably being removed");
            return false;
        }

        final DisplayContent displayContent = win.getDisplayContent();
        if (displayContent == null) {
            Slog.w(TAG_WM, "startPositioningLocked: Invalid display content " + win);
            return false;
        }

        Display display = displayContent.getDisplay();
        mTaskPositioner = new TaskPositioner(this);
        mTaskPositioner.register(display);
        mInputMonitor.updateInputWindowsLw(true /*force*/);

        // We need to grab the touch focus so that the touch events during the
        // resizing/scrolling are not sent to the app. 'win' is the main window
        // of the app, it may not have focus since there might be other windows
        // on top (eg. a dialog window).
        WindowState transferFocusFromWin = win;
        if (mCurrentFocus != null && mCurrentFocus != win
                && mCurrentFocus.mAppToken == win.mAppToken) {
            transferFocusFromWin = mCurrentFocus;
        }
        if (!mInputManager.transferTouchFocus(
                transferFocusFromWin.mInputChannel, mTaskPositioner.mServerChannel)) {
            Slog.e(TAG_WM, "startPositioningLocked: Unable to transfer touch focus");
            mTaskPositioner.unregister();
            mTaskPositioner = null;
            mInputMonitor.updateInputWindowsLw(true /*force*/);
            return false;
        }

        mTaskPositioner.startDragLocked(win, resize, startX, startY);
        return true;
    }

    private void finishPositioning() {
        if (DEBUG_TASK_POSITIONING) {
            Slog.d(TAG_WM, "finishPositioning");
        }
        synchronized (mWindowMap) {
            if (mTaskPositioner != null) {
                mTaskPositioner.unregister();
                mTaskPositioner = null;
                mInputMonitor.updateInputWindowsLw(true /*force*/);
            }
        }
    }

    void adjustForImeIfNeeded(final DisplayContent displayContent) {
        final WindowState imeWin = mInputMethodWindow;
        final boolean imeVisible = imeWin != null && imeWin.isVisibleLw() && imeWin.isDisplayedLw()
                && !displayContent.mDividerControllerLocked.isImeHideRequested();
        final boolean dockVisible = isStackVisibleLocked(DOCKED_STACK_ID);
        final TaskStack imeTargetStack = getImeFocusStackLocked();
        final int imeDockSide = (dockVisible && imeTargetStack != null) ?
                imeTargetStack.getDockSide() : DOCKED_INVALID;
        final boolean imeOnTop = (imeDockSide == DOCKED_TOP);
        final boolean imeOnBottom = (imeDockSide == DOCKED_BOTTOM);
        final boolean dockMinimized = displayContent.mDividerControllerLocked.isMinimizedDock();
        final int imeHeight = mPolicy.getInputMethodWindowVisibleHeightLw();
        final boolean imeHeightChanged = imeVisible &&
                imeHeight != displayContent.mDividerControllerLocked.getImeHeightAdjustedFor();

        // The divider could be adjusted for IME position, or be thinner than usual,
        // or both. There are three possible cases:
        // - If IME is visible, and focus is on top, divider is not moved for IME but thinner.
        // - If IME is visible, and focus is on bottom, divider is moved for IME and thinner.
        // - If IME is not visible, divider is not moved and is normal width.

        if (imeVisible && dockVisible && (imeOnTop || imeOnBottom) && !dockMinimized) {
            final ArrayList<TaskStack> stacks = displayContent.getStacks();
            for (int i = stacks.size() - 1; i >= 0; --i) {
                final TaskStack stack = stacks.get(i);
                final boolean isDockedOnBottom = stack.getDockSide() == DOCKED_BOTTOM;
                if (stack.isVisibleLocked() && (imeOnBottom || isDockedOnBottom)) {
                    stack.setAdjustedForIme(imeWin, imeOnBottom && imeHeightChanged);
                } else {
                    stack.resetAdjustedForIme(false);
                }
            }
            displayContent.mDividerControllerLocked.setAdjustedForIme(
                    imeOnBottom /*ime*/, true /*divider*/, true /*animate*/, imeWin, imeHeight);
        } else {
            final ArrayList<TaskStack> stacks = displayContent.getStacks();
            for (int i = stacks.size() - 1; i >= 0; --i) {
                final TaskStack stack = stacks.get(i);
                stack.resetAdjustedForIme(!dockVisible);
            }
            displayContent.mDividerControllerLocked.setAdjustedForIme(
                    false /*ime*/, false /*divider*/, dockVisible /*animate*/, imeWin, imeHeight);
        }
    }

    // -------------------------------------------------------------
    // Drag and drop
    // -------------------------------------------------------------

    IBinder prepareDragSurface(IWindow window, SurfaceSession session,
            int flags, int width, int height, Surface outSurface) {
        if (DEBUG_DRAG) {
            Slog.d(TAG_WM, "prepare drag surface: w=" + width + " h=" + height
                    + " flags=" + Integer.toHexString(flags) + " win=" + window
                    + " asbinder=" + window.asBinder());
        }

        final int callerPid = Binder.getCallingPid();
        final int callerUid = Binder.getCallingUid();
        final long origId = Binder.clearCallingIdentity();
        IBinder token = null;

        try {
            synchronized (mWindowMap) {
                try {
                    if (mDragState == null) {
                        // TODO(multi-display): support other displays
                        final DisplayContent displayContent = getDefaultDisplayContentLocked();
                        final Display display = displayContent.getDisplay();

                        SurfaceControl surface = new SurfaceControl(session, "drag surface",
                                width, height, PixelFormat.TRANSLUCENT, SurfaceControl.HIDDEN);
                        surface.setLayerStack(display.getLayerStack());
                        float alpha = 1;
                        if ((flags & View.DRAG_FLAG_OPAQUE) == 0) {
                            alpha = DRAG_SHADOW_ALPHA_TRANSPARENT;
                        }
                        surface.setAlpha(alpha);

                        if (SHOW_TRANSACTIONS) Slog.i(TAG_WM, "  DRAG "
                                + surface + ": CREATE");
                        outSurface.copyFrom(surface);
                        final IBinder winBinder = window.asBinder();
                        token = new Binder();
                        mDragState = new DragState(this, token, surface, flags, winBinder);
                        mDragState.mPid = callerPid;
                        mDragState.mUid = callerUid;
                        mDragState.mOriginalAlpha = alpha;
                        token = mDragState.mToken = new Binder();

                        // 5 second timeout for this window to actually begin the drag
                        mH.removeMessages(H.DRAG_START_TIMEOUT, winBinder);
                        Message msg = mH.obtainMessage(H.DRAG_START_TIMEOUT, winBinder);
                        mH.sendMessageDelayed(msg, 5000);
                    } else {
                        Slog.w(TAG_WM, "Drag already in progress");
                    }
                } catch (OutOfResourcesException e) {
                    Slog.e(TAG_WM, "Can't allocate drag surface w=" + width + " h=" + height, e);
                    if (mDragState != null) {
                        mDragState.reset();
                        mDragState = null;
                    }
                }
            }
        } finally {
            Binder.restoreCallingIdentity(origId);
        }

        return token;
    }

    // -------------------------------------------------------------
    // Input Events and Focus Management
    // -------------------------------------------------------------

    final InputMonitor mInputMonitor = new InputMonitor(this);
    private boolean mEventDispatchingEnabled;

    @Override
    public void pauseKeyDispatching(IBinder _token) {
        if (!checkCallingPermission(android.Manifest.permission.MANAGE_APP_TOKENS,
                "pauseKeyDispatching()")) {
            throw new SecurityException("Requires MANAGE_APP_TOKENS permission");
        }

        synchronized (mWindowMap) {
            WindowToken token = mTokenMap.get(_token);
            if (token != null) {
                mInputMonitor.pauseDispatchingLw(token);
            }
        }
    }

    @Override
    public void resumeKeyDispatching(IBinder _token) {
        if (!checkCallingPermission(android.Manifest.permission.MANAGE_APP_TOKENS,
                "resumeKeyDispatching()")) {
            throw new SecurityException("Requires MANAGE_APP_TOKENS permission");
        }

        synchronized (mWindowMap) {
            WindowToken token = mTokenMap.get(_token);
            if (token != null) {
                mInputMonitor.resumeDispatchingLw(token);
            }
        }
    }

    @Override
    public void setEventDispatching(boolean enabled) {
        if (!checkCallingPermission(android.Manifest.permission.MANAGE_APP_TOKENS,
                "setEventDispatching()")) {
            throw new SecurityException("Requires MANAGE_APP_TOKENS permission");
        }

        synchronized (mWindowMap) {
            mEventDispatchingEnabled = enabled;
            if (mDisplayEnabled) {
                mInputMonitor.setEventDispatchingLw(enabled);
            }
        }
    }

    private WindowState getFocusedWindow() {
        synchronized (mWindowMap) {
            return getFocusedWindowLocked();
        }
    }

    private WindowState getFocusedWindowLocked() {
        return mCurrentFocus;
    }

    TaskStack getImeFocusStackLocked() {
        // Don't use mCurrentFocus.getStack() because it returns home stack for system windows.
        // Also don't use mInputMethodTarget's stack, because some window with FLAG_NOT_FOCUSABLE
        // and FLAG_ALT_FOCUSABLE_IM flags both set might be set to IME target so they're moved
        // to make room for IME, but the window is not the focused window that's taking input.
        return (mFocusedApp != null && mFocusedApp.mTask != null) ?
                mFocusedApp.mTask.mStack : null;
    }

    private void showAuditSafeModeNotification() {
        PendingIntent pendingIntent = PendingIntent.getActivity(mContext, 0,
                new Intent(Intent.ACTION_VIEW,
                           Uri.parse("https://support.google.com/nexus/answer/2852139")), 0);

        String title = mContext.getString(R.string.audit_safemode_notification);

        Notification notification = new Notification.Builder(mContext)
                .setSmallIcon(com.android.internal.R.drawable.stat_sys_warning)
                .setWhen(0)
                .setOngoing(true)
                .setTicker(title)
                .setLocalOnly(true)
                .setPriority(Notification.PRIORITY_HIGH)
                .setVisibility(Notification.VISIBILITY_PUBLIC)
                .setColor(mContext.getColor(
                        com.android.internal.R.color.system_notification_accent_color))
                .setContentTitle(title)
                .setContentText(mContext.getString(R.string.audit_safemode_notification_details))
                .setContentIntent(pendingIntent)
                .build();

        NotificationManager notificationManager = (NotificationManager) mContext
                .getSystemService(Context.NOTIFICATION_SERVICE);

        notificationManager.notifyAsUser(null, R.string.audit_safemode_notification, notification,
                UserHandle.ALL);
    }

    public boolean detectSafeMode() {
        if (!mInputMonitor.waitForInputDevicesReady(
                INPUT_DEVICES_READY_FOR_SAFE_MODE_DETECTION_TIMEOUT_MILLIS)) {
            Slog.w(TAG_WM, "Devices still not ready after waiting "
                   + INPUT_DEVICES_READY_FOR_SAFE_MODE_DETECTION_TIMEOUT_MILLIS
                   + " milliseconds before attempting to detect safe mode.");
        }

        if (Settings.Global.getInt(
                mContext.getContentResolver(), Settings.Global.SAFE_BOOT_DISALLOWED, 0) != 0) {
            return false;
        }

        int menuState = mInputManager.getKeyCodeState(-1, InputDevice.SOURCE_ANY,
                KeyEvent.KEYCODE_MENU);
        int sState = mInputManager.getKeyCodeState(-1, InputDevice.SOURCE_ANY, KeyEvent.KEYCODE_S);
        int dpadState = mInputManager.getKeyCodeState(-1, InputDevice.SOURCE_DPAD,
                KeyEvent.KEYCODE_DPAD_CENTER);
        int trackballState = mInputManager.getScanCodeState(-1, InputDevice.SOURCE_TRACKBALL,
                InputManagerService.BTN_MOUSE);
        int volumeDownState = mInputManager.getKeyCodeState(-1, InputDevice.SOURCE_ANY,
                KeyEvent.KEYCODE_VOLUME_DOWN);
        mSafeMode = menuState > 0 || sState > 0 || dpadState > 0 || trackballState > 0
                || volumeDownState > 0;
        try {
            if (SystemProperties.getInt(ShutdownThread.REBOOT_SAFEMODE_PROPERTY, 0) != 0
                    || SystemProperties.getInt(ShutdownThread.RO_SAFEMODE_PROPERTY, 0) != 0) {
                int auditSafeMode = SystemProperties.getInt(ShutdownThread.AUDIT_SAFEMODE_PROPERTY, 0);

                if (auditSafeMode == 0) {
                    mSafeMode = true;
                    SystemProperties.set(ShutdownThread.REBOOT_SAFEMODE_PROPERTY, "");
                } else {
                    // stay in safe mode until we have updated to a newer build
                    int buildDate = SystemProperties.getInt(PROPERTY_BUILD_DATE_UTC, 0);

                    if (auditSafeMode >= buildDate) {
                        mSafeMode = true;
                        showAuditSafeModeNotification();
                    } else {
                        SystemProperties.set(ShutdownThread.REBOOT_SAFEMODE_PROPERTY, "");
                        SystemProperties.set(ShutdownThread.AUDIT_SAFEMODE_PROPERTY, "");
                    }
                }
            }
        } catch (IllegalArgumentException e) {
        }
        if (mSafeMode) {
            Log.i(TAG_WM, "SAFE MODE ENABLED (menu=" + menuState + " s=" + sState
                    + " dpad=" + dpadState + " trackball=" + trackballState + ")");
            SystemProperties.set(ShutdownThread.RO_SAFEMODE_PROPERTY, "1");
        } else {
            Log.i(TAG_WM, "SAFE MODE not enabled");
        }
        mPolicy.setSafeMode(mSafeMode);
        return mSafeMode;
    }

    public void displayReady() {
        for (Display display : mDisplays) {
            displayReady(display.getDisplayId());
        }

        synchronized(mWindowMap) {
            final DisplayContent displayContent = getDefaultDisplayContentLocked();
            readForcedDisplayPropertiesLocked(displayContent);
            mDisplayReady = true;
        }

        try {
            mActivityManager.updateConfiguration(null);
        } catch (RemoteException e) {
        }

        synchronized(mWindowMap) {
            mIsTouchDevice = mContext.getPackageManager().hasSystemFeature(
                    PackageManager.FEATURE_TOUCHSCREEN);
            configureDisplayPolicyLocked(getDefaultDisplayContentLocked());
        }

        try {
            mActivityManager.updateConfiguration(null);
        } catch (RemoteException e) {
        }

        updateCircularDisplayMaskIfNeeded();
    }

    private void displayReady(int displayId) {
        synchronized(mWindowMap) {
            final DisplayContent displayContent = getDisplayContentLocked(displayId);
            if (displayContent != null) {
                mAnimator.addDisplayLocked(displayId);
                displayContent.initializeDisplayBaseInfo();
                if (displayContent.mTapDetector != null) {
                    displayContent.mTapDetector.init();
                }
            }
        }
    }

    public void systemReady() {
        mPolicy.systemReady();
    }

    // -------------------------------------------------------------
    // Async Handler
    // -------------------------------------------------------------

    final class H extends Handler {
        public static final int REPORT_FOCUS_CHANGE = 2;
        public static final int REPORT_LOSING_FOCUS = 3;
        public static final int DO_TRAVERSAL = 4;
        public static final int ADD_STARTING = 5;
        public static final int REMOVE_STARTING = 6;
        public static final int FINISHED_STARTING = 7;
        public static final int REPORT_APPLICATION_TOKEN_WINDOWS = 8;
        public static final int REPORT_APPLICATION_TOKEN_DRAWN = 9;
        public static final int WINDOW_FREEZE_TIMEOUT = 11;

        public static final int APP_TRANSITION_TIMEOUT = 13;
        public static final int PERSIST_ANIMATION_SCALE = 14;
        public static final int FORCE_GC = 15;
        public static final int ENABLE_SCREEN = 16;
        public static final int APP_FREEZE_TIMEOUT = 17;
        public static final int SEND_NEW_CONFIGURATION = 18;
        public static final int REPORT_WINDOWS_CHANGE = 19;
        public static final int DRAG_START_TIMEOUT = 20;
        public static final int DRAG_END_TIMEOUT = 21;
        public static final int REPORT_HARD_KEYBOARD_STATUS_CHANGE = 22;
        public static final int BOOT_TIMEOUT = 23;
        public static final int WAITING_FOR_DRAWN_TIMEOUT = 24;
        public static final int SHOW_STRICT_MODE_VIOLATION = 25;
        public static final int DO_ANIMATION_CALLBACK = 26;

        public static final int DO_DISPLAY_ADDED = 27;
        public static final int DO_DISPLAY_REMOVED = 28;
        public static final int DO_DISPLAY_CHANGED = 29;

        public static final int CLIENT_FREEZE_TIMEOUT = 30;
        public static final int TAP_OUTSIDE_TASK = 31;
        public static final int NOTIFY_ACTIVITY_DRAWN = 32;

        public static final int ALL_WINDOWS_DRAWN = 33;

        public static final int NEW_ANIMATOR_SCALE = 34;

        public static final int SHOW_CIRCULAR_DISPLAY_MASK = 35;
        public static final int SHOW_EMULATOR_DISPLAY_OVERLAY = 36;

        public static final int CHECK_IF_BOOT_ANIMATION_FINISHED = 37;
        public static final int RESET_ANR_MESSAGE = 38;
        public static final int WALLPAPER_DRAW_PENDING_TIMEOUT = 39;

        public static final int FINISH_TASK_POSITIONING = 40;

        public static final int UPDATE_DOCKED_STACK_DIVIDER = 41;

        public static final int RESIZE_STACK = 42;
        public static final int RESIZE_TASK = 43;

        public static final int TWO_FINGER_SCROLL_START = 44;

        public static final int WINDOW_REPLACEMENT_TIMEOUT = 46;

        public static final int NOTIFY_APP_TRANSITION_STARTING = 47;
        public static final int NOTIFY_APP_TRANSITION_CANCELLED = 48;
        public static final int NOTIFY_APP_TRANSITION_FINISHED = 49;
        public static final int NOTIFY_STARTING_WINDOW_DRAWN = 50;
        public static final int UPDATE_ANIMATION_SCALE = 51;
        public static final int WINDOW_REMOVE_TIMEOUT = 52;
        public static final int NOTIFY_DOCKED_STACK_MINIMIZED_CHANGED = 53;
        public static final int SEAMLESS_ROTATION_TIMEOUT = 54;

        public static final int RESTORE_POINTER_ICON = 54;

        /**
         * Used to denote that an integer field in a message will not be used.
         */
        public static final int UNUSED = 0;

        @Override
        public void handleMessage(Message msg) {
            if (DEBUG_WINDOW_TRACE) {
                Slog.v(TAG_WM, "handleMessage: entry what=" + msg.what);
            }
            switch (msg.what) {
                case REPORT_FOCUS_CHANGE: {
                    WindowState lastFocus;
                    WindowState newFocus;

                    AccessibilityController accessibilityController = null;

                    synchronized(mWindowMap) {
                        // TODO(multidisplay): Accessibility supported only of default desiplay.
                        if (mAccessibilityController != null && getDefaultDisplayContentLocked()
                                .getDisplayId() == Display.DEFAULT_DISPLAY) {
                            accessibilityController = mAccessibilityController;
                        }

                        lastFocus = mLastFocus;
                        newFocus = mCurrentFocus;
                        if (lastFocus == newFocus) {
                            // Focus is not changing, so nothing to do.
                            return;
                        }
                        mLastFocus = newFocus;
                        if (DEBUG_FOCUS_LIGHT) Slog.i(TAG_WM, "Focus moving from " + lastFocus +
                                " to " + newFocus);
                        if (newFocus != null && lastFocus != null
                                && !newFocus.isDisplayedLw()) {
                            //Slog.i(TAG_WM, "Delaying loss of focus...");
                            mLosingFocus.add(lastFocus);
                            lastFocus = null;
                        }
                    }

                    // First notify the accessibility manager for the change so it has
                    // the windows before the newly focused one starts firing eventgs.
                    if (accessibilityController != null) {
                        accessibilityController.onWindowFocusChangedNotLocked();
                    }

                    //System.out.println("Changing focus from " + lastFocus
                    //                   + " to " + newFocus);
                    if (newFocus != null) {
                        if (DEBUG_FOCUS_LIGHT) Slog.i(TAG_WM, "Gaining focus: " + newFocus);
                        newFocus.reportFocusChangedSerialized(true, mInTouchMode);
                        notifyFocusChanged();
                    }

                    if (lastFocus != null) {
                        if (DEBUG_FOCUS_LIGHT) Slog.i(TAG_WM, "Losing focus: " + lastFocus);
                        lastFocus.reportFocusChangedSerialized(false, mInTouchMode);
                    }
                } break;

                case REPORT_LOSING_FOCUS: {
                    ArrayList<WindowState> losers;

                    synchronized(mWindowMap) {
                        losers = mLosingFocus;
                        mLosingFocus = new ArrayList<WindowState>();
                    }

                    final int N = losers.size();
                    for (int i=0; i<N; i++) {
                        if (DEBUG_FOCUS_LIGHT) Slog.i(TAG_WM, "Losing delayed focus: " +
                                losers.get(i));
                        losers.get(i).reportFocusChangedSerialized(false, mInTouchMode);
                    }
                } break;

                case DO_TRAVERSAL: {
                    synchronized(mWindowMap) {
                        mWindowPlacerLocked.performSurfacePlacement();
                    }
                } break;

                case ADD_STARTING: {
                    final AppWindowToken wtoken = (AppWindowToken)msg.obj;
                    final StartingData sd = wtoken.startingData;

                    if (sd == null) {
                        // Animation has been canceled... do nothing.
                        return;
                    }

                    if (DEBUG_STARTING_WINDOW) Slog.v(TAG_WM, "Add starting "
                            + wtoken + ": pkg=" + sd.pkg);

                    View view = null;
                    try {
                        final Configuration overrideConfig = wtoken != null && wtoken.mTask != null
                                ? wtoken.mTask.mOverrideConfig : null;
                        view = mPolicy.addStartingWindow(wtoken.token, sd.pkg, sd.theme,
                            sd.compatInfo, sd.nonLocalizedLabel, sd.labelRes, sd.icon, sd.logo,
                            sd.windowFlags, overrideConfig);
                    } catch (Exception e) {
                        Slog.w(TAG_WM, "Exception when adding starting window", e);
                    }

                    if (view != null) {
                        boolean abort = false;

                        synchronized(mWindowMap) {
                            if (wtoken.removed || wtoken.startingData == null) {
                                // If the window was successfully added, then
                                // we need to remove it.
                                if (wtoken.startingWindow != null) {
                                    if (DEBUG_STARTING_WINDOW) Slog.v(TAG_WM,
                                            "Aborted starting " + wtoken
                                            + ": removed=" + wtoken.removed
                                            + " startingData=" + wtoken.startingData);
                                    wtoken.startingWindow = null;
                                    wtoken.startingData = null;
                                    abort = true;
                                }
                            } else {
                                wtoken.startingView = view;
                            }
                            if (DEBUG_STARTING_WINDOW && !abort) Slog.v(TAG_WM,
                                    "Added starting " + wtoken
                                    + ": startingWindow="
                                    + wtoken.startingWindow + " startingView="
                                    + wtoken.startingView);
                        }

                        if (abort) {
                            try {
                                mPolicy.removeStartingWindow(wtoken.token, view);
                            } catch (Exception e) {
                                Slog.w(TAG_WM, "Exception when removing starting window", e);
                            }
                        }
                    }
                } break;

                case REMOVE_STARTING: {
                    final AppWindowToken wtoken = (AppWindowToken)msg.obj;
                    IBinder token = null;
                    View view = null;
                    synchronized (mWindowMap) {
                        if (DEBUG_STARTING_WINDOW) Slog.v(TAG_WM, "Remove starting "
                                + wtoken + ": startingWindow="
                                + wtoken.startingWindow + " startingView="
                                + wtoken.startingView);
                        if (wtoken.startingWindow != null) {
                            view = wtoken.startingView;
                            token = wtoken.token;
                            wtoken.startingData = null;
                            wtoken.startingView = null;
                            wtoken.startingWindow = null;
                            wtoken.startingDisplayed = false;
                        }
                    }
                    if (view != null) {
                        try {
                            mPolicy.removeStartingWindow(token, view);
                        } catch (Exception e) {
                            Slog.w(TAG_WM, "Exception when removing starting window", e);
                        }
                    }
                } break;

                case FINISHED_STARTING: {
                    IBinder token = null;
                    View view = null;
                    while (true) {
                        synchronized (mWindowMap) {
                            final int N = mFinishedStarting.size();
                            if (N <= 0) {
                                break;
                            }
                            AppWindowToken wtoken = mFinishedStarting.remove(N-1);

                            if (DEBUG_STARTING_WINDOW) Slog.v(TAG_WM,
                                    "Finished starting " + wtoken
                                    + ": startingWindow=" + wtoken.startingWindow
                                    + " startingView=" + wtoken.startingView);

                            if (wtoken.startingWindow == null) {
                                continue;
                            }

                            view = wtoken.startingView;
                            token = wtoken.token;
                            wtoken.startingData = null;
                            wtoken.startingView = null;
                            wtoken.startingWindow = null;
                            wtoken.startingDisplayed = false;
                        }

                        try {
                            mPolicy.removeStartingWindow(token, view);
                        } catch (Exception e) {
                            Slog.w(TAG_WM, "Exception when removing starting window", e);
                        }
                    }
                } break;

                case REPORT_APPLICATION_TOKEN_DRAWN: {
                    final AppWindowToken wtoken = (AppWindowToken)msg.obj;

                    try {
                        if (DEBUG_VISIBILITY) Slog.v(
                                TAG_WM, "Reporting drawn in " + wtoken);
                        wtoken.appToken.windowsDrawn();
                    } catch (RemoteException ex) {
                    }
                } break;

                case REPORT_APPLICATION_TOKEN_WINDOWS: {
                    final AppWindowToken wtoken = (AppWindowToken)msg.obj;

                    boolean nowVisible = msg.arg1 != 0;
                    boolean nowGone = msg.arg2 != 0;

                    try {
                        if (DEBUG_VISIBILITY) Slog.v(
                                TAG_WM, "Reporting visible in " + wtoken
                                + " visible=" + nowVisible
                                + " gone=" + nowGone);
                        if (nowVisible) {
                            wtoken.appToken.windowsVisible();
                        } else {
                            wtoken.appToken.windowsGone();
                        }
                    } catch (RemoteException ex) {
                    }
                } break;

                case WINDOW_FREEZE_TIMEOUT: {
                    // TODO(multidisplay): Can non-default displays rotate?
                    synchronized (mWindowMap) {
                        Slog.w(TAG_WM, "Window freeze timeout expired.");
                        mWindowsFreezingScreen = WINDOWS_FREEZING_SCREENS_TIMEOUT;
                        final WindowList windows = getDefaultWindowListLocked();
                        int i = windows.size();
                        while (i > 0) {
                            i--;
                            WindowState w = windows.get(i);
                            if (w.mOrientationChanging) {
                                w.mOrientationChanging = false;
                                w.mLastFreezeDuration = (int)(SystemClock.elapsedRealtime()
                                        - mDisplayFreezeTime);
                                Slog.w(TAG_WM, "Force clearing orientation change: " + w);
                            }
                        }
                        mWindowPlacerLocked.performSurfacePlacement();
                    }
                    break;
                }

                case APP_TRANSITION_TIMEOUT: {
                    synchronized (mWindowMap) {
                        if (mAppTransition.isTransitionSet() || !mOpeningApps.isEmpty()
                                    || !mClosingApps.isEmpty()) {
                            if (DEBUG_APP_TRANSITIONS) Slog.v(TAG_WM, "*** APP TRANSITION TIMEOUT."
                                    + " isTransitionSet()=" + mAppTransition.isTransitionSet()
                                    + " mOpeningApps.size()=" + mOpeningApps.size()
                                    + " mClosingApps.size()=" + mClosingApps.size());
                            mAppTransition.setTimeout();
                            mWindowPlacerLocked.performSurfacePlacement();
                        }
                    }
                    break;
                }

                case PERSIST_ANIMATION_SCALE: {
                    Settings.Global.putFloat(mContext.getContentResolver(),
                            Settings.Global.WINDOW_ANIMATION_SCALE, mWindowAnimationScaleSetting);
                    Settings.Global.putFloat(mContext.getContentResolver(),
                            Settings.Global.TRANSITION_ANIMATION_SCALE,
                            mTransitionAnimationScaleSetting);
                    Settings.Global.putFloat(mContext.getContentResolver(),
                            Settings.Global.ANIMATOR_DURATION_SCALE, mAnimatorDurationScaleSetting);
                    break;
                }

                case UPDATE_ANIMATION_SCALE: {
                    @UpdateAnimationScaleMode
                    final int mode = msg.arg1;
                    switch (mode) {
                        case WINDOW_ANIMATION_SCALE: {
                            mWindowAnimationScaleSetting = Settings.Global.getFloat(
                                    mContext.getContentResolver(),
                                    Settings.Global.WINDOW_ANIMATION_SCALE,
                                    mWindowAnimationScaleSetting);
                            break;
                        }
                        case TRANSITION_ANIMATION_SCALE: {
                            mTransitionAnimationScaleSetting = Settings.Global.getFloat(
                                    mContext.getContentResolver(),
                                    Settings.Global.TRANSITION_ANIMATION_SCALE,
                                    mTransitionAnimationScaleSetting);
                            break;
                        }
                        case ANIMATION_DURATION_SCALE: {
                            mAnimatorDurationScaleSetting = Settings.Global.getFloat(
                                    mContext.getContentResolver(),
                                    Settings.Global.ANIMATOR_DURATION_SCALE,
                                    mAnimatorDurationScaleSetting);
                            dispatchNewAnimatorScaleLocked(null);
                            break;
                        }
                    }
                    break;
                }

                case FORCE_GC: {
                    synchronized (mWindowMap) {
                        // Since we're holding both mWindowMap and mAnimator we don't need to
                        // hold mAnimator.mLayoutToAnim.
                        if (mAnimator.isAnimating() || mAnimationScheduled) {
                            // If we are animating, don't do the gc now but
                            // delay a bit so we don't interrupt the animation.
                            sendEmptyMessageDelayed(H.FORCE_GC, 2000);
                            return;
                        }
                        // If we are currently rotating the display, it will
                        // schedule a new message when done.
                        if (mDisplayFrozen) {
                            return;
                        }
                    }
                    Runtime.getRuntime().gc();
                    break;
                }

                case ENABLE_SCREEN: {
                    performEnableScreen();
                    break;
                }

                case APP_FREEZE_TIMEOUT: {
                    synchronized (mWindowMap) {
                        Slog.w(TAG_WM, "App freeze timeout expired.");
                        mWindowsFreezingScreen = WINDOWS_FREEZING_SCREENS_TIMEOUT;
                        final int numStacks = mStackIdToStack.size();
                        for (int stackNdx = 0; stackNdx < numStacks; ++stackNdx) {
                            final TaskStack stack = mStackIdToStack.valueAt(stackNdx);
                            final ArrayList<Task> tasks = stack.getTasks();
                            for (int taskNdx = tasks.size() - 1; taskNdx >= 0; --taskNdx) {
                                AppTokenList tokens = tasks.get(taskNdx).mAppTokens;
                                for (int tokenNdx = tokens.size() - 1; tokenNdx >= 0; --tokenNdx) {
                                    AppWindowToken tok = tokens.get(tokenNdx);
                                    if (tok.mAppAnimator.freezingScreen) {
                                        Slog.w(TAG_WM, "Force clearing freeze: " + tok);
                                        unsetAppFreezingScreenLocked(tok, true, true);
                                    }
                                }
                            }
                        }
                    }
                    break;
                }

                case CLIENT_FREEZE_TIMEOUT: {
                    synchronized (mWindowMap) {
                        if (mClientFreezingScreen) {
                            mClientFreezingScreen = false;
                            mLastFinishedFreezeSource = "client-timeout";
                            stopFreezingDisplayLocked();
                        }
                    }
                    break;
                }

                case SEND_NEW_CONFIGURATION: {
                    removeMessages(SEND_NEW_CONFIGURATION);
                    sendNewConfiguration();
                    break;
                }

                case REPORT_WINDOWS_CHANGE: {
                    if (mWindowsChanged) {
                        synchronized (mWindowMap) {
                            mWindowsChanged = false;
                        }
                        notifyWindowsChanged();
                    }
                    break;
                }

                case DRAG_START_TIMEOUT: {
                    IBinder win = (IBinder)msg.obj;
                    if (DEBUG_DRAG) {
                        Slog.w(TAG_WM, "Timeout starting drag by win " + win);
                    }
                    synchronized (mWindowMap) {
                        // !!! TODO: ANR the app that has failed to start the drag in time
                        if (mDragState != null) {
                            mDragState.unregister();
                            mInputMonitor.updateInputWindowsLw(true /*force*/);
                            mDragState.reset();
                            mDragState = null;
                        }
                    }
                    break;
                }

                case DRAG_END_TIMEOUT: {
                    IBinder win = (IBinder)msg.obj;
                    if (DEBUG_DRAG) {
                        Slog.w(TAG_WM, "Timeout ending drag to win " + win);
                    }
                    synchronized (mWindowMap) {
                        // !!! TODO: ANR the drag-receiving app
                        if (mDragState != null) {
                            mDragState.mDragResult = false;
                            mDragState.endDragLw();
                        }
                    }
                    break;
                }

                case REPORT_HARD_KEYBOARD_STATUS_CHANGE: {
                    notifyHardKeyboardStatusChange();
                    break;
                }

                case BOOT_TIMEOUT: {
                    performBootTimeout();
                    break;
                }

                case WAITING_FOR_DRAWN_TIMEOUT: {
                    Runnable callback = null;
                    synchronized (mWindowMap) {
                        Slog.w(TAG_WM, "Timeout waiting for drawn: undrawn=" + mWaitingForDrawn);
                        mWaitingForDrawn.clear();
                        callback = mWaitingForDrawnCallback;
                        mWaitingForDrawnCallback = null;
                    }
                    if (callback != null) {
                        callback.run();
                    }
                    break;
                }

                case SHOW_STRICT_MODE_VIOLATION: {
                    showStrictModeViolation(msg.arg1, msg.arg2);
                    break;
                }

                case SHOW_CIRCULAR_DISPLAY_MASK: {
                    showCircularMask(msg.arg1 == 1);
                    break;
                }

                case SHOW_EMULATOR_DISPLAY_OVERLAY: {
                    showEmulatorDisplayOverlay();
                    break;
                }

                case DO_ANIMATION_CALLBACK: {
                    try {
                        ((IRemoteCallback)msg.obj).sendResult(null);
                    } catch (RemoteException e) {
                    }
                    break;
                }

                case DO_DISPLAY_ADDED:
                    handleDisplayAdded(msg.arg1);
                    break;

                case DO_DISPLAY_REMOVED:
                    synchronized (mWindowMap) {
                        handleDisplayRemovedLocked(msg.arg1);
                    }
                    break;

                case DO_DISPLAY_CHANGED:
                    synchronized (mWindowMap) {
                        handleDisplayChangedLocked(msg.arg1);
                    }
                    break;

                case TWO_FINGER_SCROLL_START: {
                    startScrollingTask((DisplayContent)msg.obj, msg.arg1, msg.arg2);
                }
                break;

                case TAP_OUTSIDE_TASK: {
                    handleTapOutsideTask((DisplayContent)msg.obj, msg.arg1, msg.arg2);
                }
                break;

                case FINISH_TASK_POSITIONING: {
                    finishPositioning();
                }
                break;

                case NOTIFY_ACTIVITY_DRAWN:
                    try {
                        mActivityManager.notifyActivityDrawn((IBinder) msg.obj);
                    } catch (RemoteException e) {
                    }
                    break;
                case ALL_WINDOWS_DRAWN: {
                    Runnable callback;
                    synchronized (mWindowMap) {
                        callback = mWaitingForDrawnCallback;
                        mWaitingForDrawnCallback = null;
                    }
                    if (callback != null) {
                        callback.run();
                    }
                }
                case NEW_ANIMATOR_SCALE: {
                    float scale = getCurrentAnimatorScale();
                    ValueAnimator.setDurationScale(scale);
                    Session session = (Session)msg.obj;
                    if (session != null) {
                        try {
                            session.mCallback.onAnimatorScaleChanged(scale);
                        } catch (RemoteException e) {
                        }
                    } else {
                        ArrayList<IWindowSessionCallback> callbacks
                                = new ArrayList<IWindowSessionCallback>();
                        synchronized (mWindowMap) {
                            for (int i=0; i<mSessions.size(); i++) {
                                callbacks.add(mSessions.valueAt(i).mCallback);
                            }

                        }
                        for (int i=0; i<callbacks.size(); i++) {
                            try {
                                callbacks.get(i).onAnimatorScaleChanged(scale);
                            } catch (RemoteException e) {
                            }
                        }
                    }
                }
                break;
                case CHECK_IF_BOOT_ANIMATION_FINISHED: {
                    final boolean bootAnimationComplete;
                    synchronized (mWindowMap) {
                        if (DEBUG_BOOT) Slog.i(TAG_WM, "CHECK_IF_BOOT_ANIMATION_FINISHED:");
                        bootAnimationComplete = checkBootAnimationCompleteLocked();
                    }
                    if (bootAnimationComplete) {
                        performEnableScreen();
                    }
                }
                break;
                case RESET_ANR_MESSAGE: {
                    synchronized (mWindowMap) {
                        mLastANRState = null;
                    }
                }
                break;
                case WALLPAPER_DRAW_PENDING_TIMEOUT: {
                    synchronized (mWindowMap) {
                        if (mWallpaperControllerLocked.processWallpaperDrawPendingTimeout()) {
                            mWindowPlacerLocked.performSurfacePlacement();
                        }
                    }
                }
                case UPDATE_DOCKED_STACK_DIVIDER: {
                    synchronized (mWindowMap) {
                        final DisplayContent displayContent = getDefaultDisplayContentLocked();
                        displayContent.getDockedDividerController().reevaluateVisibility(false);
                        adjustForImeIfNeeded(displayContent);
                    }
                }
                break;
                case RESIZE_TASK: {
                    try {
                        mActivityManager.resizeTask(msg.arg1, (Rect) msg.obj, msg.arg2);
                    } catch (RemoteException e) {
                        // This will not happen since we are in the same process.
                    }
                }
                break;
                case RESIZE_STACK: {
                    try {
                        mActivityManager.resizeStack(
                                msg.arg1, (Rect) msg.obj, msg.arg2 == 1, false, false, -1);
                    } catch (RemoteException e) {
                        // This will not happen since we are in the same process.
                    }
                }
                break;
                case WINDOW_REPLACEMENT_TIMEOUT: {
                    synchronized (mWindowMap) {
                        for (int i = mReplacingWindowTimeouts.size() - 1; i >= 0; i--) {
                            final AppWindowToken token = mReplacingWindowTimeouts.get(i);
                            token.clearTimedoutReplacesLocked();
                        }
                        mReplacingWindowTimeouts.clear();
                    }
                }
                case NOTIFY_APP_TRANSITION_STARTING: {
                    mAmInternal.notifyAppTransitionStarting(msg.arg1);
                }
                break;
                case NOTIFY_APP_TRANSITION_CANCELLED: {
                    mAmInternal.notifyAppTransitionCancelled();
                }
                break;
                case NOTIFY_APP_TRANSITION_FINISHED: {
                    mAmInternal.notifyAppTransitionFinished();
                }
                break;
                case NOTIFY_STARTING_WINDOW_DRAWN: {
                    mAmInternal.notifyStartingWindowDrawn();
                }
                break;
                case WINDOW_REMOVE_TIMEOUT: {
                    final WindowState window = (WindowState) msg.obj;
                    synchronized(mWindowMap) {
                        // TODO: This is all about fixing b/21693547
                        // where partially initialized Toasts get stuck
                        // around and keep the screen on. We'd like
                        // to just remove the toast...but this can cause clients
                        // who miss the timeout due to normal circumstances (e.g.
                        // running under debugger) to crash (b/29105388). The windows will
                        // eventually be removed when the client process finishes.
                        // The best we can do for now is remove the FLAG_KEEP_SCREEN_ON
                        // and prevent the symptoms of b/21693547.
                        window.mAttrs.flags &= ~FLAG_KEEP_SCREEN_ON;
                        window.setDisplayLayoutNeeded();
                        mWindowPlacerLocked.performSurfacePlacement();
                    }
                }
                break;
                case NOTIFY_DOCKED_STACK_MINIMIZED_CHANGED: {
                    mAmInternal.notifyDockedStackMinimizedChanged(msg.arg1 == 1);
                }
                break;
<<<<<<< HEAD
                case RESTORE_POINTER_ICON: {
                    synchronized (mWindowMap) {
                        restorePointerIconLocked((DisplayContent)msg.obj, msg.arg1, msg.arg2);
=======
                case SEAMLESS_ROTATION_TIMEOUT: {
                    // Rotation only supported on primary display.
                    // TODO(multi-display)
                    final DisplayContent displayContent = getDefaultDisplayContentLocked();
                    final WindowList windows = displayContent.getWindowList();
                    boolean layoutNeeded = false;
                    for (int i = windows.size() - 1; i >= 0; i--) {
                        WindowState w = windows.get(i);
                        if (w.mSeamlesslyRotated) {
                            layoutNeeded = true;
                            w.setDisplayLayoutNeeded();
                        }
                        w.mSeamlesslyRotated = false;
                    }
                    if (layoutNeeded) {
                        mWindowPlacerLocked.performSurfacePlacement();
>>>>>>> 79116da9
                    }
                }
                break;
            }
            if (DEBUG_WINDOW_TRACE) {
                Slog.v(TAG_WM, "handleMessage: exit");
            }
        }
    }

    void destroyPreservedSurfaceLocked() {
        for (int i = mDestroyPreservedSurface.size() - 1; i >= 0 ; i--) {
            final WindowState w = mDestroyPreservedSurface.get(i);
            w.mWinAnimator.destroyPreservedSurfaceLocked();
        }
        mDestroyPreservedSurface.clear();
    }

    void stopUsingSavedSurfaceLocked() {
        for (int i = mFinishedEarlyAnim.size() - 1; i >= 0 ; i--) {
            final AppWindowToken wtoken = mFinishedEarlyAnim.get(i);
            wtoken.stopUsingSavedSurfaceLocked();
        }
        mFinishedEarlyAnim.clear();
    }

    // -------------------------------------------------------------
    // IWindowManager API
    // -------------------------------------------------------------

    @Override
    public IWindowSession openSession(IWindowSessionCallback callback, IInputMethodClient client,
            IInputContext inputContext) {
        if (client == null) throw new IllegalArgumentException("null client");
        if (inputContext == null) throw new IllegalArgumentException("null inputContext");
        Session session = new Session(this, callback, client, inputContext);
        return session;
    }

    @Override
    public boolean inputMethodClientHasFocus(IInputMethodClient client) {
        synchronized (mWindowMap) {
            // The focus for the client is the window immediately below
            // where we would place the input method window.
            int idx = findDesiredInputMethodWindowIndexLocked(false);
            if (idx > 0) {
                // TODO(multidisplay): IMEs are only supported on the default display.
                WindowState imFocus = getDefaultWindowListLocked().get(idx-1);
                if (DEBUG_INPUT_METHOD) {
                    Slog.i(TAG_WM, "Desired input method target: " + imFocus);
                    Slog.i(TAG_WM, "Current focus: " + mCurrentFocus);
                    Slog.i(TAG_WM, "Last focus: " + mLastFocus);
                }
                if (imFocus != null) {
                    // This may be a starting window, in which case we still want
                    // to count it as okay.
                    if (imFocus.mAttrs.type == LayoutParams.TYPE_APPLICATION_STARTING
                            && imFocus.mAppToken != null) {
                        // The client has definitely started, so it really should
                        // have a window in this app token.  Let's look for it.
                        for (int i=0; i<imFocus.mAppToken.windows.size(); i++) {
                            WindowState w = imFocus.mAppToken.windows.get(i);
                            if (w != imFocus) {
                                Log.i(TAG_WM, "Switching to real app window: " + w);
                                imFocus = w;
                                break;
                            }
                        }
                    }
                    if (DEBUG_INPUT_METHOD) {
                        Slog.i(TAG_WM, "IM target client: " + imFocus.mSession.mClient);
                        if (imFocus.mSession.mClient != null) {
                            Slog.i(TAG_WM, "IM target client binder: "
                                    + imFocus.mSession.mClient.asBinder());
                            Slog.i(TAG_WM, "Requesting client binder: " + client.asBinder());
                        }
                    }
                    if (imFocus.mSession.mClient != null &&
                            imFocus.mSession.mClient.asBinder() == client.asBinder()) {
                        return true;
                    }
                }
            }

            // Okay, how about this...  what is the current focus?
            // It seems in some cases we may not have moved the IM
            // target window, such as when it was in a pop-up window,
            // so let's also look at the current focus.  (An example:
            // go to Gmail, start searching so the keyboard goes up,
            // press home.  Sometimes the IME won't go down.)
            // Would be nice to fix this more correctly, but it's
            // way at the end of a release, and this should be good enough.
            if (mCurrentFocus != null && mCurrentFocus.mSession.mClient != null
                    && mCurrentFocus.mSession.mClient.asBinder() == client.asBinder()) {
                return true;
            }
        }
        return false;
    }

    @Override
    public void getInitialDisplaySize(int displayId, Point size) {
        synchronized (mWindowMap) {
            final DisplayContent displayContent = getDisplayContentLocked(displayId);
            if (displayContent != null && displayContent.hasAccess(Binder.getCallingUid())) {
                size.x = displayContent.mInitialDisplayWidth;
                size.y = displayContent.mInitialDisplayHeight;
            }
        }
    }

    @Override
    public void getBaseDisplaySize(int displayId, Point size) {
        synchronized (mWindowMap) {
            final DisplayContent displayContent = getDisplayContentLocked(displayId);
            if (displayContent != null && displayContent.hasAccess(Binder.getCallingUid())) {
                size.x = displayContent.mBaseDisplayWidth;
                size.y = displayContent.mBaseDisplayHeight;
            }
        }
    }

    @Override
    public void setForcedDisplaySize(int displayId, int width, int height) {
        if (mContext.checkCallingOrSelfPermission(
                android.Manifest.permission.WRITE_SECURE_SETTINGS) !=
                PackageManager.PERMISSION_GRANTED) {
            throw new SecurityException("Must hold permission " +
                    android.Manifest.permission.WRITE_SECURE_SETTINGS);
        }
        if (displayId != Display.DEFAULT_DISPLAY) {
            throw new IllegalArgumentException("Can only set the default display");
        }
        final long ident = Binder.clearCallingIdentity();
        try {
            synchronized(mWindowMap) {
                // Set some sort of reasonable bounds on the size of the display that we
                // will try to emulate.
                final int MIN_WIDTH = 200;
                final int MIN_HEIGHT = 200;
                final int MAX_SCALE = 2;
                final DisplayContent displayContent = getDisplayContentLocked(displayId);
                if (displayContent != null) {
                    width = Math.min(Math.max(width, MIN_WIDTH),
                            displayContent.mInitialDisplayWidth * MAX_SCALE);
                    height = Math.min(Math.max(height, MIN_HEIGHT),
                            displayContent.mInitialDisplayHeight * MAX_SCALE);
                    setForcedDisplaySizeLocked(displayContent, width, height);
                    Settings.Global.putString(mContext.getContentResolver(),
                            Settings.Global.DISPLAY_SIZE_FORCED, width + "," + height);
                }
            }
        } finally {
            Binder.restoreCallingIdentity(ident);
        }
    }

    @Override
    public void setForcedDisplayScalingMode(int displayId, int mode) {
        if (mContext.checkCallingOrSelfPermission(
                android.Manifest.permission.WRITE_SECURE_SETTINGS) !=
                PackageManager.PERMISSION_GRANTED) {
            throw new SecurityException("Must hold permission " +
                    android.Manifest.permission.WRITE_SECURE_SETTINGS);
        }
        if (displayId != Display.DEFAULT_DISPLAY) {
            throw new IllegalArgumentException("Can only set the default display");
        }
        final long ident = Binder.clearCallingIdentity();
        try {
            synchronized(mWindowMap) {
                final DisplayContent displayContent = getDisplayContentLocked(displayId);
                if (displayContent != null) {
                    if (mode < 0 || mode > 1) {
                        mode = 0;
                    }
                    setForcedDisplayScalingModeLocked(displayContent, mode);
                    Settings.Global.putInt(mContext.getContentResolver(),
                            Settings.Global.DISPLAY_SCALING_FORCE, mode);
                }
            }
        } finally {
            Binder.restoreCallingIdentity(ident);
        }
    }

    private void setForcedDisplayScalingModeLocked(DisplayContent displayContent, int mode) {
        Slog.i(TAG_WM, "Using display scaling mode: " + (mode == 0 ? "auto" : "off"));
        displayContent.mDisplayScalingDisabled = (mode != 0);
        reconfigureDisplayLocked(displayContent);
    }

    private void readForcedDisplayPropertiesLocked(final DisplayContent displayContent) {
        // Display size.
        String sizeStr = Settings.Global.getString(mContext.getContentResolver(),
                Settings.Global.DISPLAY_SIZE_FORCED);
        if (sizeStr == null || sizeStr.length() == 0) {
            sizeStr = SystemProperties.get(SIZE_OVERRIDE, null);
        }
        if (sizeStr != null && sizeStr.length() > 0) {
            final int pos = sizeStr.indexOf(',');
            if (pos > 0 && sizeStr.lastIndexOf(',') == pos) {
                int width, height;
                try {
                    width = Integer.parseInt(sizeStr.substring(0, pos));
                    height = Integer.parseInt(sizeStr.substring(pos+1));
                    if (displayContent.mBaseDisplayWidth != width
                            || displayContent.mBaseDisplayHeight != height) {
                        Slog.i(TAG_WM, "FORCED DISPLAY SIZE: " + width + "x" + height);
                        displayContent.mBaseDisplayWidth = width;
                        displayContent.mBaseDisplayHeight = height;
                    }
                } catch (NumberFormatException ex) {
                }
            }
        }

        // Display density.
        final int density = getForcedDisplayDensityForUserLocked(mCurrentUserId);
        if (density != 0) {
            displayContent.mBaseDisplayDensity = density;
        }

        // Display scaling mode.
        int mode = Settings.Global.getInt(mContext.getContentResolver(),
                Settings.Global.DISPLAY_SCALING_FORCE, 0);
        if (mode != 0) {
            Slog.i(TAG_WM, "FORCED DISPLAY SCALING DISABLED");
            displayContent.mDisplayScalingDisabled = true;
        }
    }

    // displayContent must not be null
    private void setForcedDisplaySizeLocked(DisplayContent displayContent, int width, int height) {
        Slog.i(TAG_WM, "Using new display size: " + width + "x" + height);
        displayContent.mBaseDisplayWidth = width;
        displayContent.mBaseDisplayHeight = height;
        reconfigureDisplayLocked(displayContent);
    }

    @Override
    public void clearForcedDisplaySize(int displayId) {
        if (mContext.checkCallingOrSelfPermission(
                android.Manifest.permission.WRITE_SECURE_SETTINGS) !=
                PackageManager.PERMISSION_GRANTED) {
            throw new SecurityException("Must hold permission " +
                    android.Manifest.permission.WRITE_SECURE_SETTINGS);
        }
        if (displayId != Display.DEFAULT_DISPLAY) {
            throw new IllegalArgumentException("Can only set the default display");
        }
        final long ident = Binder.clearCallingIdentity();
        try {
            synchronized(mWindowMap) {
                final DisplayContent displayContent = getDisplayContentLocked(displayId);
                if (displayContent != null) {
                    setForcedDisplaySizeLocked(displayContent, displayContent.mInitialDisplayWidth,
                            displayContent.mInitialDisplayHeight);
                    Settings.Global.putString(mContext.getContentResolver(),
                            Settings.Global.DISPLAY_SIZE_FORCED, "");
                }
            }
        } finally {
            Binder.restoreCallingIdentity(ident);
        }
    }

    @Override
    public int getInitialDisplayDensity(int displayId) {
        synchronized (mWindowMap) {
            final DisplayContent displayContent = getDisplayContentLocked(displayId);
            if (displayContent != null && displayContent.hasAccess(Binder.getCallingUid())) {
                return displayContent.mInitialDisplayDensity;
            }
        }
        return -1;
    }

    @Override
    public int getBaseDisplayDensity(int displayId) {
        synchronized (mWindowMap) {
            final DisplayContent displayContent = getDisplayContentLocked(displayId);
            if (displayContent != null && displayContent.hasAccess(Binder.getCallingUid())) {
                return displayContent.mBaseDisplayDensity;
            }
        }
        return -1;
    }

    @Override
    public void setForcedDisplayDensity(int displayId, int density) {
        if (mContext.checkCallingOrSelfPermission(
                android.Manifest.permission.WRITE_SECURE_SETTINGS) !=
                PackageManager.PERMISSION_GRANTED) {
            throw new SecurityException("Must hold permission " +
                    android.Manifest.permission.WRITE_SECURE_SETTINGS);
        }
        if (displayId != Display.DEFAULT_DISPLAY) {
            throw new IllegalArgumentException("Can only set the default display");
        }
        final long ident = Binder.clearCallingIdentity();
        try {
            synchronized(mWindowMap) {
                final DisplayContent displayContent = getDisplayContentLocked(displayId);
                if (displayContent != null) {
                    setForcedDisplayDensityLocked(displayContent, density);
                    Settings.Secure.putStringForUser(mContext.getContentResolver(),
                            Settings.Secure.DISPLAY_DENSITY_FORCED,
                            Integer.toString(density), mCurrentUserId);
                }
            }
        } finally {
            Binder.restoreCallingIdentity(ident);
        }
    }

    @Override
    public void clearForcedDisplayDensity(int displayId) {
        if (mContext.checkCallingOrSelfPermission(
                android.Manifest.permission.WRITE_SECURE_SETTINGS) !=
                PackageManager.PERMISSION_GRANTED) {
            throw new SecurityException("Must hold permission " +
                    android.Manifest.permission.WRITE_SECURE_SETTINGS);
        }
        if (displayId != Display.DEFAULT_DISPLAY) {
            throw new IllegalArgumentException("Can only set the default display");
        }
        final long ident = Binder.clearCallingIdentity();
        try {
            synchronized(mWindowMap) {
                final DisplayContent displayContent = getDisplayContentLocked(displayId);
                if (displayContent != null) {
                    setForcedDisplayDensityLocked(displayContent,
                            displayContent.mInitialDisplayDensity);
                    Settings.Secure.putStringForUser(mContext.getContentResolver(),
                            Settings.Secure.DISPLAY_DENSITY_FORCED, "", mCurrentUserId);
                }
            }
        } finally {
            Binder.restoreCallingIdentity(ident);
        }
    }

    /**
     * @param userId the ID of the user
     * @return the forced display density for the specified user, if set, or
     *         {@code 0} if not set
     */
    private int getForcedDisplayDensityForUserLocked(int userId) {
        String densityStr = Settings.Secure.getStringForUser(mContext.getContentResolver(),
                Settings.Secure.DISPLAY_DENSITY_FORCED, userId);
        if (densityStr == null || densityStr.length() == 0) {
            densityStr = SystemProperties.get(DENSITY_OVERRIDE, null);
        }
        if (densityStr != null && densityStr.length() > 0) {
            try {
                return Integer.parseInt(densityStr);
            } catch (NumberFormatException ex) {
            }
        }
        return 0;
    }

    /**
     * Forces the given display to the use the specified density.
     *
     * @param displayContent the display to modify
     * @param density the density in DPI to use
     */
    private void setForcedDisplayDensityLocked(@NonNull DisplayContent displayContent,
            int density) {
        displayContent.mBaseDisplayDensity = density;
        reconfigureDisplayLocked(displayContent);
    }

    // displayContent must not be null
    private void reconfigureDisplayLocked(DisplayContent displayContent) {
        // TODO: Multidisplay: for now only use with default display.
        if (!mDisplayReady) {
            return;
        }
        configureDisplayPolicyLocked(displayContent);
        displayContent.layoutNeeded = true;

        boolean configChanged = updateOrientationFromAppTokensLocked(false);
        mTempConfiguration.setToDefaults();
        mTempConfiguration.updateFrom(mCurConfiguration);
        computeScreenConfigurationLocked(mTempConfiguration);
        configChanged |= mCurConfiguration.diff(mTempConfiguration) != 0;

        if (configChanged) {
            mWaitingForConfig = true;
            startFreezingDisplayLocked(false, 0, 0);
            mH.sendEmptyMessage(H.SEND_NEW_CONFIGURATION);
            if (!mReconfigureOnConfigurationChanged.contains(displayContent)) {
                mReconfigureOnConfigurationChanged.add(displayContent);
            }
        }

        mWindowPlacerLocked.performSurfacePlacement();
    }

    private void configureDisplayPolicyLocked(DisplayContent displayContent) {
        mPolicy.setInitialDisplaySize(displayContent.getDisplay(),
                displayContent.mBaseDisplayWidth,
                displayContent.mBaseDisplayHeight,
                displayContent.mBaseDisplayDensity);

        DisplayInfo displayInfo = displayContent.getDisplayInfo();
        mPolicy.setDisplayOverscan(displayContent.getDisplay(),
                displayInfo.overscanLeft, displayInfo.overscanTop,
                displayInfo.overscanRight, displayInfo.overscanBottom);
    }

    @Override
    public void setOverscan(int displayId, int left, int top, int right, int bottom) {
        if (mContext.checkCallingOrSelfPermission(
                android.Manifest.permission.WRITE_SECURE_SETTINGS) !=
                PackageManager.PERMISSION_GRANTED) {
            throw new SecurityException("Must hold permission " +
                    android.Manifest.permission.WRITE_SECURE_SETTINGS);
        }
        final long ident = Binder.clearCallingIdentity();
        try {
            synchronized(mWindowMap) {
                DisplayContent displayContent = getDisplayContentLocked(displayId);
                if (displayContent != null) {
                    setOverscanLocked(displayContent, left, top, right, bottom);
                }
            }
        } finally {
            Binder.restoreCallingIdentity(ident);
        }
    }

    private void setOverscanLocked(DisplayContent displayContent,
            int left, int top, int right, int bottom) {
        final DisplayInfo displayInfo = displayContent.getDisplayInfo();
        displayInfo.overscanLeft = left;
        displayInfo.overscanTop = top;
        displayInfo.overscanRight = right;
        displayInfo.overscanBottom = bottom;

        mDisplaySettings.setOverscanLocked(displayInfo.uniqueId, displayInfo.name, left, top,
                right, bottom);
        mDisplaySettings.writeSettingsLocked();

        reconfigureDisplayLocked(displayContent);
    }

    // -------------------------------------------------------------
    // Internals
    // -------------------------------------------------------------

    final WindowState windowForClientLocked(Session session, IWindow client,
            boolean throwOnError) {
        return windowForClientLocked(session, client.asBinder(), throwOnError);
    }

    final WindowState windowForClientLocked(Session session, IBinder client,
            boolean throwOnError) {
        WindowState win = mWindowMap.get(client);
        if (localLOGV) Slog.v(
            TAG_WM, "Looking up client " + client + ": " + win);
        if (win == null) {
            RuntimeException ex = new IllegalArgumentException(
                    "Requested window " + client + " does not exist");
            if (throwOnError) {
                throw ex;
            }
            Slog.w(TAG_WM, "Failed looking up window", ex);
            return null;
        }
        if (session != null && win.mSession != session) {
            RuntimeException ex = new IllegalArgumentException(
                    "Requested window " + client + " is in session " +
                    win.mSession + ", not " + session);
            if (throwOnError) {
                throw ex;
            }
            Slog.w(TAG_WM, "Failed looking up window", ex);
            return null;
        }

        return win;
    }

    final void rebuildAppWindowListLocked() {
        rebuildAppWindowListLocked(getDefaultDisplayContentLocked());
    }

    private void rebuildAppWindowListLocked(final DisplayContent displayContent) {
        final WindowList windows = displayContent.getWindowList();
        int NW = windows.size();
        int i;
        int lastBelow = -1;
        int numRemoved = 0;

        if (mRebuildTmp.length < NW) {
            mRebuildTmp = new WindowState[NW+10];
        }

        // First remove all existing app windows.
        i=0;
        while (i < NW) {
            WindowState w = windows.get(i);
            if (w.mAppToken != null) {
                WindowState win = windows.remove(i);
                win.mRebuilding = true;
                mRebuildTmp[numRemoved] = win;
                mWindowsChanged = true;
                if (DEBUG_WINDOW_MOVEMENT) Slog.v(TAG_WM, "Rebuild removing window: " + win);
                NW--;
                numRemoved++;
                continue;
            } else if (lastBelow == i-1) {
                if (w.mAttrs.type == TYPE_WALLPAPER) {
                    lastBelow = i;
                }
            }
            i++;
        }

        // Keep whatever windows were below the app windows still below,
        // by skipping them.
        lastBelow++;
        i = lastBelow;

        // First add all of the exiting app tokens...  these are no longer
        // in the main app list, but still have windows shown.  We put them
        // in the back because now that the animation is over we no longer
        // will care about them.
        final ArrayList<TaskStack> stacks = displayContent.getStacks();
        final int numStacks = stacks.size();
        for (int stackNdx = 0; stackNdx < numStacks; ++stackNdx) {
            AppTokenList exitingAppTokens = stacks.get(stackNdx).mExitingAppTokens;
            int NT = exitingAppTokens.size();
            for (int j = 0; j < NT; j++) {
                i = reAddAppWindowsLocked(displayContent, i, exitingAppTokens.get(j));
            }
        }

        // And add in the still active app tokens in Z order.
        for (int stackNdx = 0; stackNdx < numStacks; ++stackNdx) {
            final ArrayList<Task> tasks = stacks.get(stackNdx).getTasks();
            final int numTasks = tasks.size();
            for (int taskNdx = 0; taskNdx < numTasks; ++taskNdx) {
                final AppTokenList tokens = tasks.get(taskNdx).mAppTokens;
                final int numTokens = tokens.size();
                for (int tokenNdx = 0; tokenNdx < numTokens; ++tokenNdx) {
                    final AppWindowToken wtoken = tokens.get(tokenNdx);
                    if (wtoken.mIsExiting && !wtoken.waitingForReplacement()) {
                        continue;
                    }
                    i = reAddAppWindowsLocked(displayContent, i, wtoken);
                }
            }
        }

        i -= lastBelow;
        if (i != numRemoved) {
            displayContent.layoutNeeded = true;
            Slog.w(TAG_WM, "On display=" + displayContent.getDisplayId() + " Rebuild removed "
                    + numRemoved + " windows but added " + i + " rebuildAppWindowListLocked() "
                    + " callers=" + Debug.getCallers(10));
            for (i = 0; i < numRemoved; i++) {
                WindowState ws = mRebuildTmp[i];
                if (ws.mRebuilding) {
                    StringWriter sw = new StringWriter();
                    PrintWriter pw = new FastPrintWriter(sw, false, 1024);
                    ws.dump(pw, "", true);
                    pw.flush();
                    Slog.w(TAG_WM, "This window was lost: " + ws);
                    Slog.w(TAG_WM, sw.toString());
                    ws.mWinAnimator.destroySurfaceLocked();
                }
            }
            Slog.w(TAG_WM, "Current app token list:");
            dumpAppTokensLocked();
            Slog.w(TAG_WM, "Final window list:");
            dumpWindowsLocked();
        }
        Arrays.fill(mRebuildTmp, null);
    }

    void makeWindowFreezingScreenIfNeededLocked(WindowState w) {
        // If the screen is currently frozen or off, then keep
        // it frozen/off until this window draws at its new
        // orientation.
        if (!okToDisplay() && mWindowsFreezingScreen != WINDOWS_FREEZING_SCREENS_TIMEOUT) {
            if (DEBUG_ORIENTATION) Slog.v(TAG_WM, "Changing surface while display frozen: " + w);
            w.mOrientationChanging = true;
            w.mLastFreezeDuration = 0;
            mWindowPlacerLocked.mOrientationChangeComplete = false;
            if (mWindowsFreezingScreen == WINDOWS_FREEZING_SCREENS_NONE) {
                mWindowsFreezingScreen = WINDOWS_FREEZING_SCREENS_ACTIVE;
                // XXX should probably keep timeout from
                // when we first froze the display.
                mH.removeMessages(H.WINDOW_FREEZE_TIMEOUT);
                mH.sendEmptyMessageDelayed(H.WINDOW_FREEZE_TIMEOUT,
                        WINDOW_FREEZE_TIMEOUT_DURATION);
            }
        }
    }

    /**
     * @return bitmap indicating if another pass through layout must be made.
     */
    int handleAnimatingStoppedAndTransitionLocked() {
        int changes = 0;

        mAppTransition.setIdle();

        for (int i = mNoAnimationNotifyOnTransitionFinished.size() - 1; i >= 0; i--) {
            final IBinder token = mNoAnimationNotifyOnTransitionFinished.get(i);
            mAppTransition.notifyAppTransitionFinishedLocked(token);
        }
        mNoAnimationNotifyOnTransitionFinished.clear();

        mWallpaperControllerLocked.hideDeferredWallpapersIfNeeded();

        // Restore window app tokens to the ActivityManager views
        ArrayList<TaskStack> stacks = getDefaultDisplayContentLocked().getStacks();
        for (int stackNdx = stacks.size() - 1; stackNdx >= 0; --stackNdx) {
            final ArrayList<Task> tasks = stacks.get(stackNdx).getTasks();
            for (int taskNdx = tasks.size() - 1; taskNdx >= 0; --taskNdx) {
                final AppTokenList tokens = tasks.get(taskNdx).mAppTokens;
                for (int tokenNdx = tokens.size() - 1; tokenNdx >= 0; --tokenNdx) {
                    tokens.get(tokenNdx).sendingToBottom = false;
                }
            }
        }
        rebuildAppWindowListLocked();

        changes |= PhoneWindowManager.FINISH_LAYOUT_REDO_LAYOUT;
        if (DEBUG_WALLPAPER_LIGHT) Slog.v(TAG_WM,
                "Wallpaper layer changed: assigning layers + relayout");
        moveInputMethodWindowsIfNeededLocked(true);
        mWindowPlacerLocked.mWallpaperMayChange = true;
        // Since the window list has been rebuilt, focus might
        // have to be recomputed since the actual order of windows
        // might have changed again.
        mFocusMayChange = true;

        return changes;
    }

    void updateResizingWindows(final WindowState w) {
        final WindowStateAnimator winAnimator = w.mWinAnimator;
        if (w.mHasSurface && w.mLayoutSeq == mLayoutSeq && !w.isGoneForLayoutLw()) {
            final Task task = w.getTask();
            // In the case of stack bound animations, the window frames
            // will update (unlike other animations which just modifiy
            // various transformation properties). We don't want to
            // notify the client of frame changes in this case. Not only
            // is it a lot of churn, but the frame may not correspond
            // to the surface size or the onscreen area at various
            // phases in the animation, and the client will become
            // sad and confused.
            if (task != null && task.mStack.getBoundsAnimating()) {
                return;
            }
            w.setInsetsChanged();
            boolean configChanged = w.isConfigChanged();
            if (DEBUG_CONFIGURATION && configChanged) {
                Slog.v(TAG_WM, "Win " + w + " config changed: "
                        + mCurConfiguration);
            }
            final boolean dragResizingChanged = w.isDragResizeChanged()
                    && !w.isDragResizingChangeReported();
            if (localLOGV) Slog.v(TAG_WM, "Resizing " + w
                    + ": configChanged=" + configChanged
                    + " dragResizingChanged=" + dragResizingChanged
                    + " last=" + w.mLastFrame + " frame=" + w.mFrame);
            w.mLastFrame.set(w.mFrame);
            if (w.mContentInsetsChanged
                    || w.mVisibleInsetsChanged
                    || winAnimator.mSurfaceResized
                    || w.mOutsetsChanged
                    || configChanged
                    || dragResizingChanged
                    || !w.isResizedWhileNotDragResizingReported()) {
                if (DEBUG_RESIZE || DEBUG_ORIENTATION) {
                    Slog.v(TAG_WM, "Resize reasons for w=" + w + ": "
                            + " contentInsetsChanged=" + w.mContentInsetsChanged
                            + " " + w.mContentInsets.toShortString()
                            + " visibleInsetsChanged=" + w.mVisibleInsetsChanged
                            + " " + w.mVisibleInsets.toShortString()
                            + " stableInsetsChanged=" + w.mStableInsetsChanged
                            + " " + w.mStableInsets.toShortString()
                            + " outsetsChanged=" + w.mOutsetsChanged
                            + " " + w.mOutsets.toShortString()
                            + " surfaceResized=" + winAnimator.mSurfaceResized
                            + " configChanged=" + configChanged
                            + " dragResizingChanged=" + dragResizingChanged
                            + " resizedWhileNotDragResizingReported="
                            + w.isResizedWhileNotDragResizingReported());
                }

                // If it's a dead window left on screen, and the configuration changed,
                // there is nothing we can do about it. Remove the window now.
                if (w.mAppToken != null && w.mAppDied) {
                    w.mAppToken.removeAllDeadWindows();
                    return;
                }

                w.mLastOverscanInsets.set(w.mOverscanInsets);
                w.mLastContentInsets.set(w.mContentInsets);
                w.mLastVisibleInsets.set(w.mVisibleInsets);
                w.mLastStableInsets.set(w.mStableInsets);
                w.mLastOutsets.set(w.mOutsets);
                makeWindowFreezingScreenIfNeededLocked(w);
                // If the orientation is changing, or we're starting or ending
                // a drag resizing action, then we need to hold off on unfreezing
                // the display until this window has been redrawn; to do that,
                // we need to go through the process of getting informed by the
                // application when it has finished drawing.
                if (w.mOrientationChanging || dragResizingChanged
                        || w.isResizedWhileNotDragResizing()) {
                    if (DEBUG_SURFACE_TRACE || DEBUG_ANIM || DEBUG_ORIENTATION || DEBUG_RESIZE) {
                        Slog.v(TAG_WM, "Orientation or resize start waiting for draw"
                                + ", mDrawState=DRAW_PENDING in " + w
                                + ", surfaceController " + winAnimator.mSurfaceController);
                    }
                    winAnimator.mDrawState = DRAW_PENDING;
                    if (w.mAppToken != null) {
                        w.mAppToken.clearAllDrawn();
                    }
                }
                if (!mResizingWindows.contains(w)) {
                    if (DEBUG_RESIZE || DEBUG_ORIENTATION) Slog.v(TAG_WM,
                            "Resizing window " + w);
                    mResizingWindows.add(w);
                }
            } else if (w.mOrientationChanging) {
                if (w.isDrawnLw()) {
                    if (DEBUG_ORIENTATION) Slog.v(TAG_WM,
                            "Orientation not waiting for draw in "
                            + w + ", surfaceController " + winAnimator.mSurfaceController);
                    w.mOrientationChanging = false;
                    w.mLastFreezeDuration = (int)(SystemClock.elapsedRealtime()
                            - mDisplayFreezeTime);
                }
            }
        }
    }

    void checkDrawnWindowsLocked() {
        if (mWaitingForDrawn.isEmpty() || mWaitingForDrawnCallback == null) {
            return;
        }
        for (int j = mWaitingForDrawn.size() - 1; j >= 0; j--) {
            WindowState win = mWaitingForDrawn.get(j);
            if (DEBUG_SCREEN_ON) Slog.i(TAG_WM, "Waiting for drawn " + win +
                    ": removed=" + win.mRemoved + " visible=" + win.isVisibleLw() +
                    " mHasSurface=" + win.mHasSurface +
                    " drawState=" + win.mWinAnimator.mDrawState);
            if (win.mRemoved || !win.mHasSurface || !win.mPolicyVisibility) {
                // Window has been removed or hidden; no draw will now happen, so stop waiting.
                if (DEBUG_SCREEN_ON) Slog.w(TAG_WM, "Aborted waiting for drawn: " + win);
                mWaitingForDrawn.remove(win);
            } else if (win.hasDrawnLw()) {
                // Window is now drawn (and shown).
                if (DEBUG_SCREEN_ON) Slog.d(TAG_WM, "Window drawn win=" + win);
                mWaitingForDrawn.remove(win);
            }
        }
        if (mWaitingForDrawn.isEmpty()) {
            if (DEBUG_SCREEN_ON) Slog.d(TAG_WM, "All windows drawn!");
            mH.removeMessages(H.WAITING_FOR_DRAWN_TIMEOUT);
            mH.sendEmptyMessage(H.ALL_WINDOWS_DRAWN);
        }
    }

    void setHoldScreenLocked(final Session newHoldScreen) {
        final boolean hold = newHoldScreen != null;

        if (hold && mHoldingScreenOn != newHoldScreen) {
            mHoldingScreenWakeLock.setWorkSource(new WorkSource(newHoldScreen.mUid));
        }
        mHoldingScreenOn = newHoldScreen;

        final boolean state = mHoldingScreenWakeLock.isHeld();
        if (hold != state) {
            if (hold) {
                if (DEBUG_KEEP_SCREEN_ON) {
                    Slog.d(TAG_KEEP_SCREEN_ON, "Acquiring screen wakelock due to " +
                            mWindowPlacerLocked.mHoldScreenWindow);
                }
                mLastWakeLockHoldingWindow = mWindowPlacerLocked.mHoldScreenWindow;
                mLastWakeLockObscuringWindow = null;
                mHoldingScreenWakeLock.acquire();
                mPolicy.keepScreenOnStartedLw();
            } else {
                if (DEBUG_KEEP_SCREEN_ON) {
                    Slog.d(TAG_KEEP_SCREEN_ON, "Releasing screen wakelock, obscured by " +
                            mWindowPlacerLocked.mObsuringWindow);
                }
                mLastWakeLockHoldingWindow = null;
                mLastWakeLockObscuringWindow = mWindowPlacerLocked.mObsuringWindow;
                mPolicy.keepScreenOnStoppedLw();
                mHoldingScreenWakeLock.release();
            }
        }
    }

    void requestTraversal() {
        synchronized (mWindowMap) {
            mWindowPlacerLocked.requestTraversal();
        }
    }

    /** Note that Locked in this case is on mLayoutToAnim */
    void scheduleAnimationLocked() {
        if (!mAnimationScheduled) {
            mAnimationScheduled = true;
            mChoreographer.postFrameCallback(mAnimator.mAnimationFrameCallback);
        }
    }

    boolean needsLayout() {
        final int numDisplays = mDisplayContents.size();
        for (int displayNdx = 0; displayNdx < numDisplays; ++displayNdx) {
            final DisplayContent displayContent = mDisplayContents.valueAt(displayNdx);
            if (displayContent.layoutNeeded) {
                return true;
            }
        }
        return false;
    }

    /** If a window that has an animation specifying a colored background and the current wallpaper
     * is visible, then the color goes *below* the wallpaper so we don't cause the wallpaper to
     * suddenly disappear. */
    int adjustAnimationBackground(WindowStateAnimator winAnimator) {
        WindowList windows = winAnimator.mWin.getWindowList();
        for (int i = windows.size() - 1; i >= 0; --i) {
            WindowState testWin = windows.get(i);
            if (testWin.mIsWallpaper && testWin.isVisibleNow()) {
                return testWin.mWinAnimator.mAnimLayer;
            }
        }
        return winAnimator.mAnimLayer;
    }

    boolean reclaimSomeSurfaceMemoryLocked(WindowStateAnimator winAnimator, String operation,
                                           boolean secure) {
        final WindowSurfaceController surfaceController = winAnimator.mSurfaceController;
        boolean leakedSurface = false;
        boolean killedApps = false;

        EventLog.writeEvent(EventLogTags.WM_NO_SURFACE_MEMORY, winAnimator.mWin.toString(),
                winAnimator.mSession.mPid, operation);

        final long callingIdentity = Binder.clearCallingIdentity();
        try {
            // There was some problem...   first, do a sanity check of the window list to make sure
            // we haven't left any dangling surfaces around.

            Slog.i(TAG_WM, "Out of memory for surface!  Looking for leaks...");
            final int numDisplays = mDisplayContents.size();
            for (int displayNdx = 0; displayNdx < numDisplays; ++displayNdx) {
                final WindowList windows = mDisplayContents.valueAt(displayNdx).getWindowList();
                final int numWindows = windows.size();
                for (int winNdx = 0; winNdx < numWindows; ++winNdx) {
                    final WindowState ws = windows.get(winNdx);
                    final WindowStateAnimator wsa = ws.mWinAnimator;
                    if (wsa.mSurfaceController == null) {
                        continue;
                    }
                    if (!mSessions.contains(wsa.mSession)) {
                        Slog.w(TAG_WM, "LEAKED SURFACE (session doesn't exist): "
                                + ws + " surface=" + wsa.mSurfaceController
                                + " token=" + ws.mToken
                                + " pid=" + ws.mSession.mPid
                                + " uid=" + ws.mSession.mUid);
                        wsa.destroySurface();
                        mForceRemoves.add(ws);
                        leakedSurface = true;
                    } else if (ws.mAppToken != null && ws.mAppToken.clientHidden) {
                        Slog.w(TAG_WM, "LEAKED SURFACE (app token hidden): "
                                + ws + " surface=" + wsa.mSurfaceController
                                + " token=" + ws.mAppToken
                                + " saved=" + ws.hasSavedSurface());
                        if (SHOW_TRANSACTIONS) logSurface(ws, "LEAK DESTROY", false);
                        wsa.destroySurface();
                        leakedSurface = true;
                    }
                }
            }

            if (!leakedSurface) {
                Slog.w(TAG_WM, "No leaked surfaces; killing applicatons!");
                SparseIntArray pidCandidates = new SparseIntArray();
                for (int displayNdx = 0; displayNdx < numDisplays; ++displayNdx) {
                    final WindowList windows = mDisplayContents.valueAt(displayNdx).getWindowList();
                    final int numWindows = windows.size();
                    for (int winNdx = 0; winNdx < numWindows; ++winNdx) {
                        final WindowState ws = windows.get(winNdx);
                        if (mForceRemoves.contains(ws)) {
                            continue;
                        }
                        WindowStateAnimator wsa = ws.mWinAnimator;
                        if (wsa.mSurfaceController != null) {
                            pidCandidates.append(wsa.mSession.mPid, wsa.mSession.mPid);
                        }
                    }
                    if (pidCandidates.size() > 0) {
                        int[] pids = new int[pidCandidates.size()];
                        for (int i=0; i<pids.length; i++) {
                            pids[i] = pidCandidates.keyAt(i);
                        }
                        try {
                            if (mActivityManager.killPids(pids, "Free memory", secure)) {
                                killedApps = true;
                            }
                        } catch (RemoteException e) {
                        }
                    }
                }
            }

            if (leakedSurface || killedApps) {
                // We managed to reclaim some memory, so get rid of the trouble
                // surface and ask the app to request another one.
                Slog.w(TAG_WM, "Looks like we have reclaimed some memory, clearing surface for retry.");
                if (surfaceController != null) {
                    if (SHOW_TRANSACTIONS || SHOW_SURFACE_ALLOC) logSurface(winAnimator.mWin,
                            "RECOVER DESTROY", false);
                    winAnimator.destroySurface();
                    scheduleRemoveStartingWindowLocked(winAnimator.mWin.mAppToken);
                }

                try {
                    winAnimator.mWin.mClient.dispatchGetNewSurface();
                } catch (RemoteException e) {
                }
            }
        } finally {
            Binder.restoreCallingIdentity(callingIdentity);
        }

        return leakedSurface || killedApps;
    }

    boolean updateFocusedWindowLocked(int mode, boolean updateInputWindows) {
        WindowState newFocus = computeFocusedWindowLocked();
        if (mCurrentFocus != newFocus) {
            Trace.traceBegin(Trace.TRACE_TAG_WINDOW_MANAGER, "wmUpdateFocus");
            // This check makes sure that we don't already have the focus
            // change message pending.
            mH.removeMessages(H.REPORT_FOCUS_CHANGE);
            mH.sendEmptyMessage(H.REPORT_FOCUS_CHANGE);
            // TODO(multidisplay): Focused windows on default display only.
            final DisplayContent displayContent = getDefaultDisplayContentLocked();
            final boolean imWindowChanged = moveInputMethodWindowsIfNeededLocked(
                    mode != UPDATE_FOCUS_WILL_ASSIGN_LAYERS
                            && mode != UPDATE_FOCUS_WILL_PLACE_SURFACES);
            if (imWindowChanged) {
                displayContent.layoutNeeded = true;
                newFocus = computeFocusedWindowLocked();
            }

            if (DEBUG_FOCUS_LIGHT || localLOGV) Slog.v(TAG_WM, "Changing focus from " +
                    mCurrentFocus + " to " + newFocus + " Callers=" + Debug.getCallers(4));
            final WindowState oldFocus = mCurrentFocus;
            mCurrentFocus = newFocus;
            mLosingFocus.remove(newFocus);

            int focusChanged = mPolicy.focusChangedLw(oldFocus, newFocus);

            if (imWindowChanged && oldFocus != mInputMethodWindow) {
                // Focus of the input method window changed. Perform layout if needed.
                if (mode == UPDATE_FOCUS_PLACING_SURFACES) {
                    mWindowPlacerLocked.performLayoutLockedInner(displayContent, true /*initial*/,
                            updateInputWindows);
                    focusChanged &= ~WindowManagerPolicy.FINISH_LAYOUT_REDO_LAYOUT;
                } else if (mode == UPDATE_FOCUS_WILL_PLACE_SURFACES) {
                    // Client will do the layout, but we need to assign layers
                    // for handleNewWindowLocked() below.
                    mLayersController.assignLayersLocked(displayContent.getWindowList());
                }
            }

            if ((focusChanged & WindowManagerPolicy.FINISH_LAYOUT_REDO_LAYOUT) != 0) {
                // The change in focus caused us to need to do a layout.  Okay.
                displayContent.layoutNeeded = true;
                if (mode == UPDATE_FOCUS_PLACING_SURFACES) {
                    mWindowPlacerLocked.performLayoutLockedInner(displayContent, true /*initial*/,
                            updateInputWindows);
                }
            }

            if (mode != UPDATE_FOCUS_WILL_ASSIGN_LAYERS) {
                // If we defer assigning layers, then the caller is responsible for
                // doing this part.
                mInputMonitor.setInputFocusLw(mCurrentFocus, updateInputWindows);
            }

            adjustForImeIfNeeded(displayContent);

            Trace.traceEnd(Trace.TRACE_TAG_WINDOW_MANAGER);
            return true;
        }
        return false;
    }

    private WindowState computeFocusedWindowLocked() {
        final int displayCount = mDisplayContents.size();
        for (int i = 0; i < displayCount; i++) {
            final DisplayContent displayContent = mDisplayContents.valueAt(i);
            WindowState win = findFocusedWindowLocked(displayContent);
            if (win != null) {
                return win;
            }
        }
        return null;
    }

    WindowState findFocusedWindowLocked(DisplayContent displayContent) {
        final WindowList windows = displayContent.getWindowList();
        for (int i = windows.size() - 1; i >= 0; i--) {
            final WindowState win = windows.get(i);

            if (localLOGV || DEBUG_FOCUS) Slog.v(
                TAG_WM, "Looking for focus: " + i
                + " = " + win
                + ", flags=" + win.mAttrs.flags
                + ", canReceive=" + win.canReceiveKeys());

            if (!win.canReceiveKeys()) {
                continue;
            }

            AppWindowToken wtoken = win.mAppToken;

            // If this window's application has been removed, just skip it.
            if (wtoken != null && (wtoken.removed || wtoken.sendingToBottom)) {
                if (DEBUG_FOCUS) Slog.v(TAG_WM, "Skipping " + wtoken + " because "
                        + (wtoken.removed ? "removed" : "sendingToBottom"));
                continue;
            }

            // Descend through all of the app tokens and find the first that either matches
            // win.mAppToken (return win) or mFocusedApp (return null).
            if (wtoken != null && win.mAttrs.type != TYPE_APPLICATION_STARTING &&
                    mFocusedApp != null) {
                ArrayList<Task> tasks = displayContent.getTasks();
                for (int taskNdx = tasks.size() - 1; taskNdx >= 0; --taskNdx) {
                    AppTokenList tokens = tasks.get(taskNdx).mAppTokens;
                    int tokenNdx = tokens.size() - 1;
                    for ( ; tokenNdx >= 0; --tokenNdx) {
                        final AppWindowToken token = tokens.get(tokenNdx);
                        if (wtoken == token) {
                            break;
                        }
                        if (mFocusedApp == token && token.windowsAreFocusable()) {
                            // Whoops, we are below the focused app whose windows are focusable...
                            // No focus for you!!!
                            if (localLOGV || DEBUG_FOCUS_LIGHT) Slog.v(TAG_WM,
                                    "findFocusedWindow: Reached focused app=" + mFocusedApp);
                            return null;
                        }
                    }
                    if (tokenNdx >= 0) {
                        // Early exit from loop, must have found the matching token.
                        break;
                    }
                }
            }

            if (DEBUG_FOCUS_LIGHT) Slog.v(TAG_WM, "findFocusedWindow: Found new focus @ " + i +
                        " = " + win);
            return win;
        }

        if (DEBUG_FOCUS_LIGHT) Slog.v(TAG_WM, "findFocusedWindow: No focusable windows.");
        return null;
    }

    private void startFreezingDisplayLocked(boolean inTransaction, int exitAnim, int enterAnim) {
        if (mDisplayFrozen) {
            return;
        }

        if (!mDisplayReady || !mPolicy.isScreenOn()) {
            // No need to freeze the screen before the system is ready or if
            // the screen is off.
            return;
        }

        if (DEBUG_ORIENTATION) Slog.d(TAG_WM,
                "startFreezingDisplayLocked: inTransaction=" + inTransaction
                + " exitAnim=" + exitAnim + " enterAnim=" + enterAnim
                + " called by " + Debug.getCallers(8));
        mScreenFrozenLock.acquire();

        mDisplayFrozen = true;
        mDisplayFreezeTime = SystemClock.elapsedRealtime();
        mLastFinishedFreezeSource = null;

        mInputMonitor.freezeInputDispatchingLw();

        // Clear the last input window -- that is just used for
        // clean transitions between IMEs, and if we are freezing
        // the screen then the whole world is changing behind the scenes.
        mPolicy.setLastInputMethodWindowLw(null, null);

        if (mAppTransition.isTransitionSet()) {
            mAppTransition.freeze();
        }

        if (PROFILE_ORIENTATION) {
            File file = new File("/data/system/frozen");
            Debug.startMethodTracing(file.toString(), 8 * 1024 * 1024);
        }

        if (CUSTOM_SCREEN_ROTATION) {
            mExitAnimId = exitAnim;
            mEnterAnimId = enterAnim;
            final DisplayContent displayContent = getDefaultDisplayContentLocked();
            final int displayId = displayContent.getDisplayId();
            ScreenRotationAnimation screenRotationAnimation =
                    mAnimator.getScreenRotationAnimationLocked(displayId);
            if (screenRotationAnimation != null) {
                screenRotationAnimation.kill();
            }

            // Check whether the current screen contains any secure content.
            boolean isSecure = false;
            final WindowList windows = getDefaultWindowListLocked();
            final int N = windows.size();
            for (int i = 0; i < N; i++) {
                WindowState ws = windows.get(i);
                if (ws.isOnScreen() && (ws.mAttrs.flags & FLAG_SECURE) != 0) {
                    isSecure = true;
                    break;
                }
            }

            // TODO(multidisplay): rotation on main screen only.
            displayContent.updateDisplayInfo();
            screenRotationAnimation = new ScreenRotationAnimation(mContext, displayContent,
                    mFxSession, inTransaction, mPolicy.isDefaultOrientationForced(), isSecure);
            mAnimator.setScreenRotationAnimationLocked(displayId, screenRotationAnimation);
        }
    }

    void stopFreezingDisplayLocked() {
        if (!mDisplayFrozen) {
            return;
        }

        if (mWaitingForConfig || mAppsFreezingScreen > 0
                || mWindowsFreezingScreen == WINDOWS_FREEZING_SCREENS_ACTIVE
                || mClientFreezingScreen || !mOpeningApps.isEmpty()) {
            if (DEBUG_ORIENTATION) Slog.d(TAG_WM,
                "stopFreezingDisplayLocked: Returning mWaitingForConfig=" + mWaitingForConfig
                + ", mAppsFreezingScreen=" + mAppsFreezingScreen
                + ", mWindowsFreezingScreen=" + mWindowsFreezingScreen
                + ", mClientFreezingScreen=" + mClientFreezingScreen
                + ", mOpeningApps.size()=" + mOpeningApps.size());
            return;
        }

        if (DEBUG_ORIENTATION) Slog.d(TAG_WM,
                "stopFreezingDisplayLocked: Unfreezing now");

        mDisplayFrozen = false;
        mLastDisplayFreezeDuration = (int)(SystemClock.elapsedRealtime() - mDisplayFreezeTime);
        StringBuilder sb = new StringBuilder(128);
        sb.append("Screen frozen for ");
        TimeUtils.formatDuration(mLastDisplayFreezeDuration, sb);
        if (mLastFinishedFreezeSource != null) {
            sb.append(" due to ");
            sb.append(mLastFinishedFreezeSource);
        }
        Slog.i(TAG_WM, sb.toString());
        mH.removeMessages(H.APP_FREEZE_TIMEOUT);
        mH.removeMessages(H.CLIENT_FREEZE_TIMEOUT);
        if (PROFILE_ORIENTATION) {
            Debug.stopMethodTracing();
        }

        boolean updateRotation = false;

        final DisplayContent displayContent = getDefaultDisplayContentLocked();
        final int displayId = displayContent.getDisplayId();
        ScreenRotationAnimation screenRotationAnimation =
                mAnimator.getScreenRotationAnimationLocked(displayId);
        if (CUSTOM_SCREEN_ROTATION && screenRotationAnimation != null
                && screenRotationAnimation.hasScreenshot()) {
            if (DEBUG_ORIENTATION) Slog.i(TAG_WM, "**** Dismissing screen rotation animation");
            // TODO(multidisplay): rotation on main screen only.
            DisplayInfo displayInfo = displayContent.getDisplayInfo();
            // Get rotation animation again, with new top window
            boolean isDimming = displayContent.isDimming();
            if (!mPolicy.validateRotationAnimationLw(mExitAnimId, mEnterAnimId, isDimming)) {
                mExitAnimId = mEnterAnimId = 0;
            }
            if (screenRotationAnimation.dismiss(mFxSession, MAX_ANIMATION_DURATION,
                    getTransitionAnimationScaleLocked(), displayInfo.logicalWidth,
                        displayInfo.logicalHeight, mExitAnimId, mEnterAnimId)) {
                scheduleAnimationLocked();
            } else {
                screenRotationAnimation.kill();
                mAnimator.setScreenRotationAnimationLocked(displayId, null);
                updateRotation = true;
            }
        } else {
            if (screenRotationAnimation != null) {
                screenRotationAnimation.kill();
                mAnimator.setScreenRotationAnimationLocked(displayId, null);
            }
            updateRotation = true;
        }

        mInputMonitor.thawInputDispatchingLw();

        boolean configChanged;

        // While the display is frozen we don't re-compute the orientation
        // to avoid inconsistent states.  However, something interesting
        // could have actually changed during that time so re-evaluate it
        // now to catch that.
        configChanged = updateOrientationFromAppTokensLocked(false);

        // A little kludge: a lot could have happened while the
        // display was frozen, so now that we are coming back we
        // do a gc so that any remote references the system
        // processes holds on others can be released if they are
        // no longer needed.
        mH.removeMessages(H.FORCE_GC);
        mH.sendEmptyMessageDelayed(H.FORCE_GC, 2000);

        mScreenFrozenLock.release();

        if (updateRotation) {
            if (DEBUG_ORIENTATION) Slog.d(TAG_WM, "Performing post-rotate rotation");
            configChanged |= updateRotationUncheckedLocked(false);
        }

        if (configChanged) {
            mH.sendEmptyMessage(H.SEND_NEW_CONFIGURATION);
        }
    }

    static int getPropertyInt(String[] tokens, int index, int defUnits, int defDps,
            DisplayMetrics dm) {
        if (index < tokens.length) {
            String str = tokens[index];
            if (str != null && str.length() > 0) {
                try {
                    int val = Integer.parseInt(str);
                    return val;
                } catch (Exception e) {
                }
            }
        }
        if (defUnits == TypedValue.COMPLEX_UNIT_PX) {
            return defDps;
        }
        int val = (int)TypedValue.applyDimension(defUnits, defDps, dm);
        return val;
    }

    void createWatermarkInTransaction() {
        if (mWatermark != null) {
            return;
        }

        File file = new File("/system/etc/setup.conf");
        FileInputStream in = null;
        DataInputStream ind = null;
        try {
            in = new FileInputStream(file);
            ind = new DataInputStream(in);
            String line = ind.readLine();
            if (line != null) {
                String[] toks = line.split("%");
                if (toks != null && toks.length > 0) {
                    mWatermark = new Watermark(getDefaultDisplayContentLocked().getDisplay(),
                            mRealDisplayMetrics, mFxSession, toks);
                }
            }
        } catch (FileNotFoundException e) {
        } catch (IOException e) {
        } finally {
            if (ind != null) {
                try {
                    ind.close();
                } catch (IOException e) {
                }
            } else if (in != null) {
                try {
                    in.close();
                } catch (IOException e) {
                }
            }
        }
    }

    @Override
    public void statusBarVisibilityChanged(int visibility) {
        if (mContext.checkCallingOrSelfPermission(android.Manifest.permission.STATUS_BAR)
                != PackageManager.PERMISSION_GRANTED) {
            throw new SecurityException("Caller does not hold permission "
                    + android.Manifest.permission.STATUS_BAR);
        }

        synchronized (mWindowMap) {
            mLastStatusBarVisibility = visibility;
            visibility = mPolicy.adjustSystemUiVisibilityLw(visibility);
            updateStatusBarVisibilityLocked(visibility);
        }
    }

    // TOOD(multidisplay): StatusBar on multiple screens?
    boolean updateStatusBarVisibilityLocked(int visibility) {
        if (mLastDispatchedSystemUiVisibility == visibility) {
            return false;
        }
        final int globalDiff = (visibility ^ mLastDispatchedSystemUiVisibility)
                // We are only interested in differences of one of the
                // clearable flags...
                & View.SYSTEM_UI_CLEARABLE_FLAGS
                // ...if it has actually been cleared.
                & ~visibility;

        mLastDispatchedSystemUiVisibility = visibility;
        mInputManager.setSystemUiVisibility(visibility);
        final WindowList windows = getDefaultWindowListLocked();
        final int N = windows.size();
        for (int i = 0; i < N; i++) {
            WindowState ws = windows.get(i);
            try {
                int curValue = ws.mSystemUiVisibility;
                int diff = (curValue ^ visibility) & globalDiff;
                int newValue = (curValue&~diff) | (visibility&diff);
                if (newValue != curValue) {
                    ws.mSeq++;
                    ws.mSystemUiVisibility = newValue;
                }
                if (newValue != curValue || ws.mAttrs.hasSystemUiListeners) {
                    ws.mClient.dispatchSystemUiVisibilityChanged(ws.mSeq,
                            visibility, newValue, diff);
                }
            } catch (RemoteException e) {
                // so sorry
            }
        }
        return true;
    }

    @Override
    public void reevaluateStatusBarVisibility() {
        synchronized (mWindowMap) {
            int visibility = mPolicy.adjustSystemUiVisibilityLw(mLastStatusBarVisibility);
            if (updateStatusBarVisibilityLocked(visibility)) {
                mWindowPlacerLocked.requestTraversal();
            }
        }
    }

    private static final class HideNavInputConsumer extends InputConsumerImpl
            implements WindowManagerPolicy.InputConsumer {
        private final InputEventReceiver mInputEventReceiver;

        HideNavInputConsumer(WindowManagerService service, Looper looper,
                             InputEventReceiver.Factory inputEventReceiverFactory) {
            super(service, "input consumer", null);
            mInputEventReceiver = inputEventReceiverFactory.createInputEventReceiver(
                    mClientChannel, looper);
        }

        @Override
        public void dismiss() {
            if (mService.removeInputConsumer()) {
                synchronized (mService.mWindowMap) {
                    mInputEventReceiver.dispose();
                    disposeChannelsLw();
                }
            }
        }
    }

    @Override
    public WindowManagerPolicy.InputConsumer addInputConsumer(Looper looper,
            InputEventReceiver.Factory inputEventReceiverFactory) {
        synchronized (mWindowMap) {
            HideNavInputConsumer inputConsumerImpl = new HideNavInputConsumer(
                    this, looper, inputEventReceiverFactory);
            mInputConsumer = inputConsumerImpl;
            mInputMonitor.updateInputWindowsLw(true);
            return inputConsumerImpl;
        }
    }

    boolean removeInputConsumer() {
        synchronized (mWindowMap) {
            if (mInputConsumer != null) {
                mInputConsumer = null;
                mInputMonitor.updateInputWindowsLw(true);
                return true;
            }
            return false;
        }
    }

    @Override
    public void createWallpaperInputConsumer(InputChannel inputChannel) {
        synchronized (mWindowMap) {
            mWallpaperInputConsumer = new InputConsumerImpl(this, "wallpaper input", inputChannel);
            mWallpaperInputConsumer.mWindowHandle.hasWallpaper = true;
            mInputMonitor.updateInputWindowsLw(true);
        }
    }

    @Override
    public void removeWallpaperInputConsumer() {
        synchronized (mWindowMap) {
            if (mWallpaperInputConsumer != null) {
                mWallpaperInputConsumer.disposeChannelsLw();
                mWallpaperInputConsumer = null;
                mInputMonitor.updateInputWindowsLw(true);
            }
        }
    }

    @Override
    public boolean hasNavigationBar() {
        return mPolicy.hasNavigationBar();
    }

    @Override
    public void lockNow(Bundle options) {
        mPolicy.lockNow(options);
    }

    public void showRecentApps(boolean fromHome) {
        mPolicy.showRecentApps(fromHome);
    }

    @Override
    public boolean isSafeModeEnabled() {
        return mSafeMode;
    }

    @Override
    public boolean clearWindowContentFrameStats(IBinder token) {
        if (!checkCallingPermission(Manifest.permission.FRAME_STATS,
                "clearWindowContentFrameStats()")) {
            throw new SecurityException("Requires FRAME_STATS permission");
        }
        synchronized (mWindowMap) {
            WindowState windowState = mWindowMap.get(token);
            if (windowState == null) {
                return false;
            }
            WindowSurfaceController surfaceController = windowState.mWinAnimator.mSurfaceController;
            if (surfaceController == null) {
                return false;
            }
            return surfaceController.clearWindowContentFrameStats();
        }
    }

    @Override
    public WindowContentFrameStats getWindowContentFrameStats(IBinder token) {
        if (!checkCallingPermission(Manifest.permission.FRAME_STATS,
                "getWindowContentFrameStats()")) {
            throw new SecurityException("Requires FRAME_STATS permission");
        }
        synchronized (mWindowMap) {
            WindowState windowState = mWindowMap.get(token);
            if (windowState == null) {
                return null;
            }
            WindowSurfaceController surfaceController = windowState.mWinAnimator.mSurfaceController;
            if (surfaceController == null) {
                return null;
            }
            if (mTempWindowRenderStats == null) {
                mTempWindowRenderStats = new WindowContentFrameStats();
            }
            WindowContentFrameStats stats = mTempWindowRenderStats;
            if (!surfaceController.getWindowContentFrameStats(stats)) {
                return null;
            }
            return stats;
        }
    }

    public void notifyAppRelaunching(IBinder token) {
        synchronized (mWindowMap) {
            AppWindowToken appWindow = findAppWindowToken(token);
            if (appWindow != null) {
                appWindow.startRelaunching();
            }
        }
    }

    public void notifyAppRelaunchingFinished(IBinder token) {
        synchronized (mWindowMap) {
            AppWindowToken appWindow = findAppWindowToken(token);
            if (appWindow != null) {
                appWindow.finishRelaunching();
            }
        }
    }

    @Override
    public int getDockedDividerInsetsLw() {
        return getDefaultDisplayContentLocked().getDockedDividerController().getContentInsets();
    }

    void dumpPolicyLocked(PrintWriter pw, String[] args, boolean dumpAll) {
        pw.println("WINDOW MANAGER POLICY STATE (dumpsys window policy)");
        mPolicy.dump("    ", pw, args);
    }

    void dumpAnimatorLocked(PrintWriter pw, String[] args, boolean dumpAll) {
        pw.println("WINDOW MANAGER ANIMATOR STATE (dumpsys window animator)");
        mAnimator.dumpLocked(pw, "    ", dumpAll);
    }

    void dumpTokensLocked(PrintWriter pw, boolean dumpAll) {
        pw.println("WINDOW MANAGER TOKENS (dumpsys window tokens)");
        if (!mTokenMap.isEmpty()) {
            pw.println("  All tokens:");
            Iterator<WindowToken> it = mTokenMap.values().iterator();
            while (it.hasNext()) {
                WindowToken token = it.next();
                pw.print("  "); pw.print(token);
                if (dumpAll) {
                    pw.println(':');
                    token.dump(pw, "    ");
                } else {
                    pw.println();
                }
            }
        }
        mWallpaperControllerLocked.dumpTokens(pw, "  ", dumpAll);
        if (!mFinishedStarting.isEmpty()) {
            pw.println();
            pw.println("  Finishing start of application tokens:");
            for (int i=mFinishedStarting.size()-1; i>=0; i--) {
                WindowToken token = mFinishedStarting.get(i);
                pw.print("  Finished Starting #"); pw.print(i);
                        pw.print(' '); pw.print(token);
                if (dumpAll) {
                    pw.println(':');
                    token.dump(pw, "    ");
                } else {
                    pw.println();
                }
            }
        }
        if (!mOpeningApps.isEmpty() || !mClosingApps.isEmpty()) {
            pw.println();
            if (mOpeningApps.size() > 0) {
                pw.print("  mOpeningApps="); pw.println(mOpeningApps);
            }
            if (mClosingApps.size() > 0) {
                pw.print("  mClosingApps="); pw.println(mClosingApps);
            }
        }
    }

    void dumpSessionsLocked(PrintWriter pw, boolean dumpAll) {
        pw.println("WINDOW MANAGER SESSIONS (dumpsys window sessions)");
        for (int i=0; i<mSessions.size(); i++) {
            Session s = mSessions.valueAt(i);
            pw.print("  Session "); pw.print(s); pw.println(':');
            s.dump(pw, "    ");
        }
    }

    void dumpDisplayContentsLocked(PrintWriter pw, boolean dumpAll) {
        pw.println("WINDOW MANAGER DISPLAY CONTENTS (dumpsys window displays)");
        if (mDisplayReady) {
            final int numDisplays = mDisplayContents.size();
            for (int displayNdx = 0; displayNdx < numDisplays; ++displayNdx) {
                final DisplayContent displayContent = mDisplayContents.valueAt(displayNdx);
                displayContent.dump("  ", pw);
            }
        } else {
            pw.println("  NO DISPLAY");
        }
    }

    void dumpWindowsLocked(PrintWriter pw, boolean dumpAll,
            ArrayList<WindowState> windows) {
        pw.println("WINDOW MANAGER WINDOWS (dumpsys window windows)");
        dumpWindowsNoHeaderLocked(pw, dumpAll, windows);
    }

    void dumpWindowsNoHeaderLocked(PrintWriter pw, boolean dumpAll,
            ArrayList<WindowState> windows) {
        final int numDisplays = mDisplayContents.size();
        for (int displayNdx = 0; displayNdx < numDisplays; ++displayNdx) {
            final WindowList windowList = mDisplayContents.valueAt(displayNdx).getWindowList();
            for (int winNdx = windowList.size() - 1; winNdx >= 0; --winNdx) {
                final WindowState w = windowList.get(winNdx);
                if (windows == null || windows.contains(w)) {
                    pw.print("  Window #"); pw.print(winNdx); pw.print(' ');
                            pw.print(w); pw.println(":");
                    w.dump(pw, "    ", dumpAll || windows != null);
                }
            }
        }
        if (mInputMethodDialogs.size() > 0) {
            pw.println();
            pw.println("  Input method dialogs:");
            for (int i=mInputMethodDialogs.size()-1; i>=0; i--) {
                WindowState w = mInputMethodDialogs.get(i);
                if (windows == null || windows.contains(w)) {
                    pw.print("  IM Dialog #"); pw.print(i); pw.print(": "); pw.println(w);
                }
            }
        }
        if (mPendingRemove.size() > 0) {
            pw.println();
            pw.println("  Remove pending for:");
            for (int i=mPendingRemove.size()-1; i>=0; i--) {
                WindowState w = mPendingRemove.get(i);
                if (windows == null || windows.contains(w)) {
                    pw.print("  Remove #"); pw.print(i); pw.print(' ');
                            pw.print(w);
                    if (dumpAll) {
                        pw.println(":");
                        w.dump(pw, "    ", true);
                    } else {
                        pw.println();
                    }
                }
            }
        }
        if (mForceRemoves != null && mForceRemoves.size() > 0) {
            pw.println();
            pw.println("  Windows force removing:");
            for (int i=mForceRemoves.size()-1; i>=0; i--) {
                WindowState w = mForceRemoves.get(i);
                pw.print("  Removing #"); pw.print(i); pw.print(' ');
                        pw.print(w);
                if (dumpAll) {
                    pw.println(":");
                    w.dump(pw, "    ", true);
                } else {
                    pw.println();
                }
            }
        }
        if (mDestroySurface.size() > 0) {
            pw.println();
            pw.println("  Windows waiting to destroy their surface:");
            for (int i=mDestroySurface.size()-1; i>=0; i--) {
                WindowState w = mDestroySurface.get(i);
                if (windows == null || windows.contains(w)) {
                    pw.print("  Destroy #"); pw.print(i); pw.print(' ');
                            pw.print(w);
                    if (dumpAll) {
                        pw.println(":");
                        w.dump(pw, "    ", true);
                    } else {
                        pw.println();
                    }
                }
            }
        }
        if (mLosingFocus.size() > 0) {
            pw.println();
            pw.println("  Windows losing focus:");
            for (int i=mLosingFocus.size()-1; i>=0; i--) {
                WindowState w = mLosingFocus.get(i);
                if (windows == null || windows.contains(w)) {
                    pw.print("  Losing #"); pw.print(i); pw.print(' ');
                            pw.print(w);
                    if (dumpAll) {
                        pw.println(":");
                        w.dump(pw, "    ", true);
                    } else {
                        pw.println();
                    }
                }
            }
        }
        if (mResizingWindows.size() > 0) {
            pw.println();
            pw.println("  Windows waiting to resize:");
            for (int i=mResizingWindows.size()-1; i>=0; i--) {
                WindowState w = mResizingWindows.get(i);
                if (windows == null || windows.contains(w)) {
                    pw.print("  Resizing #"); pw.print(i); pw.print(' ');
                            pw.print(w);
                    if (dumpAll) {
                        pw.println(":");
                        w.dump(pw, "    ", true);
                    } else {
                        pw.println();
                    }
                }
            }
        }
        if (mWaitingForDrawn.size() > 0) {
            pw.println();
            pw.println("  Clients waiting for these windows to be drawn:");
            for (int i=mWaitingForDrawn.size()-1; i>=0; i--) {
                WindowState win = mWaitingForDrawn.get(i);
                pw.print("  Waiting #"); pw.print(i); pw.print(' '); pw.print(win);
            }
        }
        pw.println();
        pw.print("  mCurConfiguration="); pw.println(this.mCurConfiguration);
        pw.print("  mHasPermanentDpad="); pw.println(mHasPermanentDpad);
        pw.print("  mCurrentFocus="); pw.println(mCurrentFocus);
        if (mLastFocus != mCurrentFocus) {
            pw.print("  mLastFocus="); pw.println(mLastFocus);
        }
        pw.print("  mFocusedApp="); pw.println(mFocusedApp);
        if (mInputMethodTarget != null) {
            pw.print("  mInputMethodTarget="); pw.println(mInputMethodTarget);
        }
        pw.print("  mInTouchMode="); pw.print(mInTouchMode);
                pw.print(" mLayoutSeq="); pw.println(mLayoutSeq);
        pw.print("  mLastDisplayFreezeDuration=");
                TimeUtils.formatDuration(mLastDisplayFreezeDuration, pw);
                if ( mLastFinishedFreezeSource != null) {
                    pw.print(" due to ");
                    pw.print(mLastFinishedFreezeSource);
                }
                pw.println();
        pw.print("  mLastWakeLockHoldingWindow=");pw.print(mLastWakeLockHoldingWindow);
                pw.print(" mLastWakeLockObscuringWindow="); pw.print(mLastWakeLockObscuringWindow);
                pw.println();

        mInputMonitor.dump(pw, "  ");

        if (dumpAll) {
            pw.print("  mSystemDecorLayer="); pw.print(mSystemDecorLayer);
                    pw.print(" mScreenRect="); pw.println(mScreenRect.toShortString());
            if (mLastStatusBarVisibility != 0) {
                pw.print("  mLastStatusBarVisibility=0x");
                        pw.println(Integer.toHexString(mLastStatusBarVisibility));
            }
            if (mInputMethodWindow != null) {
                pw.print("  mInputMethodWindow="); pw.println(mInputMethodWindow);
            }
            mWindowPlacerLocked.dump(pw, "  ");
            mWallpaperControllerLocked.dump(pw, "  ");
            mLayersController.dump(pw, "  ");
            pw.print("  mSystemBooted="); pw.print(mSystemBooted);
                    pw.print(" mDisplayEnabled="); pw.println(mDisplayEnabled);
            if (needsLayout()) {
                pw.print("  layoutNeeded on displays=");
                for (int displayNdx = 0; displayNdx < numDisplays; ++displayNdx) {
                    final DisplayContent displayContent = mDisplayContents.valueAt(displayNdx);
                    if (displayContent.layoutNeeded) {
                        pw.print(displayContent.getDisplayId());
                    }
                }
                pw.println();
            }
            pw.print("  mTransactionSequence="); pw.println(mTransactionSequence);
            pw.print("  mDisplayFrozen="); pw.print(mDisplayFrozen);
                    pw.print(" windows="); pw.print(mWindowsFreezingScreen);
                    pw.print(" client="); pw.print(mClientFreezingScreen);
                    pw.print(" apps="); pw.print(mAppsFreezingScreen);
                    pw.print(" waitingForConfig="); pw.println(mWaitingForConfig);
            pw.print("  mRotation="); pw.print(mRotation);
                    pw.print(" mAltOrientation="); pw.println(mAltOrientation);
            pw.print("  mLastWindowForcedOrientation="); pw.print(mLastWindowForcedOrientation);
                    pw.print(" mForcedAppOrientation="); pw.println(mForcedAppOrientation);
            pw.print("  mDeferredRotationPauseCount="); pw.println(mDeferredRotationPauseCount);
            pw.print("  Animation settings: disabled="); pw.print(mAnimationsDisabled);
                    pw.print(" window="); pw.print(mWindowAnimationScaleSetting);
                    pw.print(" transition="); pw.print(mTransitionAnimationScaleSetting);
                    pw.print(" animator="); pw.println(mAnimatorDurationScaleSetting);
            pw.print(" mSkipAppTransitionAnimation=");pw.println(mSkipAppTransitionAnimation);
            pw.println("  mLayoutToAnim:");
            mAppTransition.dump(pw, "    ");
        }
    }

    boolean dumpWindows(PrintWriter pw, String name, String[] args,
            int opti, boolean dumpAll) {
        WindowList windows = new WindowList();
        if ("apps".equals(name) || "visible".equals(name) || "visible-apps".equals(name)) {
            final boolean appsOnly = name.contains("apps");
            final boolean visibleOnly = name.contains("visible");
            synchronized(mWindowMap) {
                if (appsOnly) {
                    dumpDisplayContentsLocked(pw, true);
                }

                final int numDisplays = mDisplayContents.size();
                for (int displayNdx = 0; displayNdx < numDisplays; ++displayNdx) {
                    final WindowList windowList =
                            mDisplayContents.valueAt(displayNdx).getWindowList();
                    for (int winNdx = windowList.size() - 1; winNdx >= 0; --winNdx) {
                        final WindowState w = windowList.get(winNdx);
                        if ((!visibleOnly || w.mWinAnimator.getShown())
                                && (!appsOnly || w.mAppToken != null)) {
                            windows.add(w);
                        }
                    }
                }
            }
        } else {
            int objectId = 0;
            // See if this is an object ID.
            try {
                objectId = Integer.parseInt(name, 16);
                name = null;
            } catch (RuntimeException e) {
            }
            synchronized(mWindowMap) {
                final int numDisplays = mDisplayContents.size();
                for (int displayNdx = 0; displayNdx < numDisplays; ++displayNdx) {
                    final WindowList windowList =
                            mDisplayContents.valueAt(displayNdx).getWindowList();
                    for (int winNdx = windowList.size() - 1; winNdx >= 0; --winNdx) {
                        final WindowState w = windowList.get(winNdx);
                        if (name != null) {
                            if (w.mAttrs.getTitle().toString().contains(name)) {
                                windows.add(w);
                            }
                        } else if (System.identityHashCode(w) == objectId) {
                            windows.add(w);
                        }
                    }
                }
            }
        }

        if (windows.size() <= 0) {
            return false;
        }

        synchronized(mWindowMap) {
            dumpWindowsLocked(pw, dumpAll, windows);
        }
        return true;
    }

    void dumpLastANRLocked(PrintWriter pw) {
        pw.println("WINDOW MANAGER LAST ANR (dumpsys window lastanr)");
        if (mLastANRState == null) {
            pw.println("  <no ANR has occurred since boot>");
        } else {
            pw.println(mLastANRState);
        }
    }

    /**
     * Saves information about the state of the window manager at
     * the time an ANR occurred before anything else in the system changes
     * in response.
     *
     * @param appWindowToken The application that ANR'd, may be null.
     * @param windowState The window that ANR'd, may be null.
     * @param reason The reason for the ANR, may be null.
     */
    public void saveANRStateLocked(AppWindowToken appWindowToken, WindowState windowState,
            String reason) {
        StringWriter sw = new StringWriter();
        PrintWriter pw = new FastPrintWriter(sw, false, 1024);
        pw.println("  ANR time: " + DateFormat.getInstance().format(new Date()));
        if (appWindowToken != null) {
            pw.println("  Application at fault: " + appWindowToken.stringName);
        }
        if (windowState != null) {
            pw.println("  Window at fault: " + windowState.mAttrs.getTitle());
        }
        if (reason != null) {
            pw.println("  Reason: " + reason);
        }
        pw.println();
        dumpWindowsNoHeaderLocked(pw, true, null);
        pw.println();
        pw.println("Last ANR continued");
        dumpDisplayContentsLocked(pw, true);
        pw.close();
        mLastANRState = sw.toString();

        mH.removeMessages(H.RESET_ANR_MESSAGE);
        mH.sendEmptyMessageDelayed(H.RESET_ANR_MESSAGE, LAST_ANR_LIFETIME_DURATION_MSECS);
    }

    @Override
    public void dump(FileDescriptor fd, PrintWriter pw, String[] args) {
        if (mContext.checkCallingOrSelfPermission("android.permission.DUMP")
                != PackageManager.PERMISSION_GRANTED) {
            pw.println("Permission Denial: can't dump WindowManager from from pid="
                    + Binder.getCallingPid()
                    + ", uid=" + Binder.getCallingUid());
            return;
        }

        boolean dumpAll = false;

        int opti = 0;
        while (opti < args.length) {
            String opt = args[opti];
            if (opt == null || opt.length() <= 0 || opt.charAt(0) != '-') {
                break;
            }
            opti++;
            if ("-a".equals(opt)) {
                dumpAll = true;
            } else if ("-h".equals(opt)) {
                pw.println("Window manager dump options:");
                pw.println("  [-a] [-h] [cmd] ...");
                pw.println("  cmd may be one of:");
                pw.println("    l[astanr]: last ANR information");
                pw.println("    p[policy]: policy state");
                pw.println("    a[animator]: animator state");
                pw.println("    s[essions]: active sessions");
                pw.println("    surfaces: active surfaces (debugging enabled only)");
                pw.println("    d[isplays]: active display contents");
                pw.println("    t[okens]: token list");
                pw.println("    w[indows]: window list");
                pw.println("  cmd may also be a NAME to dump windows.  NAME may");
                pw.println("    be a partial substring in a window name, a");
                pw.println("    Window hex object identifier, or");
                pw.println("    \"all\" for all windows, or");
                pw.println("    \"visible\" for the visible windows.");
                pw.println("    \"visible-apps\" for the visible app windows.");
                pw.println("  -a: include all available server state.");
                return;
            } else {
                pw.println("Unknown argument: " + opt + "; use -h for help");
            }
        }

        // Is the caller requesting to dump a particular piece of data?
        if (opti < args.length) {
            String cmd = args[opti];
            opti++;
            if ("lastanr".equals(cmd) || "l".equals(cmd)) {
                synchronized(mWindowMap) {
                    dumpLastANRLocked(pw);
                }
                return;
            } else if ("policy".equals(cmd) || "p".equals(cmd)) {
                synchronized(mWindowMap) {
                    dumpPolicyLocked(pw, args, true);
                }
                return;
            } else if ("animator".equals(cmd) || "a".equals(cmd)) {
                synchronized(mWindowMap) {
                    dumpAnimatorLocked(pw, args, true);
                }
                return;
            } else if ("sessions".equals(cmd) || "s".equals(cmd)) {
                synchronized(mWindowMap) {
                    dumpSessionsLocked(pw, true);
                }
                return;
            } else if ("surfaces".equals(cmd)) {
                synchronized(mWindowMap) {
                    WindowSurfaceController.SurfaceTrace.dumpAllSurfaces(pw, null);
                }
                return;
            } else if ("displays".equals(cmd) || "d".equals(cmd)) {
                synchronized(mWindowMap) {
                    dumpDisplayContentsLocked(pw, true);
                }
                return;
            } else if ("tokens".equals(cmd) || "t".equals(cmd)) {
                synchronized(mWindowMap) {
                    dumpTokensLocked(pw, true);
                }
                return;
            } else if ("windows".equals(cmd) || "w".equals(cmd)) {
                synchronized(mWindowMap) {
                    dumpWindowsLocked(pw, true, null);
                }
                return;
            } else if ("all".equals(cmd) || "a".equals(cmd)) {
                synchronized(mWindowMap) {
                    dumpWindowsLocked(pw, true, null);
                }
                return;
            } else {
                // Dumping a single name?
                if (!dumpWindows(pw, cmd, args, opti, dumpAll)) {
                    pw.println("Bad window command, or no windows match: " + cmd);
                    pw.println("Use -h for help.");
                }
                return;
            }
        }

        synchronized(mWindowMap) {
            pw.println();
            if (dumpAll) {
                pw.println("-------------------------------------------------------------------------------");
            }
            dumpLastANRLocked(pw);
            pw.println();
            if (dumpAll) {
                pw.println("-------------------------------------------------------------------------------");
            }
            dumpPolicyLocked(pw, args, dumpAll);
            pw.println();
            if (dumpAll) {
                pw.println("-------------------------------------------------------------------------------");
            }
            dumpAnimatorLocked(pw, args, dumpAll);
            pw.println();
            if (dumpAll) {
                pw.println("-------------------------------------------------------------------------------");
            }
            dumpSessionsLocked(pw, dumpAll);
            pw.println();
            if (dumpAll) {
                pw.println("-------------------------------------------------------------------------------");
            }
            WindowSurfaceController.SurfaceTrace.dumpAllSurfaces(pw, dumpAll ?
                    "-------------------------------------------------------------------------------"
                    : null);
            pw.println();
            if (dumpAll) {
                pw.println("-------------------------------------------------------------------------------");
            }
            dumpDisplayContentsLocked(pw, dumpAll);
            pw.println();
            if (dumpAll) {
                pw.println("-------------------------------------------------------------------------------");
            }
            dumpTokensLocked(pw, dumpAll);
            pw.println();
            if (dumpAll) {
                pw.println("-------------------------------------------------------------------------------");
            }
            dumpWindowsLocked(pw, dumpAll, null);
        }
    }

    // Called by the heartbeat to ensure locks are not held indefnitely (for deadlock detection).
    @Override
    public void monitor() {
        synchronized (mWindowMap) { }
    }

    private DisplayContent newDisplayContentLocked(final Display display) {
        DisplayContent displayContent = new DisplayContent(display, this);
        final int displayId = display.getDisplayId();
        if (DEBUG_DISPLAY) Slog.v(TAG_WM, "Adding display=" + display);
        mDisplayContents.put(displayId, displayContent);

        DisplayInfo displayInfo = displayContent.getDisplayInfo();
        final Rect rect = new Rect();
        mDisplaySettings.getOverscanLocked(displayInfo.name, displayInfo.uniqueId, rect);
        displayInfo.overscanLeft = rect.left;
        displayInfo.overscanTop = rect.top;
        displayInfo.overscanRight = rect.right;
        displayInfo.overscanBottom = rect.bottom;
        mDisplayManagerInternal.setDisplayInfoOverrideFromWindowManager(displayId, displayInfo);
        configureDisplayPolicyLocked(displayContent);

        // TODO: Create an input channel for each display with touch capability.
        if (displayId == Display.DEFAULT_DISPLAY) {
            displayContent.mTapDetector = new TaskTapPointerEventListener(this, displayContent);
            registerPointerEventListener(displayContent.mTapDetector);
            registerPointerEventListener(mMousePositionTracker);
        }

        return displayContent;
    }

    public void createDisplayContentLocked(final Display display) {
        if (display == null) {
            throw new IllegalArgumentException("getDisplayContent: display must not be null");
        }
        getDisplayContentLocked(display.getDisplayId());
    }

    /**
     * Retrieve the DisplayContent for the specified displayId. Will create a new DisplayContent if
     * there is a Display for the displayId.
     * @param displayId The display the caller is interested in.
     * @return The DisplayContent associated with displayId or null if there is no Display for it.
     */
    public DisplayContent getDisplayContentLocked(final int displayId) {
        DisplayContent displayContent = mDisplayContents.get(displayId);
        if (displayContent == null) {
            final Display display = mDisplayManager.getDisplay(displayId);
            if (display != null) {
                displayContent = newDisplayContentLocked(display);
            }
        }
        return displayContent;
    }

    // There is an inherent assumption that this will never return null.
    public DisplayContent getDefaultDisplayContentLocked() {
        return getDisplayContentLocked(Display.DEFAULT_DISPLAY);
    }

    public WindowList getDefaultWindowListLocked() {
        return getDefaultDisplayContentLocked().getWindowList();
    }

    public DisplayInfo getDefaultDisplayInfoLocked() {
        return getDefaultDisplayContentLocked().getDisplayInfo();
    }

    /**
     * Return the list of WindowStates associated on the passed display.
     * @param display The screen to return windows from.
     * @return The list of WindowStates on the screen, or null if the there is no screen.
     */
    public WindowList getWindowListLocked(final Display display) {
        return getWindowListLocked(display.getDisplayId());
    }

    /**
     * Return the list of WindowStates associated on the passed display.
     * @param displayId The screen to return windows from.
     * @return The list of WindowStates on the screen, or null if the there is no screen.
     */
    public WindowList getWindowListLocked(final int displayId) {
        final DisplayContent displayContent = getDisplayContentLocked(displayId);
        return displayContent != null ? displayContent.getWindowList() : null;
    }

    public void onDisplayAdded(int displayId) {
        mH.sendMessage(mH.obtainMessage(H.DO_DISPLAY_ADDED, displayId, 0));
    }

    public void handleDisplayAdded(int displayId) {
        synchronized (mWindowMap) {
            final Display display = mDisplayManager.getDisplay(displayId);
            if (display != null) {
                createDisplayContentLocked(display);
                displayReady(displayId);
            }
            mWindowPlacerLocked.requestTraversal();
        }
    }

    public void onDisplayRemoved(int displayId) {
        mH.sendMessage(mH.obtainMessage(H.DO_DISPLAY_REMOVED, displayId, 0));
    }

    private void handleDisplayRemovedLocked(int displayId) {
        final DisplayContent displayContent = getDisplayContentLocked(displayId);
        if (displayContent != null) {
            if (displayContent.isAnimating()) {
                displayContent.mDeferredRemoval = true;
                return;
            }
            if (DEBUG_DISPLAY) Slog.v(TAG_WM, "Removing display=" + displayContent);
            mDisplayContents.delete(displayId);
            displayContent.close();
            if (displayId == Display.DEFAULT_DISPLAY) {
                unregisterPointerEventListener(displayContent.mTapDetector);
                unregisterPointerEventListener(mMousePositionTracker);
            }
        }
        mAnimator.removeDisplayLocked(displayId);
        mWindowPlacerLocked.requestTraversal();
    }

    public void onDisplayChanged(int displayId) {
        mH.sendMessage(mH.obtainMessage(H.DO_DISPLAY_CHANGED, displayId, 0));
    }

    private void handleDisplayChangedLocked(int displayId) {
        final DisplayContent displayContent = getDisplayContentLocked(displayId);
        if (displayContent != null) {
            displayContent.updateDisplayInfo();
        }
        mWindowPlacerLocked.requestTraversal();
    }

    @Override
    public Object getWindowManagerLock() {
        return mWindowMap;
    }

    /**
     * Hint to a token that its activity will relaunch, which will trigger removal and addition of
     * a window.
     * @param token Application token for which the activity will be relaunched.
     */
    public void setReplacingWindow(IBinder token, boolean animate) {
        AppWindowToken appWindowToken = null;
        synchronized (mWindowMap) {
            appWindowToken = findAppWindowToken(token);
            if (appWindowToken == null || !appWindowToken.isVisible()) {
                Slog.w(TAG_WM, "Attempted to set replacing window on non-existing app token "
                        + token);
                return;
            }
            appWindowToken.setReplacingWindows(animate);
        }
    }

    /**
     * Hint to a token that its windows will be replaced across activity relaunch.
     * The windows would otherwise be removed  shortly following this as the
     * activity is torn down.
     * @param token Application token for which the activity will be relaunched.
     * @param childrenOnly Whether to mark only child windows for replacement
     *                     (for the case where main windows are being preserved/
     *                     reused rather than replaced).
     *
     */
    public void setReplacingWindows(IBinder token, boolean childrenOnly) {
        AppWindowToken appWindowToken = null;
        synchronized (mWindowMap) {
            appWindowToken = findAppWindowToken(token);
            if (appWindowToken == null || !appWindowToken.isVisible()) {
                Slog.w(TAG_WM, "Attempted to set replacing window on non-existing app token "
                        + token);
                return;
            }

            if (childrenOnly) {
                appWindowToken.setReplacingChildren();
            } else {
                appWindowToken.setReplacingWindows(false /* animate */);
            }

            scheduleClearReplacingWindowIfNeeded(token, true /* replacing */);
        }
    }

    /**
     * If we're replacing the window, schedule a timer to clear the replaced window
     * after a timeout, in case the replacing window is not coming.
     *
     * If we're not replacing the window, clear the replace window settings of the app.
     *
     * @param token Application token for the activity whose window might be replaced.
     * @param replacing Whether the window is being replaced or not.
     */
    public void scheduleClearReplacingWindowIfNeeded(IBinder token, boolean replacing) {
        AppWindowToken appWindowToken = null;
        synchronized (mWindowMap) {
            appWindowToken = findAppWindowToken(token);
            if (appWindowToken == null) {
                Slog.w(TAG_WM, "Attempted to reset replacing window on non-existing app token "
                        + token);
                return;
            }
            if (replacing) {
                scheduleReplacingWindowTimeouts(appWindowToken);
            } else {
                appWindowToken.resetReplacingWindows();
            }
        }
    }

    void scheduleReplacingWindowTimeouts(AppWindowToken appWindowToken) {
        if (!mReplacingWindowTimeouts.contains(appWindowToken)) {
            mReplacingWindowTimeouts.add(appWindowToken);
        }
        mH.removeMessages(H.WINDOW_REPLACEMENT_TIMEOUT);
        mH.sendEmptyMessageDelayed(
                H.WINDOW_REPLACEMENT_TIMEOUT, WINDOW_REPLACEMENT_TIMEOUT_DURATION);
    }

    @Override
    public int getDockedStackSide() {
        synchronized (mWindowMap) {
            final TaskStack dockedStack = getDefaultDisplayContentLocked()
                    .getDockedStackVisibleForUserLocked();
            return dockedStack == null ? DOCKED_INVALID : dockedStack.getDockSide();
        }
    }

    @Override
    public void setDockedStackResizing(boolean resizing) {
        synchronized (mWindowMap) {
            getDefaultDisplayContentLocked().getDockedDividerController().setResizing(resizing);
            requestTraversal();
        }
    }

    @Override
    public void setDockedStackDividerTouchRegion(Rect touchRegion) {
        synchronized (mWindowMap) {
            getDefaultDisplayContentLocked().getDockedDividerController()
                    .setTouchRegion(touchRegion);
            setFocusTaskRegionLocked();
        }
    }

    @Override
    public void setResizeDimLayer(boolean visible, int targetStackId, float alpha) {
        synchronized (mWindowMap) {
            getDefaultDisplayContentLocked().getDockedDividerController().setResizeDimLayer(
                    visible, targetStackId, alpha);
        }
    }

    public void animateResizePinnedStack(final Rect bounds, final int animationDuration) {
        synchronized (mWindowMap) {
            final TaskStack stack = mStackIdToStack.get(PINNED_STACK_ID);
            if (stack == null) {
                Slog.w(TAG, "animateResizePinnedStack: stackId " + PINNED_STACK_ID + " not found.");
                return;
            }
            final Rect originalBounds = new Rect();
            stack.getBounds(originalBounds);
            UiThread.getHandler().post(new Runnable() {
                @Override
                public void run() {
                    mBoundsAnimationController.animateBounds(
                            stack, originalBounds, bounds, animationDuration);
                }
            });
        }
    }

    public void setTaskResizeable(int taskId, int resizeMode) {
        synchronized (mWindowMap) {
            final Task task = mTaskIdToTask.get(taskId);
            if (task != null) {
                task.setResizeable(resizeMode);
            }
        }
    }

    public void setForceResizableTasks(boolean forceResizableTasks) {
        synchronized (mWindowMap) {
            mForceResizableTasks = forceResizableTasks;
        }
    }

    static int dipToPixel(int dip, DisplayMetrics displayMetrics) {
        return (int)TypedValue.applyDimension(TypedValue.COMPLEX_UNIT_DIP, dip, displayMetrics);
    }

    @Override
    public void registerDockedStackListener(IDockedStackListener listener) {
        if (!checkCallingPermission(android.Manifest.permission.REGISTER_WINDOW_MANAGER_LISTENERS,
                "registerDockedStackListener()")) {
            return;
        }
        // TODO(multi-display): The listener is registered on the default display only.
        getDefaultDisplayContentLocked().mDividerControllerLocked.registerDockedStackListener(
                listener);
    }

    @Override
    public void requestAppKeyboardShortcuts(IResultReceiver receiver, int deviceId) {
        try {
            WindowState focusedWindow = getFocusedWindow();
            if (focusedWindow != null && focusedWindow.mClient != null) {
                getFocusedWindow().mClient.requestAppKeyboardShortcuts(receiver, deviceId);
            }
        } catch (RemoteException e) {
        }
    }

    @Override
    public void getStableInsets(Rect outInsets) throws RemoteException {
        synchronized (mWindowMap) {
            getStableInsetsLocked(outInsets);
        }
    }

    void getStableInsetsLocked(Rect outInsets) {
        final DisplayInfo di = getDefaultDisplayInfoLocked();
        mPolicy.getStableInsetsLw(di.rotation, di.logicalWidth, di.logicalHeight, outInsets);
    }

    private void getNonDecorInsetsLocked(Rect outInsets) {
        final DisplayInfo di = getDefaultDisplayInfoLocked();
        mPolicy.getNonDecorInsetsLw(di.rotation, di.logicalWidth, di.logicalHeight, outInsets);
    }

    /**
     * Intersects the specified {@code inOutBounds} with the display frame that excludes the stable
     * inset areas.
     *
     * @param inOutBounds The inOutBounds to subtract the stable inset areas from.
     */
    public void subtractStableInsets(Rect inOutBounds) {
        synchronized (mWindowMap) {
            getStableInsetsLocked(mTmpRect2);
            final DisplayInfo di = getDefaultDisplayInfoLocked();
            mTmpRect.set(0, 0, di.logicalWidth, di.logicalHeight);
            subtractInsets(mTmpRect, mTmpRect2, inOutBounds);
        }
    }

    /**
     * Intersects the specified {@code inOutBounds} with the display frame that excludes
     * areas that could never be removed in Honeycomb. See
     * {@link WindowManagerPolicy#getNonDecorInsetsLw}.
     *
     * @param inOutBounds The inOutBounds to subtract the inset areas from.
     */
    public void subtractNonDecorInsets(Rect inOutBounds) {
        synchronized (mWindowMap) {
            getNonDecorInsetsLocked(mTmpRect2);
            final DisplayInfo di = getDefaultDisplayInfoLocked();
            mTmpRect.set(0, 0, di.logicalWidth, di.logicalHeight);
            subtractInsets(mTmpRect, mTmpRect2, inOutBounds);
        }
    }

    void subtractInsets(Rect display, Rect insets, Rect inOutBounds) {
        mTmpRect3.set(display);
        mTmpRect3.inset(insets);
        inOutBounds.intersect(mTmpRect3);
    }

    /**
     * Calculates the smallest width for a task given the {@param bounds}. It does that by iterating
     * across all screen orientations, and returns the minimum of the task width taking into account
     * that the bounds might change because the snap algorithm snaps to a different value.
     *
     * @return the smallest width to be used in the Configuration, in dips
     */
    public int getSmallestWidthForTaskBounds(Rect bounds) {
        synchronized (mWindowMap) {
            return getDefaultDisplayContentLocked().getDockedDividerController()
                    .getSmallestWidthDpForBounds(bounds);
        }
    }

    private MousePositionTracker mMousePositionTracker = new MousePositionTracker();

    private static class MousePositionTracker implements PointerEventListener {
        private boolean mLatestEventWasMouse;
        private float mLatestMouseX;
        private float mLatestMouseY;

        void updatePosition(float x, float y) {
            synchronized (this) {
                mLatestEventWasMouse = true;
                mLatestMouseX = x;
                mLatestMouseY = y;
            }
        }

        @Override
        public void onPointerEvent(MotionEvent motionEvent) {
            if (motionEvent.isFromSource(InputDevice.SOURCE_MOUSE)) {
                updatePosition(motionEvent.getRawX(), motionEvent.getRawY());
            } else {
                synchronized (this) {
                    mLatestEventWasMouse = false;
                }
            }
        }
    };

    void updatePointerIcon(IWindow client) {
        float mouseX, mouseY;

        synchronized(mMousePositionTracker) {
            if (!mMousePositionTracker.mLatestEventWasMouse) {
                return;
            }
            mouseX = mMousePositionTracker.mLatestMouseX;
            mouseY = mMousePositionTracker.mLatestMouseY;
        }

        synchronized (mWindowMap) {
            if (mDragState != null) {
                // Drag cursor overrides the app cursor.
                return;
            }
            WindowState callingWin = windowForClientLocked(null, client, false);
            if (callingWin == null) {
                Slog.w(TAG_WM, "Bad requesting window " + client);
                return;
            }
            final DisplayContent displayContent = callingWin.getDisplayContent();
            if (displayContent == null) {
                return;
            }
            WindowState windowUnderPointer =
                    displayContent.getTouchableWinAtPointLocked(mouseX, mouseY);
            if (windowUnderPointer != callingWin) {
                return;
            }
            try {
                windowUnderPointer.mClient.updatePointerIcon(
                        windowUnderPointer.translateToWindowX(mouseX),
                        windowUnderPointer.translateToWindowY(mouseY));
            } catch (RemoteException e) {
                Slog.w(TAG_WM, "unable to update pointer icon");
            }
        }
    }

    void restorePointerIconLocked(DisplayContent displayContent, float latestX, float latestY) {
        // Mouse position tracker has not been getting updates while dragging, update it now.
        mMousePositionTracker.updatePosition(latestX, latestY);

        WindowState windowUnderPointer =
                displayContent.getTouchableWinAtPointLocked(latestX, latestY);
        if (windowUnderPointer != null) {
            try {
                windowUnderPointer.mClient.updatePointerIcon(
                        windowUnderPointer.translateToWindowX(latestX),
                        windowUnderPointer.translateToWindowY(latestY));
            } catch (RemoteException e) {
                Slog.w(TAG_WM, "unable to restore pointer icon");
            }
        } else {
            InputManager.getInstance().setPointerIconType(PointerIcon.TYPE_DEFAULT);
        }
    }

    @Override
    public void registerShortcutKey(long shortcutCode, IShortcutService shortcutKeyReceiver)
            throws RemoteException {
        if (!checkCallingPermission(Manifest.permission.REGISTER_WINDOW_MANAGER_LISTENERS,
                "registerShortcutKey")) {
            throw new SecurityException(
                    "Requires REGISTER_WINDOW_MANAGER_LISTENERS permission");
        }
        mPolicy.registerShortcutKey(shortcutCode, shortcutKeyReceiver);
    }

    private final class LocalService extends WindowManagerInternal {
        @Override
        public void requestTraversalFromDisplayManager() {
            requestTraversal();
        }

        @Override
        public void setMagnificationSpec(MagnificationSpec spec) {
            synchronized (mWindowMap) {
                if (mAccessibilityController != null) {
                    mAccessibilityController.setMagnificationSpecLocked(spec);
                } else {
                    throw new IllegalStateException("Magnification callbacks not set!");
                }
            }
            if (Binder.getCallingPid() != android.os.Process.myPid()) {
                spec.recycle();
            }
        }

        @Override
        public void getMagnificationRegion(@NonNull Region magnificationRegion) {
            synchronized (mWindowMap) {
                if (mAccessibilityController != null) {
                    mAccessibilityController.getMagnificationRegionLocked(magnificationRegion);
                } else {
                    throw new IllegalStateException("Magnification callbacks not set!");
                }
            }
        }

        @Override
        public MagnificationSpec getCompatibleMagnificationSpecForWindow(IBinder windowToken) {
            synchronized (mWindowMap) {
                WindowState windowState = mWindowMap.get(windowToken);
                if (windowState == null) {
                    return null;
                }
                MagnificationSpec spec = null;
                if (mAccessibilityController != null) {
                    spec = mAccessibilityController.getMagnificationSpecForWindowLocked(windowState);
                }
                if ((spec == null || spec.isNop()) && windowState.mGlobalScale == 1.0f) {
                    return null;
                }
                spec = (spec == null) ? MagnificationSpec.obtain() : MagnificationSpec.obtain(spec);
                spec.scale *= windowState.mGlobalScale;
                return spec;
            }
        }

        @Override
        public void setMagnificationCallbacks(@Nullable MagnificationCallbacks callbacks) {
            synchronized (mWindowMap) {
                if (mAccessibilityController == null) {
                    mAccessibilityController = new AccessibilityController(
                            WindowManagerService.this);
                }
                mAccessibilityController.setMagnificationCallbacksLocked(callbacks);
                if (!mAccessibilityController.hasCallbacksLocked()) {
                    mAccessibilityController = null;
                }
            }
        }

        @Override
        public void setWindowsForAccessibilityCallback(WindowsForAccessibilityCallback callback) {
            synchronized (mWindowMap) {
                if (mAccessibilityController == null) {
                    mAccessibilityController = new AccessibilityController(
                            WindowManagerService.this);
                }
                mAccessibilityController.setWindowsForAccessibilityCallback(callback);
                if (!mAccessibilityController.hasCallbacksLocked()) {
                    mAccessibilityController = null;
                }
            }
        }

        @Override
        public void setInputFilter(IInputFilter filter) {
            mInputManager.setInputFilter(filter);
        }

        @Override
        public IBinder getFocusedWindowToken() {
            synchronized (mWindowMap) {
                WindowState windowState = getFocusedWindowLocked();
                if (windowState != null) {
                    return windowState.mClient.asBinder();
                }
                return null;
            }
        }

        @Override
        public boolean isKeyguardLocked() {
            return WindowManagerService.this.isKeyguardLocked();
        }

        @Override
        public void showGlobalActions() {
            WindowManagerService.this.showGlobalActions();
        }

        @Override
        public void getWindowFrame(IBinder token, Rect outBounds) {
            synchronized (mWindowMap) {
                WindowState windowState = mWindowMap.get(token);
                if (windowState != null) {
                    outBounds.set(windowState.mFrame);
                } else {
                    outBounds.setEmpty();
                }
            }
        }

        @Override
        public void waitForAllWindowsDrawn(Runnable callback, long timeout) {
            boolean allWindowsDrawn = false;
            synchronized (mWindowMap) {
                mWaitingForDrawnCallback = callback;
                final WindowList windows = getDefaultWindowListLocked();
                for (int winNdx = windows.size() - 1; winNdx >= 0; --winNdx) {
                    final WindowState win = windows.get(winNdx);
                    final boolean isForceHiding = mPolicy.isForceHiding(win.mAttrs);
                    if (win.isVisibleLw()
                            && (win.mAppToken != null || isForceHiding)) {
                        win.mWinAnimator.mDrawState = DRAW_PENDING;
                        // Force add to mResizingWindows.
                        win.mLastContentInsets.set(-1, -1, -1, -1);
                        mWaitingForDrawn.add(win);

                        // No need to wait for the windows below Keyguard.
                        if (isForceHiding) {
                            break;
                        }
                    }
                }
                mWindowPlacerLocked.requestTraversal();
                mH.removeMessages(H.WAITING_FOR_DRAWN_TIMEOUT);
                if (mWaitingForDrawn.isEmpty()) {
                    allWindowsDrawn = true;
                } else {
                    mH.sendEmptyMessageDelayed(H.WAITING_FOR_DRAWN_TIMEOUT, timeout);
                    checkDrawnWindowsLocked();
                }
            }
            if (allWindowsDrawn) {
                callback.run();
            }
        }

        @Override
        public void addWindowToken(IBinder token, int type) {
            WindowManagerService.this.addWindowToken(token, type);
        }

        @Override
        public void removeWindowToken(IBinder token, boolean removeWindows) {
            synchronized(mWindowMap) {
                if (removeWindows) {
                    WindowToken wtoken = mTokenMap.remove(token);
                    if (wtoken != null) {
                        wtoken.removeAllWindows();
                    }
                }
                WindowManagerService.this.removeWindowToken(token);
            }
        }

        @Override
        public void registerAppTransitionListener(AppTransitionListener listener) {
            synchronized (mWindowMap) {
                mAppTransition.registerListenerLocked(listener);
            }
        }

        @Override
        public int getInputMethodWindowVisibleHeight() {
            synchronized (mWindowMap) {
                return mPolicy.getInputMethodWindowVisibleHeightLw();
            }
        }

        @Override
        public void saveLastInputMethodWindowForTransition() {
            synchronized (mWindowMap) {
                if (mInputMethodWindow != null) {
                    mPolicy.setLastInputMethodWindowLw(mInputMethodWindow, mInputMethodTarget);
                }
            }
        }

        @Override
        public void clearLastInputMethodWindowForTransition() {
            synchronized (mWindowMap) {
                mPolicy.setLastInputMethodWindowLw(null, null);
            }
        }

        @Override
        public boolean isHardKeyboardAvailable() {
            synchronized (mWindowMap) {
                return mHardKeyboardAvailable;
            }
        }

        @Override
        public void setOnHardKeyboardStatusChangeListener(
                OnHardKeyboardStatusChangeListener listener) {
            synchronized (mWindowMap) {
                mHardKeyboardStatusChangeListener = listener;
            }
        }

        @Override
        public boolean isStackVisible(int stackId) {
            synchronized (mWindowMap) {
                return WindowManagerService.this.isStackVisibleLocked(stackId);
            }
        }

        @Override
        public boolean isDockedDividerResizing() {
            synchronized (mWindowMap) {
                return getDefaultDisplayContentLocked().getDockedDividerController().isResizing();
            }
        }
    }
}<|MERGE_RESOLUTION|>--- conflicted
+++ resolved
@@ -8045,8 +8045,8 @@
         public static final int WINDOW_REMOVE_TIMEOUT = 52;
         public static final int NOTIFY_DOCKED_STACK_MINIMIZED_CHANGED = 53;
         public static final int SEAMLESS_ROTATION_TIMEOUT = 54;
-
-        public static final int RESTORE_POINTER_ICON = 54;
+        public static final int RESTORE_POINTER_ICON = 55;
+
 
         /**
          * Used to denote that an integer field in a message will not be used.
@@ -8686,11 +8686,12 @@
                     mAmInternal.notifyDockedStackMinimizedChanged(msg.arg1 == 1);
                 }
                 break;
-<<<<<<< HEAD
                 case RESTORE_POINTER_ICON: {
                     synchronized (mWindowMap) {
                         restorePointerIconLocked((DisplayContent)msg.obj, msg.arg1, msg.arg2);
-=======
+                    }
+                }
+                break;
                 case SEAMLESS_ROTATION_TIMEOUT: {
                     // Rotation only supported on primary display.
                     // TODO(multi-display)
@@ -8707,7 +8708,6 @@
                     }
                     if (layoutNeeded) {
                         mWindowPlacerLocked.performSurfacePlacement();
->>>>>>> 79116da9
                     }
                 }
                 break;
