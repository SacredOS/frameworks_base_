--- conflicted
+++ resolved
@@ -462,12 +462,8 @@
             if (ActivityManager.isUserAMonkey()) {
                 return;
             }
-<<<<<<< HEAD
-
-            enforceOemUnlockPermission();
-=======
+
             enforceOemUnlockWritePermission();
->>>>>>> 718f3213
             enforceIsAdmin();
 
             // Do not allow oem unlock modification if it has been disallowed.
