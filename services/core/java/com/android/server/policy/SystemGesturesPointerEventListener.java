/*
 * Copyright (C) 2013 The Android Open Source Project
 *
 * Licensed under the Apache License, Version 2.0 (the "License");
 * you may not use this file except in compliance with the License.
 * You may obtain a copy of the License at
 *
 *      http://www.apache.org/licenses/LICENSE-2.0
 *
 * Unless required by applicable law or agreed to in writing, software
 * distributed under the License is distributed on an "AS IS" BASIS,
 * WITHOUT WARRANTIES OR CONDITIONS OF ANY KIND, either express or implied.
 * See the License for the specific language governing permissions and
 * limitations under the License.
 */

package com.android.server.policy;

import android.content.Context;
import android.os.Handler;
import android.os.Looper;
import android.os.SystemClock;
import android.util.Slog;
import android.view.GestureDetector;
import android.view.MotionEvent;
import android.view.WindowManagerPolicy.PointerEventListener;
import android.widget.OverScroller;

/*
 * Listens for system-wide input gestures, firing callbacks when detected.
 * @hide
 */
public class SystemGesturesPointerEventListener implements PointerEventListener {
    private static final String TAG = "SystemGestures";
    private static final boolean DEBUG = false;
    private static final long SWIPE_TIMEOUT_MS = 500;
    private static final int MAX_TRACKED_POINTERS = 32;  // max per input system
    private static final int UNTRACKED_POINTER = -1;
    private static final int MAX_FLING_TIME_MILLIS = 5000;

    private static final int SWIPE_NONE = 0;
    private static final int SWIPE_FROM_TOP = 1;
    private static final int SWIPE_FROM_BOTTOM = 2;
    private static final int SWIPE_FROM_RIGHT = 3;

    private final Context mContext;
    private final int mSwipeStartThreshold;
    private final int mSwipeDistanceThreshold;
    private final Callbacks mCallbacks;
    private final int[] mDownPointerId = new int[MAX_TRACKED_POINTERS];
    private final float[] mDownX = new float[MAX_TRACKED_POINTERS];
    private final float[] mDownY = new float[MAX_TRACKED_POINTERS];
    private final long[] mDownTime = new long[MAX_TRACKED_POINTERS];

    private GestureDetector mGestureDetector;
    private OverScroller mOverscroller;

    int screenHeight;
    int screenWidth;
    private int mDownPointers;
    private boolean mSwipeFireable;
    private boolean mDebugFireable;
<<<<<<< HEAD
    private boolean mMouseHoveringAtEdge;
=======
    private long mLastFlingTime;
>>>>>>> 0816319a

    public SystemGesturesPointerEventListener(Context context, Callbacks callbacks) {
        mContext = context;
        mCallbacks = checkNull("callbacks", callbacks);
        mSwipeStartThreshold = checkNull("context", context).getResources()
                .getDimensionPixelSize(com.android.internal.R.dimen.status_bar_height);
        mSwipeDistanceThreshold = mSwipeStartThreshold;
        if (DEBUG) Slog.d(TAG,  "mSwipeStartThreshold=" + mSwipeStartThreshold
                + " mSwipeDistanceThreshold=" + mSwipeDistanceThreshold);
    }

    private static <T> T checkNull(String name, T arg) {
        if (arg == null) {
            throw new IllegalArgumentException(name + " must not be null");
        }
        return arg;
    }

    public void systemReady() {
        Handler h = new Handler(Looper.myLooper());
        mGestureDetector = new GestureDetector(mContext, new FlingGestureDetector(), h);
        mOverscroller = new OverScroller(mContext);
    }

    @Override
    public void onPointerEvent(MotionEvent event) {
        if (mGestureDetector != null) {
            mGestureDetector.onTouchEvent(event);
        }
        switch (event.getActionMasked()) {
            case MotionEvent.ACTION_DOWN:
                mSwipeFireable = true;
                mDebugFireable = true;
                mDownPointers = 0;
                captureDown(event, 0);
                if (mMouseHoveringAtEdge) {
                    mMouseHoveringAtEdge = false;
                    mCallbacks.onMouseLeaveFromEdge();
                }
                mCallbacks.onDown();
                break;
            case MotionEvent.ACTION_POINTER_DOWN:
                captureDown(event, event.getActionIndex());
                if (mDebugFireable) {
                    mDebugFireable = event.getPointerCount() < 5;
                    if (!mDebugFireable) {
                        if (DEBUG) Slog.d(TAG, "Firing debug");
                        mCallbacks.onDebug();
                    }
                }
                break;
            case MotionEvent.ACTION_MOVE:
                if (mSwipeFireable) {
                    final int swipe = detectSwipe(event);
                    mSwipeFireable = swipe == SWIPE_NONE;
                    if (swipe == SWIPE_FROM_TOP) {
                        if (DEBUG) Slog.d(TAG, "Firing onSwipeFromTop");
                        mCallbacks.onSwipeFromTop();
                    } else if (swipe == SWIPE_FROM_BOTTOM) {
                        if (DEBUG) Slog.d(TAG, "Firing onSwipeFromBottom");
                        mCallbacks.onSwipeFromBottom();
                    } else if (swipe == SWIPE_FROM_RIGHT) {
                        if (DEBUG) Slog.d(TAG, "Firing onSwipeFromRight");
                        mCallbacks.onSwipeFromRight();
                    }
                }
                break;
            case MotionEvent.ACTION_HOVER_MOVE:
                if (event.getPointerCount() == 1
                        && event.getToolType(0) == MotionEvent.TOOL_TYPE_MOUSE) {
                    if (!mMouseHoveringAtEdge && event.getY() == 0) {
                        mCallbacks.onMouseHoverAtTop();
                        mMouseHoveringAtEdge = true;
                    } else if (!mMouseHoveringAtEdge && event.getY() >= screenHeight - 1) {
                        mCallbacks.onMouseHoverAtBottom();
                        mMouseHoveringAtEdge = true;
                    } else if (mMouseHoveringAtEdge
                            && (event.getY() > 0 && event.getY() < screenHeight - 1)) {
                        mCallbacks.onMouseLeaveFromEdge();
                        mMouseHoveringAtEdge = false;
                    }
                }
                break;
            case MotionEvent.ACTION_UP:
            case MotionEvent.ACTION_CANCEL:
                mSwipeFireable = false;
                mDebugFireable = false;
                mCallbacks.onUpOrCancel();
                break;
            default:
                if (DEBUG) Slog.d(TAG, "Ignoring " + event);
        }
    }

    private void captureDown(MotionEvent event, int pointerIndex) {
        final int pointerId = event.getPointerId(pointerIndex);
        final int i = findIndex(pointerId);
        if (DEBUG) Slog.d(TAG, "pointer " + pointerId +
                " down pointerIndex=" + pointerIndex + " trackingIndex=" + i);
        if (i != UNTRACKED_POINTER) {
            mDownX[i] = event.getX(pointerIndex);
            mDownY[i] = event.getY(pointerIndex);
            mDownTime[i] = event.getEventTime();
            if (DEBUG) Slog.d(TAG, "pointer " + pointerId +
                    " down x=" + mDownX[i] + " y=" + mDownY[i]);
        }
    }

    private int findIndex(int pointerId) {
        for (int i = 0; i < mDownPointers; i++) {
            if (mDownPointerId[i] == pointerId) {
                return i;
            }
        }
        if (mDownPointers == MAX_TRACKED_POINTERS || pointerId == MotionEvent.INVALID_POINTER_ID) {
            return UNTRACKED_POINTER;
        }
        mDownPointerId[mDownPointers++] = pointerId;
        return mDownPointers - 1;
    }

    private int detectSwipe(MotionEvent move) {
        final int historySize = move.getHistorySize();
        final int pointerCount = move.getPointerCount();
        for (int p = 0; p < pointerCount; p++) {
            final int pointerId = move.getPointerId(p);
            final int i = findIndex(pointerId);
            if (i != UNTRACKED_POINTER) {
                for (int h = 0; h < historySize; h++) {
                    final long time = move.getHistoricalEventTime(h);
                    final float x = move.getHistoricalX(p, h);
                    final float y = move.getHistoricalY(p,  h);
                    final int swipe = detectSwipe(i, time, x, y);
                    if (swipe != SWIPE_NONE) {
                        return swipe;
                    }
                }
                final int swipe = detectSwipe(i, move.getEventTime(), move.getX(p), move.getY(p));
                if (swipe != SWIPE_NONE) {
                    return swipe;
                }
            }
        }
        return SWIPE_NONE;
    }

    private int detectSwipe(int i, long time, float x, float y) {
        final float fromX = mDownX[i];
        final float fromY = mDownY[i];
        final long elapsed = time - mDownTime[i];
        if (DEBUG) Slog.d(TAG, "pointer " + mDownPointerId[i]
                + " moved (" + fromX + "->" + x + "," + fromY + "->" + y + ") in " + elapsed);
        if (fromY <= mSwipeStartThreshold
                && y > fromY + mSwipeDistanceThreshold
                && elapsed < SWIPE_TIMEOUT_MS) {
            return SWIPE_FROM_TOP;
        }
        if (fromY >= screenHeight - mSwipeStartThreshold
                && y < fromY - mSwipeDistanceThreshold
                && elapsed < SWIPE_TIMEOUT_MS) {
            return SWIPE_FROM_BOTTOM;
        }
        if (fromX >= screenWidth - mSwipeStartThreshold
                && x < fromX - mSwipeDistanceThreshold
                && elapsed < SWIPE_TIMEOUT_MS) {
            return SWIPE_FROM_RIGHT;
        }
        return SWIPE_NONE;
    }

    private final class FlingGestureDetector extends GestureDetector.SimpleOnGestureListener {
        @Override
        public boolean onSingleTapUp(MotionEvent e) {
            if (!mOverscroller.isFinished()) {
                mOverscroller.forceFinished(true);
            }
            return true;
        }
        @Override
        public boolean onFling(MotionEvent down, MotionEvent up,
                float velocityX, float velocityY) {
            mOverscroller.computeScrollOffset();
            long now = SystemClock.uptimeMillis();

            if (mLastFlingTime != 0 && now > mLastFlingTime + MAX_FLING_TIME_MILLIS) {
                mOverscroller.forceFinished(true);
            }
            mOverscroller.fling(0, 0, (int)velocityX, (int)velocityY,
                    Integer.MIN_VALUE, Integer.MAX_VALUE, Integer.MIN_VALUE, Integer.MAX_VALUE);
            int duration = mOverscroller.getDuration();
            if (duration > MAX_FLING_TIME_MILLIS) {
                duration = MAX_FLING_TIME_MILLIS;
            }
            mLastFlingTime = now;
            mCallbacks.onFling(duration);
            return true;
        }
    }

    interface Callbacks {
        void onSwipeFromTop();
        void onSwipeFromBottom();
        void onSwipeFromRight();
        void onFling(int durationMs);
        void onDown();
        void onUpOrCancel();
        void onMouseHoverAtTop();
        void onMouseHoverAtBottom();
        void onMouseLeaveFromEdge();
        void onDebug();
    }
}<|MERGE_RESOLUTION|>--- conflicted
+++ resolved
@@ -60,11 +60,8 @@
     private int mDownPointers;
     private boolean mSwipeFireable;
     private boolean mDebugFireable;
-<<<<<<< HEAD
     private boolean mMouseHoveringAtEdge;
-=======
     private long mLastFlingTime;
->>>>>>> 0816319a
 
     public SystemGesturesPointerEventListener(Context context, Callbacks callbacks) {
         mContext = context;
