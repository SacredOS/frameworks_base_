--- conflicted
+++ resolved
@@ -1214,14 +1214,6 @@
             // Still waiting for something to pause; can't sleep yet.
             if (DEBUG_PAUSE) Slog.v(TAG_PAUSE, "Sleep still waiting to pause " + mPausingActivity);
             shouldSleep = false;
-<<<<<<< HEAD
-        } else if (topActivity() != null && topActivity().state == ActivityState.PAUSED) {
-            // Our top activity is currently paused, we need to ensure we move it to the stopped
-            // state.
-            stopActivityLocked(mLastPausedActivity);
-            shouldSleep = false;
-=======
->>>>>>> 36087f25
         }
 
         if (!shuttingDown) {
