--- conflicted
+++ resolved
@@ -57,11 +57,8 @@
     public int[] getGids() {
         return sharedUser != null ? sharedUser.gids : gids;
     }
-<<<<<<< HEAD
-=======
 
     public boolean isPrivileged() {
         return (pkgFlags & ApplicationInfo.FLAG_PRIVILEGED) != 0;
     }
->>>>>>> bac61807
 }