/*
 * Copyright (C) 2008 The Android Open Source Project
 *
 * Licensed under the Apache License, Version 2.0 (the "License");
 * you may not use this file except in compliance with the License.
 * You may obtain a copy of the License at
 *
 *      http://www.apache.org/licenses/LICENSE-2.0
 *
 * Unless required by applicable law or agreed to in writing, software
 * distributed under the License is distributed on an "AS IS" BASIS,
 * WITHOUT WARRANTIES OR CONDITIONS OF ANY KIND, either express or implied.
 * See the License for the specific language governing permissions and
 * limitations under the License.
 */

package com.android.server;

import android.app.Notification;
import android.app.NotificationManager;
import android.content.ContentResolver;
import android.content.Context;
import android.content.Intent;
import android.content.pm.PackageManager;
import android.net.ConnectivityManager;
import android.net.IConnectivityManager;
import android.net.MobileDataStateTracker;
import android.net.NetworkInfo;
import android.net.LinkProperties;
import android.net.NetworkStateTracker;
import android.net.NetworkUtils;
import android.net.wifi.WifiStateTracker;
import android.net.NetworkUtils;
import android.os.Binder;
import android.os.Handler;
import android.os.HandlerThread;
import android.os.IBinder;
import android.os.Looper;
import android.os.Message;
import android.os.PowerManager;
import android.os.RemoteException;
import android.os.ServiceManager;
import android.os.SystemProperties;
import android.provider.Settings;
import android.text.TextUtils;
import android.util.EventLog;
import android.util.Slog;

import com.android.internal.telephony.Phone;

import com.android.server.connectivity.Tethering;

import java.io.FileDescriptor;
import java.io.FileWriter;
import java.io.IOException;
import java.io.PrintWriter;
import java.net.InetAddress;
import java.net.UnknownHostException;
import java.util.ArrayList;
import java.util.Collection;
import java.util.GregorianCalendar;
import java.util.List;
import java.net.InetAddress;
import java.net.UnknownHostException;

/**
 * @hide
 */
public class ConnectivityService extends IConnectivityManager.Stub {

    private static final boolean DBG = true;
    private static final String TAG = "ConnectivityService";

    // how long to wait before switching back to a radio's default network
    private static final int RESTORE_DEFAULT_NETWORK_DELAY = 1 * 60 * 1000;
    // system property that can override the above value
    private static final String NETWORK_RESTORE_DELAY_PROP_NAME =
            "android.telephony.apn-restore";

    private Tethering mTethering;
    private boolean mTetheringConfigValid = false;

    /**
     * Sometimes we want to refer to the individual network state
     * trackers separately, and sometimes we just want to treat them
     * abstractly.
     */
    private NetworkStateTracker mNetTrackers[];

    /**
     * A per Net list of the PID's that requested access to the net
     * used both as a refcount and for per-PID DNS selection
     */
    private List mNetRequestersPids[];

    private WifiWatchdogService mWifiWatchdogService;

    // priority order of the nettrackers
    // (excluding dynamically set mNetworkPreference)
    // TODO - move mNetworkTypePreference into this
    private int[] mPriorityList;

    private Context mContext;
    private int mNetworkPreference;
    private int mActiveDefaultNetwork = -1;
    // 0 is full bad, 100 is full good
    private int mDefaultInetCondition = 0;
    private int mDefaultInetConditionPublished = 0;
    private boolean mInetConditionChangeInFlight = false;
    private int mDefaultConnectionSequence = 0;

    private int mNumDnsEntries;

    private boolean mTestMode;
    private static ConnectivityService sServiceInstance;

    private static final int ENABLED  = 1;
    private static final int DISABLED = 0;

    // Share the event space with NetworkStateTracker (which can't see this
    // internal class but sends us events).  If you change these, change
    // NetworkStateTracker.java too.
    private static final int MIN_NETWORK_STATE_TRACKER_EVENT = 1;
    private static final int MAX_NETWORK_STATE_TRACKER_EVENT = 100;

    /**
     * used internally as a delayed event to make us switch back to the
     * default network
     */
    private static final int EVENT_RESTORE_DEFAULT_NETWORK =
            MAX_NETWORK_STATE_TRACKER_EVENT + 1;

    /**
     * used internally to change our mobile data enabled flag
     */
    private static final int EVENT_CHANGE_MOBILE_DATA_ENABLED =
            MAX_NETWORK_STATE_TRACKER_EVENT + 2;

    /**
     * used internally to change our network preference setting
     * arg1 = networkType to prefer
     */
    private static final int EVENT_SET_NETWORK_PREFERENCE =
            MAX_NETWORK_STATE_TRACKER_EVENT + 3;

    /**
     * used internally to synchronize inet condition reports
     * arg1 = networkType
     * arg2 = condition (0 bad, 100 good)
     */
    private static final int EVENT_INET_CONDITION_CHANGE =
            MAX_NETWORK_STATE_TRACKER_EVENT + 4;

    /**
     * used internally to mark the end of inet condition hold periods
     * arg1 = networkType
     */
    private static final int EVENT_INET_CONDITION_HOLD_END =
            MAX_NETWORK_STATE_TRACKER_EVENT + 5;

    /**
     * used internally to set the background data preference
     * arg1 = TRUE for enabled, FALSE for disabled
     */
    private static final int EVENT_SET_BACKGROUND_DATA =
            MAX_NETWORK_STATE_TRACKER_EVENT + 6;

    /**
     * used internally to set enable/disable cellular data
     * arg1 = ENBALED or DISABLED
     */
    private static final int EVENT_SET_MOBILE_DATA =
            MAX_NETWORK_STATE_TRACKER_EVENT + 7;

    private Handler mHandler;

    // list of DeathRecipients used to make sure features are turned off when
    // a process dies
    private List mFeatureUsers;

    private boolean mSystemReady;
    private Intent mInitialBroadcast;

    private PowerManager.WakeLock mNetTransitionWakeLock;
    private String mNetTransitionWakeLockCausedBy = "";
    private int mNetTransitionWakeLockSerialNumber;
    private int mNetTransitionWakeLockTimeout;

    private InetAddress mDefaultDns;

    // used in DBG mode to track inet condition reports
    private static final int INET_CONDITION_LOG_MAX_SIZE = 15;
    private ArrayList mInetLog;

    private static class NetworkAttributes {
        /**
         * Class for holding settings read from resources.
         */
        public String mName;
        public int mType;
        public int mRadio;
        public int mPriority;
        public NetworkInfo.State mLastState;
        public NetworkAttributes(String init) {
            String fragments[] = init.split(",");
            mName = fragments[0].toLowerCase();
            mType = Integer.parseInt(fragments[1]);
            mRadio = Integer.parseInt(fragments[2]);
            mPriority = Integer.parseInt(fragments[3]);
            mLastState = NetworkInfo.State.UNKNOWN;
        }
        public boolean isDefault() {
            return (mType == mRadio);
        }
    }
    NetworkAttributes[] mNetAttributes;
    int mNetworksDefined;

    private static class RadioAttributes {
        public int mSimultaneity;
        public int mType;
        public RadioAttributes(String init) {
            String fragments[] = init.split(",");
            mType = Integer.parseInt(fragments[0]);
            mSimultaneity = Integer.parseInt(fragments[1]);
        }
    }
    RadioAttributes[] mRadioAttributes;

    public static synchronized ConnectivityService getInstance(Context context) {
        if (sServiceInstance == null) {
            sServiceInstance = new ConnectivityService(context);
        }
        return sServiceInstance;
    }

    private ConnectivityService(Context context) {
        if (DBG) Slog.v(TAG, "ConnectivityService starting up");

        HandlerThread handlerThread = new HandlerThread("ConnectivityServiceThread");
        handlerThread.start();
        mHandler = new MyHandler(handlerThread.getLooper());

        // setup our unique device name
        String id = Settings.Secure.getString(context.getContentResolver(),
                Settings.Secure.ANDROID_ID);
        if (id != null && id.length() > 0) {
            String name = new String("android_").concat(id);
            SystemProperties.set("net.hostname", name);
        }

        // read our default dns server ip
        String dns = Settings.Secure.getString(context.getContentResolver(),
                Settings.Secure.DEFAULT_DNS_SERVER);
        if (dns == null || dns.length() == 0) {
            dns = context.getResources().getString(
                    com.android.internal.R.string.config_default_dns_server);
        }
        try {
            mDefaultDns = InetAddress.getByName(dns);
        } catch (UnknownHostException e) {
            Slog.e(TAG, "Error setting defaultDns using " + dns);
        }

        mContext = context;

        PowerManager powerManager = (PowerManager)mContext.getSystemService(Context.POWER_SERVICE);
        mNetTransitionWakeLock = powerManager.newWakeLock(PowerManager.PARTIAL_WAKE_LOCK, TAG);
        mNetTransitionWakeLockTimeout = mContext.getResources().getInteger(
                com.android.internal.R.integer.config_networkTransitionTimeout);

        mNetTrackers = new NetworkStateTracker[
                ConnectivityManager.MAX_NETWORK_TYPE+1];

        mNetworkPreference = getPersistedNetworkPreference();

        mRadioAttributes = new RadioAttributes[ConnectivityManager.MAX_RADIO_TYPE+1];
        mNetAttributes = new NetworkAttributes[ConnectivityManager.MAX_NETWORK_TYPE+1];

        // Load device network attributes from resources
        String[] raStrings = context.getResources().getStringArray(
                com.android.internal.R.array.radioAttributes);
        for (String raString : raStrings) {
            RadioAttributes r = new RadioAttributes(raString);
            if (r.mType > ConnectivityManager.MAX_RADIO_TYPE) {
                Slog.e(TAG, "Error in radioAttributes - ignoring attempt to define type " + r.mType);
                continue;
            }
            if (mRadioAttributes[r.mType] != null) {
                Slog.e(TAG, "Error in radioAttributes - ignoring attempt to redefine type " +
                        r.mType);
                continue;
            }
            mRadioAttributes[r.mType] = r;
        }

        String[] naStrings = context.getResources().getStringArray(
                com.android.internal.R.array.networkAttributes);
        for (String naString : naStrings) {
            try {
                NetworkAttributes n = new NetworkAttributes(naString);
                if (n.mType > ConnectivityManager.MAX_NETWORK_TYPE) {
                    Slog.e(TAG, "Error in networkAttributes - ignoring attempt to define type " +
                            n.mType);
                    continue;
                }
                if (mNetAttributes[n.mType] != null) {
                    Slog.e(TAG, "Error in networkAttributes - ignoring attempt to redefine type " +
                            n.mType);
                    continue;
                }
                if (mRadioAttributes[n.mRadio] == null) {
                    Slog.e(TAG, "Error in networkAttributes - ignoring attempt to use undefined " +
                            "radio " + n.mRadio + " in network type " + n.mType);
                    continue;
                }
                mNetAttributes[n.mType] = n;
                mNetworksDefined++;
            } catch(Exception e) {
                // ignore it - leave the entry null
            }
        }

        // high priority first
        mPriorityList = new int[mNetworksDefined];
        {
            int insertionPoint = mNetworksDefined-1;
            int currentLowest = 0;
            int nextLowest = 0;
            while (insertionPoint > -1) {
                for (NetworkAttributes na : mNetAttributes) {
                    if (na == null) continue;
                    if (na.mPriority < currentLowest) continue;
                    if (na.mPriority > currentLowest) {
                        if (na.mPriority < nextLowest || nextLowest == 0) {
                            nextLowest = na.mPriority;
                        }
                        continue;
                    }
                    mPriorityList[insertionPoint--] = na.mType;
                }
                currentLowest = nextLowest;
                nextLowest = 0;
            }
        }

        mNetRequestersPids = new ArrayList[ConnectivityManager.MAX_NETWORK_TYPE+1];
        for (int i : mPriorityList) {
            mNetRequestersPids[i] = new ArrayList();
        }

        mFeatureUsers = new ArrayList();

        mNumDnsEntries = 0;

        mTestMode = SystemProperties.get("cm.test.mode").equals("true")
                && SystemProperties.get("ro.build.type").equals("eng");
        /*
         * Create the network state trackers for Wi-Fi and mobile
         * data. Maybe this could be done with a factory class,
         * but it's not clear that it's worth it, given that
         * the number of different network types is not going
         * to change very often.
         */
        boolean noMobileData = !getMobileDataEnabled();
        for (int netType : mPriorityList) {
            switch (mNetAttributes[netType].mRadio) {
            case ConnectivityManager.TYPE_WIFI:
                if (DBG) Slog.v(TAG, "Starting Wifi Service.");
                WifiStateTracker wst = new WifiStateTracker();
                WifiService wifiService = new WifiService(context);
                ServiceManager.addService(Context.WIFI_SERVICE, wifiService);
                wifiService.checkAndStartWifi();
                mNetTrackers[ConnectivityManager.TYPE_WIFI] = wst;
                wst.startMonitoring(context, mHandler);

                //TODO: as part of WWS refactor, create only when needed
                mWifiWatchdogService = new WifiWatchdogService(context);

                break;
            case ConnectivityManager.TYPE_MOBILE:
                mNetTrackers[netType] = new MobileDataStateTracker(netType,
                        mNetAttributes[netType].mName);
                mNetTrackers[netType].startMonitoring(context, mHandler);
                if (noMobileData) {
                    if (DBG) Slog.d(TAG, "tearing down Mobile networks due to setting");
                    mNetTrackers[netType].teardown();
                }
                break;
            default:
                Slog.e(TAG, "Trying to create a DataStateTracker for an unknown radio type " +
                        mNetAttributes[netType].mRadio);
                continue;
            }
        }

        mTethering = new Tethering(mContext, mHandler.getLooper());
        mTetheringConfigValid = (((mNetTrackers[ConnectivityManager.TYPE_MOBILE_DUN] != null) ||
                                  !mTethering.isDunRequired()) &&
                                 (mTethering.getTetherableUsbRegexs().length != 0 ||
                                  mTethering.getTetherableWifiRegexs().length != 0 ||
                                  mTethering.getTetherableBluetoothRegexs().length != 0) &&
                                 mTethering.getUpstreamIfaceRegexs().length != 0);

        if (DBG) {
            mInetLog = new ArrayList();
        }
    }


    /**
     * Sets the preferred network.
     * @param preference the new preference
     */
    public void setNetworkPreference(int preference) {
        enforceChangePermission();

        mHandler.sendMessage(mHandler.obtainMessage(EVENT_SET_NETWORK_PREFERENCE, preference, 0));
    }

    public int getNetworkPreference() {
        enforceAccessPermission();
        int preference;
        synchronized(this) {
            preference = mNetworkPreference;
        }
        return preference;
    }

    private void handleSetNetworkPreference(int preference) {
        if (ConnectivityManager.isNetworkTypeValid(preference) &&
                mNetAttributes[preference] != null &&
                mNetAttributes[preference].isDefault()) {
            if (mNetworkPreference != preference) {
                final ContentResolver cr = mContext.getContentResolver();
                Settings.Secure.putInt(cr, Settings.Secure.NETWORK_PREFERENCE, preference);
                synchronized(this) {
                    mNetworkPreference = preference;
                }
                enforcePreference();
            }
        }
    }

    private int getPersistedNetworkPreference() {
        final ContentResolver cr = mContext.getContentResolver();

        final int networkPrefSetting = Settings.Secure
                .getInt(cr, Settings.Secure.NETWORK_PREFERENCE, -1);
        if (networkPrefSetting != -1) {
            return networkPrefSetting;
        }

        return ConnectivityManager.DEFAULT_NETWORK_PREFERENCE;
    }

    /**
     * Make the state of network connectivity conform to the preference settings
     * In this method, we only tear down a non-preferred network. Establishing
     * a connection to the preferred network is taken care of when we handle
     * the disconnect event from the non-preferred network
     * (see {@link #handleDisconnect(NetworkInfo)}).
     */
    private void enforcePreference() {
        if (mNetTrackers[mNetworkPreference].getNetworkInfo().isConnected())
            return;

        if (!mNetTrackers[mNetworkPreference].isAvailable())
            return;

        for (int t=0; t <= ConnectivityManager.MAX_RADIO_TYPE; t++) {
            if (t != mNetworkPreference && mNetTrackers[t] != null &&
                    mNetTrackers[t].getNetworkInfo().isConnected()) {
                if (DBG) {
                    Slog.d(TAG, "tearing down " +
                            mNetTrackers[t].getNetworkInfo() +
                            " in enforcePreference");
                }
                teardown(mNetTrackers[t]);
            }
        }
    }

    private boolean teardown(NetworkStateTracker netTracker) {
        if (netTracker.teardown()) {
            netTracker.setTeardownRequested(true);
            return true;
        } else {
            return false;
        }
    }

    /**
     * Return NetworkInfo for the active (i.e., connected) network interface.
     * It is assumed that at most one network is active at a time. If more
     * than one is active, it is indeterminate which will be returned.
     * @return the info for the active network, or {@code null} if none is
     * active
     */
    public NetworkInfo getActiveNetworkInfo() {
        enforceAccessPermission();
        for (int type=0; type <= ConnectivityManager.MAX_NETWORK_TYPE; type++) {
            if (mNetAttributes[type] == null || !mNetAttributes[type].isDefault()) {
                continue;
            }
            NetworkStateTracker t = mNetTrackers[type];
            NetworkInfo info = t.getNetworkInfo();
            if (info.isConnected()) {
                if (DBG && type != mActiveDefaultNetwork) Slog.e(TAG,
                        "connected default network is not " +
                        "mActiveDefaultNetwork!");
                return info;
            }
        }
        return null;
    }

    public NetworkInfo getNetworkInfo(int networkType) {
        enforceAccessPermission();
        if (ConnectivityManager.isNetworkTypeValid(networkType)) {
            NetworkStateTracker t = mNetTrackers[networkType];
            if (t != null)
                return t.getNetworkInfo();
        }
        return null;
    }

    public NetworkInfo[] getAllNetworkInfo() {
        enforceAccessPermission();
        NetworkInfo[] result = new NetworkInfo[mNetworksDefined];
        int i = 0;
        for (NetworkStateTracker t : mNetTrackers) {
            if(t != null) result[i++] = t.getNetworkInfo();
        }
        return result;
    }

    /**
     * Return LinkProperties for the active (i.e., connected) default
     * network interface.  It is assumed that at most one default network
     * is active at a time. If more than one is active, it is indeterminate
     * which will be returned.
     * @return the ip properties for the active network, or {@code null} if
     * none is active
     */
    public LinkProperties getActiveLinkProperties() {
        enforceAccessPermission();
        for (int type=0; type <= ConnectivityManager.MAX_NETWORK_TYPE; type++) {
            if (mNetAttributes[type] == null || !mNetAttributes[type].isDefault()) {
                continue;
            }
            NetworkStateTracker t = mNetTrackers[type];
            NetworkInfo info = t.getNetworkInfo();
            if (info.isConnected()) {
                return t.getLinkProperties();
            }
        }
        return null;
    }

    public LinkProperties getLinkProperties(int networkType) {
        enforceAccessPermission();
        if (ConnectivityManager.isNetworkTypeValid(networkType)) {
            NetworkStateTracker t = mNetTrackers[networkType];
            if (t != null) return t.getLinkProperties();
        }
        return null;
    }

    public boolean setRadios(boolean turnOn) {
        boolean result = true;
        enforceChangePermission();
        for (NetworkStateTracker t : mNetTrackers) {
            if (t != null) result = t.setRadio(turnOn) && result;
        }
        return result;
    }

    public boolean setRadio(int netType, boolean turnOn) {
        enforceChangePermission();
        if (!ConnectivityManager.isNetworkTypeValid(netType)) {
            return false;
        }
        NetworkStateTracker tracker = mNetTrackers[netType];
        return tracker != null && tracker.setRadio(turnOn);
    }

    /**
     * Used to notice when the calling process dies so we can self-expire
     *
     * Also used to know if the process has cleaned up after itself when
     * our auto-expire timer goes off.  The timer has a link to an object.
     *
     */
    private class FeatureUser implements IBinder.DeathRecipient {
        int mNetworkType;
        String mFeature;
        IBinder mBinder;
        int mPid;
        int mUid;
        long mCreateTime;

        FeatureUser(int type, String feature, IBinder binder) {
            super();
            mNetworkType = type;
            mFeature = feature;
            mBinder = binder;
            mPid = getCallingPid();
            mUid = getCallingUid();
            mCreateTime = System.currentTimeMillis();

            try {
                mBinder.linkToDeath(this, 0);
            } catch (RemoteException e) {
                binderDied();
            }
        }

        void unlinkDeathRecipient() {
            mBinder.unlinkToDeath(this, 0);
        }

        public void binderDied() {
            Slog.d(TAG, "ConnectivityService FeatureUser binderDied(" +
                    mNetworkType + ", " + mFeature + ", " + mBinder + "), created " +
                    (System.currentTimeMillis() - mCreateTime) + " mSec ago");
            stopUsingNetworkFeature(this, false);
        }

        public void expire() {
            Slog.d(TAG, "ConnectivityService FeatureUser expire(" +
                    mNetworkType + ", " + mFeature + ", " + mBinder +"), created " +
                    (System.currentTimeMillis() - mCreateTime) + " mSec ago");
            stopUsingNetworkFeature(this, false);
        }

        public String toString() {
            return "FeatureUser("+mNetworkType+","+mFeature+","+mPid+","+mUid+"), created " +
                    (System.currentTimeMillis() - mCreateTime) + " mSec ago";
        }
    }

    // javadoc from interface
    public int startUsingNetworkFeature(int networkType, String feature,
            IBinder binder) {
        if (DBG) {
            Slog.d(TAG, "startUsingNetworkFeature for net " + networkType +
                    ": " + feature);
        }
        enforceChangePermission();
        if (!ConnectivityManager.isNetworkTypeValid(networkType) ||
                mNetAttributes[networkType] == null) {
            return Phone.APN_REQUEST_FAILED;
        }

        FeatureUser f = new FeatureUser(networkType, feature, binder);

        // TODO - move this into the MobileDataStateTracker
        int usedNetworkType = networkType;
        if(networkType == ConnectivityManager.TYPE_MOBILE) {
            if (!getMobileDataEnabled()) {
                if (DBG) Slog.d(TAG, "requested special network with data disabled - rejected");
                return Phone.APN_TYPE_NOT_AVAILABLE;
            }
            if (TextUtils.equals(feature, Phone.FEATURE_ENABLE_MMS)) {
                usedNetworkType = ConnectivityManager.TYPE_MOBILE_MMS;
            } else if (TextUtils.equals(feature, Phone.FEATURE_ENABLE_SUPL)) {
                usedNetworkType = ConnectivityManager.TYPE_MOBILE_SUPL;
            } else if (TextUtils.equals(feature, Phone.FEATURE_ENABLE_DUN)) {
                usedNetworkType = ConnectivityManager.TYPE_MOBILE_DUN;
            } else if (TextUtils.equals(feature, Phone.FEATURE_ENABLE_HIPRI)) {
                usedNetworkType = ConnectivityManager.TYPE_MOBILE_HIPRI;
            }
        }
        NetworkStateTracker network = mNetTrackers[usedNetworkType];
        if (network != null) {
            if (usedNetworkType != networkType) {
                Integer currentPid = new Integer(getCallingPid());

                NetworkStateTracker radio = mNetTrackers[networkType];
                NetworkInfo ni = network.getNetworkInfo();

                if (ni.isAvailable() == false) {
                    if (DBG) Slog.d(TAG, "special network not available");
                    return Phone.APN_TYPE_NOT_AVAILABLE;
                }

                synchronized(this) {
                    mFeatureUsers.add(f);
                    if (!mNetRequestersPids[usedNetworkType].contains(currentPid)) {
                        // this gets used for per-pid dns when connected
                        mNetRequestersPids[usedNetworkType].add(currentPid);
                    }
                }
                mHandler.sendMessageDelayed(mHandler.obtainMessage(EVENT_RESTORE_DEFAULT_NETWORK,
                        f), getRestoreDefaultNetworkDelay());


                if ((ni.isConnectedOrConnecting() == true) &&
                        !network.isTeardownRequested()) {
                    if (ni.isConnected() == true) {
                        // add the pid-specific dns
                        handleDnsConfigurationChange(networkType);
                        if (DBG) Slog.d(TAG, "special network already active");
                        return Phone.APN_ALREADY_ACTIVE;
                    }
                    if (DBG) Slog.d(TAG, "special network already connecting");
                    return Phone.APN_REQUEST_STARTED;
                }

                // check if the radio in play can make another contact
                // assume if cannot for now

                if (DBG) Slog.d(TAG, "reconnecting to special network");
                network.reconnect();
                return Phone.APN_REQUEST_STARTED;
            } else {
<<<<<<< HEAD
                return -1;
=======
                synchronized(this) {
                    mFeatureUsers.add(f);
                }
                mHandler.sendMessageDelayed(mHandler.obtainMessage(EVENT_RESTORE_DEFAULT_NETWORK,
                        f), getRestoreDefaultNetworkDelay());

                return network.startUsingNetworkFeature(feature,
                        getCallingPid(), getCallingUid());
>>>>>>> 2d457a32
            }
        }
        return Phone.APN_TYPE_NOT_AVAILABLE;
    }

    // javadoc from interface
    public int stopUsingNetworkFeature(int networkType, String feature) {
        enforceChangePermission();

        int pid = getCallingPid();
        int uid = getCallingUid();

        FeatureUser u = null;
        boolean found = false;

        synchronized(this) {
            for (int i = 0; i < mFeatureUsers.size() ; i++) {
                u = (FeatureUser)mFeatureUsers.get(i);
                if (uid == u.mUid && pid == u.mPid &&
                        networkType == u.mNetworkType &&
                        TextUtils.equals(feature, u.mFeature)) {
                    found = true;
                    break;
                }
            }
        }
        if (found && u != null) {
            // stop regardless of how many other time this proc had called start
            return stopUsingNetworkFeature(u, true);
        } else {
            // none found!
            if (DBG) Slog.d(TAG, "ignoring stopUsingNetworkFeature - not a live request");
            return 1;
        }
    }

    private int stopUsingNetworkFeature(FeatureUser u, boolean ignoreDups) {
        int networkType = u.mNetworkType;
        String feature = u.mFeature;
        int pid = u.mPid;
        int uid = u.mUid;

        NetworkStateTracker tracker = null;
        boolean callTeardown = false;  // used to carry our decision outside of sync block

        if (DBG) {
            Slog.d(TAG, "stopUsingNetworkFeature for net " + networkType +
                    ": " + feature);
        }

        if (!ConnectivityManager.isNetworkTypeValid(networkType)) {
            return -1;
        }

        // need to link the mFeatureUsers list with the mNetRequestersPids state in this
        // sync block
        synchronized(this) {
            // check if this process still has an outstanding start request
            if (!mFeatureUsers.contains(u)) {
                if (DBG) Slog.d(TAG, "ignoring - this process has no outstanding requests");
                return 1;
            }
            u.unlinkDeathRecipient();
            mFeatureUsers.remove(mFeatureUsers.indexOf(u));
            // If we care about duplicate requests, check for that here.
            //
            // This is done to support the extension of a request - the app
            // can request we start the network feature again and renew the
            // auto-shutoff delay.  Normal "stop" calls from the app though
            // do not pay attention to duplicate requests - in effect the
            // API does not refcount and a single stop will counter multiple starts.
            if (ignoreDups == false) {
                for (int i = 0; i < mFeatureUsers.size() ; i++) {
                    FeatureUser x = (FeatureUser)mFeatureUsers.get(i);
                    if (x.mUid == u.mUid && x.mPid == u.mPid &&
                            x.mNetworkType == u.mNetworkType &&
                            TextUtils.equals(x.mFeature, u.mFeature)) {
                        if (DBG) Slog.d(TAG, "ignoring stopUsingNetworkFeature as dup is found");
                        return 1;
                    }
                }
            }

            // TODO - move to MobileDataStateTracker
            int usedNetworkType = networkType;
            if (networkType == ConnectivityManager.TYPE_MOBILE) {
                if (TextUtils.equals(feature, Phone.FEATURE_ENABLE_MMS)) {
                    usedNetworkType = ConnectivityManager.TYPE_MOBILE_MMS;
                } else if (TextUtils.equals(feature, Phone.FEATURE_ENABLE_SUPL)) {
                    usedNetworkType = ConnectivityManager.TYPE_MOBILE_SUPL;
                } else if (TextUtils.equals(feature, Phone.FEATURE_ENABLE_DUN)) {
                    usedNetworkType = ConnectivityManager.TYPE_MOBILE_DUN;
                } else if (TextUtils.equals(feature, Phone.FEATURE_ENABLE_HIPRI)) {
                    usedNetworkType = ConnectivityManager.TYPE_MOBILE_HIPRI;
                }
            }
            tracker =  mNetTrackers[usedNetworkType];
            if (tracker == null) {
                if (DBG) Slog.d(TAG, "ignoring - no known tracker for net type " + usedNetworkType);
                return -1;
            }
            if (usedNetworkType != networkType) {
                Integer currentPid = new Integer(pid);
                mNetRequestersPids[usedNetworkType].remove(currentPid);
                reassessPidDns(pid, true);
                if (mNetRequestersPids[usedNetworkType].size() != 0) {
                    if (DBG) Slog.d(TAG, "not tearing down special network - " +
                           "others still using it");
                    return 1;
                }
                callTeardown = true;
            }
        }
        if (DBG) Slog.d(TAG, "Doing network teardown");
        if (callTeardown) {
            tracker.teardown();
            return 1;
        } else {
            return -1;
        }
    }

    /**
     * @deprecated use requestRouteToHostAddress instead
     *
     * Ensure that a network route exists to deliver traffic to the specified
     * host via the specified network interface.
     * @param networkType the type of the network over which traffic to the
     * specified host is to be routed
     * @param hostAddress the IP address of the host to which the route is
     * desired
     * @return {@code true} on success, {@code false} on failure
     */
    public boolean requestRouteToHost(int networkType, int hostAddress) {
        InetAddress inetAddress = NetworkUtils.intToInetAddress(hostAddress);

        if (inetAddress == null) {
            return false;
        }

        return requestRouteToHostAddress(networkType, inetAddress.getAddress());
    }

    /**
     * Ensure that a network route exists to deliver traffic to the specified
     * host via the specified network interface.
     * @param networkType the type of the network over which traffic to the
     * specified host is to be routed
     * @param hostAddress the IP address of the host to which the route is
     * desired
     * @return {@code true} on success, {@code false} on failure
     */
    public boolean requestRouteToHostAddress(int networkType, byte[] hostAddress) {
        enforceChangePermission();
        if (!ConnectivityManager.isNetworkTypeValid(networkType)) {
            return false;
        }
        NetworkStateTracker tracker = mNetTrackers[networkType];

        if (tracker == null || !tracker.getNetworkInfo().isConnected() ||
                tracker.isTeardownRequested()) {
            if (DBG) {
                Slog.d(TAG, "requestRouteToHostAddress on down network " +
                           "(" + networkType + ") - dropped");
            }
            return false;
        }
        try {
            InetAddress addr = InetAddress.getByAddress(hostAddress);
            return addHostRoute(tracker, addr);
        } catch (UnknownHostException e) {}
        return false;
    }

    /**
     * Ensure that a network route exists to deliver traffic to the specified
     * host via the mobile data network.
     * @param hostAddress the IP address of the host to which the route is desired,
     * in network byte order.
     * TODO - deprecate
     * @return {@code true} on success, {@code false} on failure
     */
    private boolean addHostRoute(NetworkStateTracker nt, InetAddress hostAddress) {
        if (nt.getNetworkInfo().getType() == ConnectivityManager.TYPE_WIFI) {
            return false;
        }

        LinkProperties p = nt.getLinkProperties();
        if (p == null) return false;
        String interfaceName = p.getInterfaceName();

        if (DBG) {
            Slog.d(TAG, "Requested host route to " + hostAddress + "(" + interfaceName + ")");
        }
        if (interfaceName != null) {
            return NetworkUtils.addHostRoute(interfaceName, hostAddress, null);
        } else {
            if (DBG) Slog.e(TAG, "addHostRoute failed due to null interface name");
            return false;
        }
    }

    /**
     * @see ConnectivityManager#getBackgroundDataSetting()
     */
    public boolean getBackgroundDataSetting() {
        return Settings.Secure.getInt(mContext.getContentResolver(),
                Settings.Secure.BACKGROUND_DATA, 1) == 1;
    }

    /**
     * @see ConnectivityManager#setBackgroundDataSetting(boolean)
     */
    public void setBackgroundDataSetting(boolean allowBackgroundDataUsage) {
        mContext.enforceCallingOrSelfPermission(
                android.Manifest.permission.CHANGE_BACKGROUND_DATA_SETTING,
                "ConnectivityService");

        mHandler.sendMessage(mHandler.obtainMessage(EVENT_SET_BACKGROUND_DATA,
                (allowBackgroundDataUsage ? ENABLED : DISABLED), 0));
    }

    private void handleSetBackgroundData(boolean enabled) {
        if (enabled != getBackgroundDataSetting()) {
            Settings.Secure.putInt(mContext.getContentResolver(),
                    Settings.Secure.BACKGROUND_DATA, enabled ? 1 : 0);
            Intent broadcast = new Intent(
                    ConnectivityManager.ACTION_BACKGROUND_DATA_SETTING_CHANGED);
            mContext.sendBroadcast(broadcast);
        }
    }

    /**
     * @see ConnectivityManager#getMobileDataEnabled()
     */
    public boolean getMobileDataEnabled() {
        enforceAccessPermission();
        boolean retVal = Settings.Secure.getInt(mContext.getContentResolver(),
                Settings.Secure.MOBILE_DATA, 1) == 1;
        if (DBG) Slog.d(TAG, "getMobileDataEnabled returning " + retVal);
        return retVal;
    }

    /**
     * @see ConnectivityManager#setMobileDataEnabled(boolean)
     */
    public void setMobileDataEnabled(boolean enabled) {
        enforceChangePermission();
        if (DBG) Slog.d(TAG, "setMobileDataEnabled(" + enabled + ")");

        mHandler.sendMessage(mHandler.obtainMessage(EVENT_SET_MOBILE_DATA,
            (enabled ? ENABLED : DISABLED), 0));
    }

    private void handleSetMobileData(boolean enabled) {
        if (getMobileDataEnabled() == enabled) return;

        Settings.Secure.putInt(mContext.getContentResolver(),
                Settings.Secure.MOBILE_DATA, enabled ? 1 : 0);

        if (enabled) {
            if (mNetTrackers[ConnectivityManager.TYPE_MOBILE] != null) {
                if (DBG) {
                    Slog.d(TAG, "starting up " + mNetTrackers[ConnectivityManager.TYPE_MOBILE]);
                }
                mNetTrackers[ConnectivityManager.TYPE_MOBILE].reconnect();
            }
        } else {
            for (NetworkStateTracker nt : mNetTrackers) {
                if (nt == null) continue;
                int netType = nt.getNetworkInfo().getType();
                if (mNetAttributes[netType].mRadio == ConnectivityManager.TYPE_MOBILE) {
                    if (DBG) Slog.d(TAG, "tearing down " + nt);
                    nt.teardown();
                }
            }
        }
    }

    private int getNumConnectedNetworks() {
        int numConnectedNets = 0;

        for (NetworkStateTracker nt : mNetTrackers) {
            if (nt != null && nt.getNetworkInfo().isConnected() &&
                    !nt.isTeardownRequested()) {
                ++numConnectedNets;
            }
        }
        return numConnectedNets;
    }

    private void enforceAccessPermission() {
        mContext.enforceCallingOrSelfPermission(
                android.Manifest.permission.ACCESS_NETWORK_STATE,
                "ConnectivityService");
    }

    private void enforceChangePermission() {
        mContext.enforceCallingOrSelfPermission(
                android.Manifest.permission.CHANGE_NETWORK_STATE,
                "ConnectivityService");
    }

    // TODO Make this a special check when it goes public
    private void enforceTetherChangePermission() {
        mContext.enforceCallingOrSelfPermission(
                android.Manifest.permission.CHANGE_NETWORK_STATE,
                "ConnectivityService");
    }

    private void enforceTetherAccessPermission() {
        mContext.enforceCallingOrSelfPermission(
                android.Manifest.permission.ACCESS_NETWORK_STATE,
                "ConnectivityService");
    }

    private void enforceConnectivityInternalPermission() {
        mContext.enforceCallingOrSelfPermission(
                android.Manifest.permission.CONNECTIVITY_INTERNAL,
                "ConnectivityService");
    }

    /**
     * Handle a {@code DISCONNECTED} event. If this pertains to the non-active
     * network, we ignore it. If it is for the active network, we send out a
     * broadcast. But first, we check whether it might be possible to connect
     * to a different network.
     * @param info the {@code NetworkInfo} for the network
     */
    private void handleDisconnect(NetworkInfo info) {

        int prevNetType = info.getType();

        mNetTrackers[prevNetType].setTeardownRequested(false);
        /*
         * If the disconnected network is not the active one, then don't report
         * this as a loss of connectivity. What probably happened is that we're
         * getting the disconnect for a network that we explicitly disabled
         * in accordance with network preference policies.
         */
        if (!mNetAttributes[prevNetType].isDefault()) {
            List pids = mNetRequestersPids[prevNetType];
            for (int i = 0; i<pids.size(); i++) {
                Integer pid = (Integer)pids.get(i);
                // will remove them because the net's no longer connected
                // need to do this now as only now do we know the pids and
                // can properly null things that are no longer referenced.
                reassessPidDns(pid.intValue(), false);
            }
        }

        Intent intent = new Intent(ConnectivityManager.CONNECTIVITY_ACTION);
        intent.putExtra(ConnectivityManager.EXTRA_NETWORK_INFO, info);
        if (info.isFailover()) {
            intent.putExtra(ConnectivityManager.EXTRA_IS_FAILOVER, true);
            info.setFailover(false);
        }
        if (info.getReason() != null) {
            intent.putExtra(ConnectivityManager.EXTRA_REASON, info.getReason());
        }
        if (info.getExtraInfo() != null) {
            intent.putExtra(ConnectivityManager.EXTRA_EXTRA_INFO,
                    info.getExtraInfo());
        }

        NetworkStateTracker newNet = null;
        if (mNetAttributes[prevNetType].isDefault()) {
            newNet = tryFailover(prevNetType);
            if (newNet != null) {
                NetworkInfo switchTo = newNet.getNetworkInfo();
                if (!switchTo.isConnected()) {
                    // if the other net is connected they've already reset this and perhaps even gotten
                    // a positive report we don't want to overwrite, but if not we need to clear this now
                    // to turn our cellular sig strength white
                    mDefaultInetConditionPublished = 0;
                }
                intent.putExtra(ConnectivityManager.EXTRA_OTHER_NETWORK_INFO, switchTo);
            } else {
                mDefaultInetConditionPublished = 0; // we're not connected anymore
                intent.putExtra(ConnectivityManager.EXTRA_NO_CONNECTIVITY, true);
            }
        }
        intent.putExtra(ConnectivityManager.EXTRA_INET_CONDITION, mDefaultInetConditionPublished);
        // do this before we broadcast the change
        handleConnectivityChange(prevNetType);

        sendStickyBroadcast(intent);
        /*
         * If the failover network is already connected, then immediately send
         * out a followup broadcast indicating successful failover
         */
        if (newNet != null && newNet.getNetworkInfo().isConnected()) {
            sendConnectedBroadcast(newNet.getNetworkInfo());
        }
    }

    // returns null if no failover available
    private NetworkStateTracker tryFailover(int prevNetType) {
        /*
         * If this is a default network, check if other defaults are available
         * or active
         */
        NetworkStateTracker newNet = null;
        if (mNetAttributes[prevNetType].isDefault()) {
            if (mActiveDefaultNetwork == prevNetType) {
                mActiveDefaultNetwork = -1;
            }

            int newType = -1;
            int newPriority = -1;
            boolean noMobileData = !getMobileDataEnabled();
            for (int checkType=0; checkType <= ConnectivityManager.MAX_NETWORK_TYPE; checkType++) {
                if (checkType == prevNetType) continue;
                if (mNetAttributes[checkType] == null) continue;
                if (mNetAttributes[checkType].mRadio == ConnectivityManager.TYPE_MOBILE &&
                        noMobileData) {
                    if (DBG) {
                        Slog.d(TAG, "not failing over to mobile type " + checkType +
                                " because Mobile Data Disabled");
                    }
                    continue;
                }
                if (mNetAttributes[checkType].isDefault()) {
                    /* TODO - if we have multiple nets we could use
                     * we may want to put more thought into which we choose
                     */
                    if (checkType == mNetworkPreference) {
                        newType = checkType;
                        break;
                    }
                    if (mNetAttributes[checkType].mPriority > newPriority) {
                        newType = checkType;
                        newPriority = mNetAttributes[newType].mPriority;
                    }
                }
            }

            if (newType != -1) {
                newNet = mNetTrackers[newType];
                /**
                 * See if the other network is available to fail over to.
                 * If is not available, we enable it anyway, so that it
                 * will be able to connect when it does become available,
                 * but we report a total loss of connectivity rather than
                 * report that we are attempting to fail over.
                 */
                if (newNet.isAvailable()) {
                    NetworkInfo switchTo = newNet.getNetworkInfo();
                    switchTo.setFailover(true);
                    if (!switchTo.isConnectedOrConnecting() ||
                            newNet.isTeardownRequested()) {
                        newNet.reconnect();
                    }
                    if (DBG) {
                        if (switchTo.isConnected()) {
                            Slog.v(TAG, "Switching to already connected " +
                                    switchTo.getTypeName());
                        } else {
                            Slog.v(TAG, "Attempting to switch to " +
                                    switchTo.getTypeName());
                        }
                    }
                } else {
                    newNet.reconnect();
                    newNet = null; // not officially avail..  try anyway, but
                                   // report no failover
                }
            }
        }

        return newNet;
    }

    private void sendConnectedBroadcast(NetworkInfo info) {
        sendGeneralBroadcast(info, ConnectivityManager.CONNECTIVITY_ACTION);
    }

    private void sendInetConditionBroadcast(NetworkInfo info) {
        sendGeneralBroadcast(info, ConnectivityManager.INET_CONDITION_ACTION);
    }

    private void sendGeneralBroadcast(NetworkInfo info, String bcastType) {
        Intent intent = new Intent(bcastType);
        intent.putExtra(ConnectivityManager.EXTRA_NETWORK_INFO, info);
        if (info.isFailover()) {
            intent.putExtra(ConnectivityManager.EXTRA_IS_FAILOVER, true);
            info.setFailover(false);
        }
        if (info.getReason() != null) {
            intent.putExtra(ConnectivityManager.EXTRA_REASON, info.getReason());
        }
        if (info.getExtraInfo() != null) {
            intent.putExtra(ConnectivityManager.EXTRA_EXTRA_INFO,
                    info.getExtraInfo());
        }
        intent.putExtra(ConnectivityManager.EXTRA_INET_CONDITION, mDefaultInetConditionPublished);
        sendStickyBroadcast(intent);
    }

    /**
     * Called when an attempt to fail over to another network has failed.
     * @param info the {@link NetworkInfo} for the failed network
     */
    private void handleConnectionFailure(NetworkInfo info) {
        mNetTrackers[info.getType()].setTeardownRequested(false);

        String reason = info.getReason();
        String extraInfo = info.getExtraInfo();

        if (DBG) {
            String reasonText;
            if (reason == null) {
                reasonText = ".";
            } else {
                reasonText = " (" + reason + ").";
            }
            Slog.v(TAG, "Attempt to connect to " + info.getTypeName() +
                    " failed" + reasonText);
        }

        Intent intent = new Intent(ConnectivityManager.CONNECTIVITY_ACTION);
        intent.putExtra(ConnectivityManager.EXTRA_NETWORK_INFO, info);
        if (getActiveNetworkInfo() == null) {
            intent.putExtra(ConnectivityManager.EXTRA_NO_CONNECTIVITY, true);
        }
        if (reason != null) {
            intent.putExtra(ConnectivityManager.EXTRA_REASON, reason);
        }
        if (extraInfo != null) {
            intent.putExtra(ConnectivityManager.EXTRA_EXTRA_INFO, extraInfo);
        }
        if (info.isFailover()) {
            intent.putExtra(ConnectivityManager.EXTRA_IS_FAILOVER, true);
            info.setFailover(false);
        }

        NetworkStateTracker newNet = null;
        if (mNetAttributes[info.getType()].isDefault()) {
            newNet = tryFailover(info.getType());
            if (newNet != null) {
                NetworkInfo switchTo = newNet.getNetworkInfo();
                if (!switchTo.isConnected()) {
                    // if the other net is connected they've already reset this and perhaps even gotten
                    // a positive report we don't want to overwrite, but if not we need to clear this now
                    // to turn our cellular sig strength white
                    mDefaultInetConditionPublished = 0;
                }
                intent.putExtra(ConnectivityManager.EXTRA_OTHER_NETWORK_INFO, switchTo);
            } else {
                mDefaultInetConditionPublished = 0;
                intent.putExtra(ConnectivityManager.EXTRA_NO_CONNECTIVITY, true);
            }
        }

        intent.putExtra(ConnectivityManager.EXTRA_INET_CONDITION, mDefaultInetConditionPublished);
        sendStickyBroadcast(intent);
        /*
         * If the failover network is already connected, then immediately send
         * out a followup broadcast indicating successful failover
         */
        if (newNet != null && newNet.getNetworkInfo().isConnected()) {
            sendConnectedBroadcast(newNet.getNetworkInfo());
        }
    }

    private void sendStickyBroadcast(Intent intent) {
        synchronized(this) {
            if (!mSystemReady) {
                mInitialBroadcast = new Intent(intent);
            }
            intent.addFlags(Intent.FLAG_RECEIVER_REGISTERED_ONLY_BEFORE_BOOT);
            mContext.sendStickyBroadcast(intent);
        }
    }

    void systemReady() {
        synchronized(this) {
            mSystemReady = true;
            if (mInitialBroadcast != null) {
                mContext.sendStickyBroadcast(mInitialBroadcast);
                mInitialBroadcast = null;
            }
        }
    }

    private void handleConnect(NetworkInfo info) {
        int type = info.getType();

        // snapshot isFailover, because sendConnectedBroadcast() resets it
        boolean isFailover = info.isFailover();
        NetworkStateTracker thisNet = mNetTrackers[type];

        // if this is a default net and other default is running
        // kill the one not preferred
        if (mNetAttributes[type].isDefault()) {
            if (mActiveDefaultNetwork != -1 && mActiveDefaultNetwork != type) {
                if ((type != mNetworkPreference &&
                        mNetAttributes[mActiveDefaultNetwork].mPriority >
                        mNetAttributes[type].mPriority) ||
                        mNetworkPreference == mActiveDefaultNetwork) {
                        // don't accept this one
                        if (DBG) Slog.v(TAG, "Not broadcasting CONNECT_ACTION " +
                                "to torn down network " + info.getTypeName());
                        teardown(thisNet);
                        return;
                } else {
                    // tear down the other
                    NetworkStateTracker otherNet =
                            mNetTrackers[mActiveDefaultNetwork];
                    if (DBG) Slog.v(TAG, "Policy requires " +
                            otherNet.getNetworkInfo().getTypeName() +
                            " teardown");
                    if (!teardown(otherNet)) {
                        Slog.e(TAG, "Network declined teardown request");
                        return;
                    }
                }
            }
            synchronized (ConnectivityService.this) {
                // have a new default network, release the transition wakelock in a second
                // if it's held.  The second pause is to allow apps to reconnect over the
                // new network
                if (mNetTransitionWakeLock.isHeld()) {
                    mHandler.sendMessageDelayed(mHandler.obtainMessage(
                            NetworkStateTracker.EVENT_CLEAR_NET_TRANSITION_WAKELOCK,
                            mNetTransitionWakeLockSerialNumber, 0),
                            1000);
                }
            }
            mActiveDefaultNetwork = type;
            // this will cause us to come up initially as unconnected and switching
            // to connected after our normal pause unless somebody reports us as reall
            // disconnected
            mDefaultInetConditionPublished = 0;
            mDefaultConnectionSequence++;
            mInetConditionChangeInFlight = false;
            // Don't do this - if we never sign in stay, grey
            //reportNetworkCondition(mActiveDefaultNetwork, 100);
        }
        thisNet.setTeardownRequested(false);
        updateNetworkSettings(thisNet);
        handleConnectivityChange(type);
        sendConnectedBroadcast(info);
    }

    /**
     * After a change in the connectivity state of a network. We're mainly
     * concerned with making sure that the list of DNS servers is set up
     * according to which networks are connected, and ensuring that the
     * right routing table entries exist.
     */
    private void handleConnectivityChange(int netType) {
        /*
         * If a non-default network is enabled, add the host routes that
         * will allow it's DNS servers to be accessed.
         */
        handleDnsConfigurationChange(netType);

        if (mNetTrackers[netType].getNetworkInfo().isConnected()) {
            if (mNetAttributes[netType].isDefault()) {
                addDefaultRoute(mNetTrackers[netType]);
            } else {
                addPrivateDnsRoutes(mNetTrackers[netType]);
            }
        } else {
            if (mNetAttributes[netType].isDefault()) {
                removeDefaultRoute(mNetTrackers[netType]);
            } else {
                removePrivateDnsRoutes(mNetTrackers[netType]);
            }
        }
    }

    private void addPrivateDnsRoutes(NetworkStateTracker nt) {
        boolean privateDnsRouteSet = nt.isPrivateDnsRouteSet();
        LinkProperties p = nt.getLinkProperties();
        if (p == null) return;
        String interfaceName = p.getInterfaceName();

        if (DBG) {
            Slog.d(TAG, "addPrivateDnsRoutes for " + nt +
                    "(" + interfaceName + ") - mPrivateDnsRouteSet = " + privateDnsRouteSet);
        }
        if (interfaceName != null && !privateDnsRouteSet) {
            Collection<InetAddress> dnsList = p.getDnses();
            for (InetAddress dns : dnsList) {
                if (DBG) Slog.d(TAG, "  adding " + dns);
                NetworkUtils.addHostRoute(interfaceName, dns, null);
            }
            nt.privateDnsRouteSet(true);
        }
    }

    private void removePrivateDnsRoutes(NetworkStateTracker nt) {
        // TODO - we should do this explicitly but the NetUtils api doesnt
        // support this yet - must remove all.  No worse than before
        LinkProperties p = nt.getLinkProperties();
        if (p == null) return;
        String interfaceName = p.getInterfaceName();
        boolean privateDnsRouteSet = nt.isPrivateDnsRouteSet();
        if (interfaceName != null && privateDnsRouteSet) {
            if (DBG) {
                Slog.d(TAG, "removePrivateDnsRoutes for " + nt.getNetworkInfo().getTypeName() +
                        " (" + interfaceName + ")");
            }
            NetworkUtils.removeHostRoutes(interfaceName);
            nt.privateDnsRouteSet(false);
        }
    }


    private void addDefaultRoute(NetworkStateTracker nt) {
        LinkProperties p = nt.getLinkProperties();
        if (p == null) return;
        String interfaceName = p.getInterfaceName();
        InetAddress defaultGatewayAddr = p.getGateway();

        if ((interfaceName != null) && (defaultGatewayAddr != null )) {
            if (!NetworkUtils.addDefaultRoute(interfaceName, defaultGatewayAddr) && DBG) {
                NetworkInfo networkInfo = nt.getNetworkInfo();
                Slog.d(TAG, "addDefaultRoute for " + networkInfo.getTypeName() +
                        " (" + interfaceName + "), GatewayAddr=" + defaultGatewayAddr);
            }
        }
    }


    public void removeDefaultRoute(NetworkStateTracker nt) {
        LinkProperties p = nt.getLinkProperties();
        if (p == null) return;
        String interfaceName = p.getInterfaceName();

        if (interfaceName != null) {
            if ((NetworkUtils.removeDefaultRoute(interfaceName) >= 0) && DBG) {
                NetworkInfo networkInfo = nt.getNetworkInfo();
                Slog.d(TAG, "removeDefaultRoute for " + networkInfo.getTypeName() + " (" +
                        interfaceName + ")");
            }
        }
    }

   /**
     * Reads the network specific TCP buffer sizes from SystemProperties
     * net.tcp.buffersize.[default|wifi|umts|edge|gprs] and set them for system
     * wide use
     */
   public void updateNetworkSettings(NetworkStateTracker nt) {
        String key = nt.getTcpBufferSizesPropName();
        String bufferSizes = SystemProperties.get(key);

        if (bufferSizes.length() == 0) {
            Slog.e(TAG, key + " not found in system properties. Using defaults");

            // Setting to default values so we won't be stuck to previous values
            key = "net.tcp.buffersize.default";
            bufferSizes = SystemProperties.get(key);
        }

        // Set values in kernel
        if (bufferSizes.length() != 0) {
            if (DBG) {
                Slog.v(TAG, "Setting TCP values: [" + bufferSizes
                        + "] which comes from [" + key + "]");
            }
            setBufferSize(bufferSizes);
        }
    }

   /**
     * Writes TCP buffer sizes to /sys/kernel/ipv4/tcp_[r/w]mem_[min/def/max]
     * which maps to /proc/sys/net/ipv4/tcp_rmem and tcpwmem
     *
     * @param bufferSizes in the format of "readMin, readInitial, readMax,
     *        writeMin, writeInitial, writeMax"
     */
    private void setBufferSize(String bufferSizes) {
        try {
            String[] values = bufferSizes.split(",");

            if (values.length == 6) {
              final String prefix = "/sys/kernel/ipv4/tcp_";
                stringToFile(prefix + "rmem_min", values[0]);
                stringToFile(prefix + "rmem_def", values[1]);
                stringToFile(prefix + "rmem_max", values[2]);
                stringToFile(prefix + "wmem_min", values[3]);
                stringToFile(prefix + "wmem_def", values[4]);
                stringToFile(prefix + "wmem_max", values[5]);
            } else {
                Slog.e(TAG, "Invalid buffersize string: " + bufferSizes);
            }
        } catch (IOException e) {
            Slog.e(TAG, "Can't set tcp buffer sizes:" + e);
        }
    }

   /**
     * Writes string to file. Basically same as "echo -n $string > $filename"
     *
     * @param filename
     * @param string
     * @throws IOException
     */
    private void stringToFile(String filename, String string) throws IOException {
        FileWriter out = new FileWriter(filename);
        try {
            out.write(string);
        } finally {
            out.close();
        }
    }


    /**
     * Adjust the per-process dns entries (net.dns<x>.<pid>) based
     * on the highest priority active net which this process requested.
     * If there aren't any, clear it out
     */
    private void reassessPidDns(int myPid, boolean doBump)
    {
        if (DBG) Slog.d(TAG, "reassessPidDns for pid " + myPid);
        for(int i : mPriorityList) {
            if (mNetAttributes[i].isDefault()) {
                continue;
            }
            NetworkStateTracker nt = mNetTrackers[i];
            if (nt.getNetworkInfo().isConnected() &&
                    !nt.isTeardownRequested()) {
                LinkProperties p = nt.getLinkProperties();
                if (p == null) continue;
                List pids = mNetRequestersPids[i];
                for (int j=0; j<pids.size(); j++) {
                    Integer pid = (Integer)pids.get(j);
                    if (pid.intValue() == myPid) {
                        Collection<InetAddress> dnses = p.getDnses();
                        writePidDns(dnses, myPid);
                        if (doBump) {
                            bumpDns();
                        }
                        return;
                    }
                }
           }
        }
        // nothing found - delete
        for (int i = 1; ; i++) {
            String prop = "net.dns" + i + "." + myPid;
            if (SystemProperties.get(prop).length() == 0) {
                if (doBump) {
                    bumpDns();
                }
                return;
            }
            SystemProperties.set(prop, "");
        }
    }

    private void writePidDns(Collection <InetAddress> dnses, int pid) {
        int j = 1;
        for (InetAddress dns : dnses) {
            SystemProperties.set("net.dns" + j++ + "." + pid, dns.getHostAddress());
        }
    }

    private void bumpDns() {
        /*
         * Bump the property that tells the name resolver library to reread
         * the DNS server list from the properties.
         */
        String propVal = SystemProperties.get("net.dnschange");
        int n = 0;
        if (propVal.length() != 0) {
            try {
                n = Integer.parseInt(propVal);
            } catch (NumberFormatException e) {}
        }
        SystemProperties.set("net.dnschange", "" + (n+1));
    }

    private void handleDnsConfigurationChange(int netType) {
        // add default net's dns entries
        NetworkStateTracker nt = mNetTrackers[netType];
        if (nt != null && nt.getNetworkInfo().isConnected() && !nt.isTeardownRequested()) {
            LinkProperties p = nt.getLinkProperties();
            if (p == null) return;
            Collection<InetAddress> dnses = p.getDnses();
            if (mNetAttributes[netType].isDefault()) {
                int j = 1;
                if (dnses.size() == 0 && mDefaultDns != null) {
                    if (DBG) {
                        Slog.d(TAG, "no dns provided - using " + mDefaultDns.getHostAddress());
                    }
                    SystemProperties.set("net.dns1", mDefaultDns.getHostAddress());
                    j++;
                } else {
                    for (InetAddress dns : dnses) {
                        if (DBG) {
                            Slog.d(TAG, "adding dns " + dns + " for " +
                                    nt.getNetworkInfo().getTypeName());
                        }
                        SystemProperties.set("net.dns" + j++, dns.getHostAddress());
                    }
                }
                for (int k=j ; k<mNumDnsEntries; k++) {
                    if (DBG) Slog.d(TAG, "erasing net.dns" + k);
                    SystemProperties.set("net.dns" + k, "");
                }
                mNumDnsEntries = j;
            } else {
                // set per-pid dns for attached secondary nets
                List pids = mNetRequestersPids[netType];
                for (int y=0; y< pids.size(); y++) {
                    Integer pid = (Integer)pids.get(y);
                    writePidDns(dnses, pid.intValue());
                }
            }
            bumpDns();
        }
    }

    private int getRestoreDefaultNetworkDelay() {
        String restoreDefaultNetworkDelayStr = SystemProperties.get(
                NETWORK_RESTORE_DELAY_PROP_NAME);
        if(restoreDefaultNetworkDelayStr != null &&
                restoreDefaultNetworkDelayStr.length() != 0) {
            try {
                return Integer.valueOf(restoreDefaultNetworkDelayStr);
            } catch (NumberFormatException e) {
            }
        }
        return RESTORE_DEFAULT_NETWORK_DELAY;
    }

    @Override
    protected void dump(FileDescriptor fd, PrintWriter pw, String[] args) {
        if (mContext.checkCallingOrSelfPermission(
                android.Manifest.permission.DUMP)
                != PackageManager.PERMISSION_GRANTED) {
            pw.println("Permission Denial: can't dump ConnectivityService " +
                    "from from pid=" + Binder.getCallingPid() + ", uid=" +
                    Binder.getCallingUid());
            return;
        }
        pw.println();
        for (NetworkStateTracker nst : mNetTrackers) {
            if (nst != null) {
                if (nst.getNetworkInfo().isConnected()) {
                    pw.println("Active network: " + nst.getNetworkInfo().
                            getTypeName());
                }
                pw.println(nst.getNetworkInfo());
                pw.println(nst);
                pw.println();
            }
        }

        pw.println("Network Requester Pids:");
        for (int net : mPriorityList) {
            String pidString = net + ": ";
            for (Object pid : mNetRequestersPids[net]) {
                pidString = pidString + pid.toString() + ", ";
            }
            pw.println(pidString);
        }
        pw.println();

        pw.println("FeatureUsers:");
        for (Object requester : mFeatureUsers) {
            pw.println(requester.toString());
        }
        pw.println();

        synchronized (this) {
            pw.println("NetworkTranstionWakeLock is currently " +
                    (mNetTransitionWakeLock.isHeld() ? "" : "not ") + "held.");
            pw.println("It was last requested for "+mNetTransitionWakeLockCausedBy);
        }
        pw.println();

        mTethering.dump(fd, pw, args);

        if (mInetLog != null) {
            pw.println();
            pw.println("Inet condition reports:");
            for(int i = 0; i < mInetLog.size(); i++) {
                pw.println(mInetLog.get(i));
            }
        }
    }

    // must be stateless - things change under us.
    private class MyHandler extends Handler {
        public MyHandler(Looper looper) {
            super(looper);
        }

        @Override
        public void handleMessage(Message msg) {
            NetworkInfo info;
            switch (msg.what) {
                case NetworkStateTracker.EVENT_STATE_CHANGED:
                    info = (NetworkInfo) msg.obj;
                    int type = info.getType();
                    NetworkInfo.State state = info.getState();
                    // only do this optimization for wifi.  It going into scan mode for location
                    // services generates alot of noise.  Meanwhile the mms apn won't send out
                    // subsequent notifications when on default cellular because it never
                    // disconnects..  so only do this to wifi notifications.  Fixed better when the
                    // APN notifications are standardized.
                    if (mNetAttributes[type].mLastState == state &&
                            mNetAttributes[type].mRadio == ConnectivityManager.TYPE_WIFI) {
                        if (DBG) {
                            // TODO - remove this after we validate the dropping doesn't break
                            // anything
                            Slog.d(TAG, "Dropping ConnectivityChange for " +
                                    info.getTypeName() + ": " +
                                    state + "/" + info.getDetailedState());
                        }
                        return;
                    }
                    mNetAttributes[type].mLastState = state;

                    if (DBG) Slog.d(TAG, "ConnectivityChange for " +
                            info.getTypeName() + ": " +
                            state + "/" + info.getDetailedState());

                    // Connectivity state changed:
                    // [31-13] Reserved for future use
                    // [12-9] Network subtype (for mobile network, as defined
                    //         by TelephonyManager)
                    // [8-3] Detailed state ordinal (as defined by
                    //         NetworkInfo.DetailedState)
                    // [2-0] Network type (as defined by ConnectivityManager)
                    int eventLogParam = (info.getType() & 0x7) |
                            ((info.getDetailedState().ordinal() & 0x3f) << 3) |
                            (info.getSubtype() << 9);
                    EventLog.writeEvent(EventLogTags.CONNECTIVITY_STATE_CHANGED,
                            eventLogParam);

                    if (info.getDetailedState() ==
                            NetworkInfo.DetailedState.FAILED) {
                        handleConnectionFailure(info);
                    } else if (state == NetworkInfo.State.DISCONNECTED) {
                        handleDisconnect(info);
                    } else if (state == NetworkInfo.State.SUSPENDED) {
                        // TODO: need to think this over.
                        // the logic here is, handle SUSPENDED the same as
                        // DISCONNECTED. The only difference being we are
                        // broadcasting an intent with NetworkInfo that's
                        // suspended. This allows the applications an
                        // opportunity to handle DISCONNECTED and SUSPENDED
                        // differently, or not.
                        handleDisconnect(info);
                    } else if (state == NetworkInfo.State.CONNECTED) {
                        handleConnect(info);
                    }
                    break;
                case NetworkStateTracker.EVENT_CONFIGURATION_CHANGED:
                    // TODO - make this handle ip/proxy/gateway/dns changes
                    info = (NetworkInfo) msg.obj;
                    type = info.getType();
                    handleDnsConfigurationChange(type);
                    break;
<<<<<<< HEAD
                case NetworkStateTracker.EVENT_RESTORE_DEFAULT_NETWORK:
                    FeatureUser u = (FeatureUser)msg.obj;
                    u.expire();
                    break;
                case NetworkStateTracker.EVENT_CLEAR_NET_TRANSITION_WAKELOCK:
                    String causedBy = null;
                    synchronized (ConnectivityService.this) {
                        if (msg.arg1 == mNetTransitionWakeLockSerialNumber &&
                                mNetTransitionWakeLock.isHeld()) {
                            mNetTransitionWakeLock.release();
                            causedBy = mNetTransitionWakeLockCausedBy;
                        }
                    }
                    if (causedBy != null) {
                        Slog.d(TAG, "NetTransition Wakelock for " +
                                causedBy + " released by timeout");
                    }
                    break;
                case NetworkStateTracker.EVENT_INET_CONDITION_CHANGE:
                    if (DBG) {
                        Slog.d(TAG, "Inet connectivity change, net=" +
                                msg.arg1 + ", condition=" + msg.arg2 +
                                ",mActiveDefaultNetwork=" + mActiveDefaultNetwork);
                    }
                    if (mActiveDefaultNetwork == -1) {
                        if (DBG) Slog.d(TAG, "no active default network - aborting");
                        break;
                    }
                    if (mActiveDefaultNetwork != msg.arg1) {
                        if (DBG) Slog.d(TAG, "given net not default - aborting");
                        break;
                    }
                    mDefaultInetCondition = msg.arg2;
                    int delay;
                    if (mInetConditionChangeInFlight == false) {
                        if (DBG) Slog.d(TAG, "starting a change hold");
                        // setup a new hold to debounce this
                        if (mDefaultInetCondition > 50) {
                            delay = Settings.Secure.getInt(mContext.getContentResolver(),
                                    Settings.Secure.INET_CONDITION_DEBOUNCE_UP_DELAY, 500);
                        } else {
                            delay = Settings.Secure.getInt(mContext.getContentResolver(),
                                    Settings.Secure.INET_CONDITION_DEBOUNCE_DOWN_DELAY, 3000);
                        }
                        mInetConditionChangeInFlight = true;
                        sendMessageDelayed(obtainMessage(
                                NetworkStateTracker.EVENT_INET_CONDITION_HOLD_END,
                                mActiveDefaultNetwork, mDefaultConnectionSequence), delay);
                    } else {
                        // we've set the new condition, when this hold ends that will get
                        // picked up
                        if (DBG) Slog.d(TAG, "currently in hold - not setting new end evt");
                    }
=======

                case NetworkStateTracker.EVENT_ROAMING_CHANGED:
                    // fill me in
                    break;

                case NetworkStateTracker.EVENT_NETWORK_SUBTYPE_CHANGED:
                    // fill me in
                    break;
                case EVENT_RESTORE_DEFAULT_NETWORK:
                    FeatureUser u = (FeatureUser)msg.obj;
                    u.expire();
                    break;
                case EVENT_INET_CONDITION_CHANGE:
                {
                    int netType = msg.arg1;
                    int condition = msg.arg2;
                    handleInetConditionChange(netType, condition);
>>>>>>> 2d457a32
                    break;
                }
                case EVENT_INET_CONDITION_HOLD_END:
                {
                    int netType = msg.arg1;
                    int sequence = msg.arg2;
                    handleInetConditionHoldEnd(netType, sequence);
                    break;
                }
                case EVENT_SET_NETWORK_PREFERENCE:
                {
                    int preference = msg.arg1;
                    handleSetNetworkPreference(preference);
                    break;
                }
                case EVENT_SET_BACKGROUND_DATA:
                {
                    boolean enabled = (msg.arg1 == ENABLED);
                    handleSetBackgroundData(enabled);
                    break;
                }
                case EVENT_SET_MOBILE_DATA:
                {
                    boolean enabled = (msg.arg1 == ENABLED);
                    handleSetMobileData(enabled);
                    break;
                }
            }
        }
    }

    // javadoc from interface
    public int tether(String iface) {
        enforceTetherChangePermission();

        if (isTetheringSupported()) {
            return mTethering.tether(iface);
        } else {
            return ConnectivityManager.TETHER_ERROR_UNSUPPORTED;
        }
    }

    // javadoc from interface
    public int untether(String iface) {
        enforceTetherChangePermission();

        if (isTetheringSupported()) {
            return mTethering.untether(iface);
        } else {
            return ConnectivityManager.TETHER_ERROR_UNSUPPORTED;
        }
    }

    // javadoc from interface
    public int getLastTetherError(String iface) {
        enforceTetherAccessPermission();

        if (isTetheringSupported()) {
            return mTethering.getLastTetherError(iface);
        } else {
            return ConnectivityManager.TETHER_ERROR_UNSUPPORTED;
        }
    }

    // TODO - proper iface API for selection by property, inspection, etc
    public String[] getTetherableUsbRegexs() {
        enforceTetherAccessPermission();
        if (isTetheringSupported()) {
            return mTethering.getTetherableUsbRegexs();
        } else {
            return new String[0];
        }
    }

    public String[] getTetherableWifiRegexs() {
        enforceTetherAccessPermission();
        if (isTetheringSupported()) {
            return mTethering.getTetherableWifiRegexs();
        } else {
            return new String[0];
        }
    }

    public String[] getTetherableBluetoothRegexs() {
        enforceTetherAccessPermission();
        if (isTetheringSupported()) {
            return mTethering.getTetherableBluetoothRegexs();
        } else {
            return new String[0];
        }
    }

    // TODO - move iface listing, queries, etc to new module
    // javadoc from interface
    public String[] getTetherableIfaces() {
        enforceTetherAccessPermission();
        return mTethering.getTetherableIfaces();
    }

    public String[] getTetheredIfaces() {
        enforceTetherAccessPermission();
        return mTethering.getTetheredIfaces();
    }

    public String[] getTetheringErroredIfaces() {
        enforceTetherAccessPermission();
        return mTethering.getErroredIfaces();
    }

    // if ro.tether.denied = true we default to no tethering
    // gservices could set the secure setting to 1 though to enable it on a build where it
    // had previously been turned off.
    public boolean isTetheringSupported() {
        enforceTetherAccessPermission();
        int defaultVal = (SystemProperties.get("ro.tether.denied").equals("true") ? 0 : 1);
        boolean tetherEnabledInSettings = (Settings.Secure.getInt(mContext.getContentResolver(),
                Settings.Secure.TETHER_SUPPORTED, defaultVal) != 0);
        return tetherEnabledInSettings && mTetheringConfigValid;
    }

    // An API NetworkStateTrackers can call when they lose their network.
    // This will automatically be cleared after X seconds or a network becomes CONNECTED,
    // whichever happens first.  The timer is started by the first caller and not
    // restarted by subsequent callers.
    public void requestNetworkTransitionWakelock(String forWhom) {
        enforceConnectivityInternalPermission();
        synchronized (this) {
            if (mNetTransitionWakeLock.isHeld()) return;
            mNetTransitionWakeLockSerialNumber++;
            mNetTransitionWakeLock.acquire();
            mNetTransitionWakeLockCausedBy = forWhom;
        }
        mHandler.sendMessageDelayed(mHandler.obtainMessage(
                NetworkStateTracker.EVENT_CLEAR_NET_TRANSITION_WAKELOCK,
                mNetTransitionWakeLockSerialNumber, 0),
                mNetTransitionWakeLockTimeout);
        return;
    }

    // 100 percent is full good, 0 is full bad.
    public void reportInetCondition(int networkType, int percentage) {
        if (DBG) Slog.d(TAG, "reportNetworkCondition(" + networkType + ", " + percentage + ")");
        mContext.enforceCallingOrSelfPermission(
                android.Manifest.permission.STATUS_BAR,
                "ConnectivityService");

        if (DBG) {
            int pid = getCallingPid();
            int uid = getCallingUid();
            String s = pid + "(" + uid + ") reports inet is " +
                (percentage > 50 ? "connected" : "disconnected") + " (" + percentage + ") on " +
                "network Type " + networkType + " at " + GregorianCalendar.getInstance().getTime();
            mInetLog.add(s);
            while(mInetLog.size() > INET_CONDITION_LOG_MAX_SIZE) {
                mInetLog.remove(0);
            }
        }
        mHandler.sendMessage(mHandler.obtainMessage(
            EVENT_INET_CONDITION_CHANGE, networkType, percentage));
    }

    private void handleInetConditionChange(int netType, int condition) {
        if (DBG) {
            Slog.d(TAG, "Inet connectivity change, net=" +
                    netType + ", condition=" + condition +
                    ",mActiveDefaultNetwork=" + mActiveDefaultNetwork);
        }
        if (mActiveDefaultNetwork == -1) {
            if (DBG) Slog.d(TAG, "no active default network - aborting");
            return;
        }
        if (mActiveDefaultNetwork != netType) {
            if (DBG) Slog.d(TAG, "given net not default - aborting");
            return;
        }
        mDefaultInetCondition = condition;
        int delay;
        if (mInetConditionChangeInFlight == false) {
            if (DBG) Slog.d(TAG, "starting a change hold");
            // setup a new hold to debounce this
            if (mDefaultInetCondition > 50) {
                delay = Settings.Secure.getInt(mContext.getContentResolver(),
                        Settings.Secure.INET_CONDITION_DEBOUNCE_UP_DELAY, 500);
            } else {
                delay = Settings.Secure.getInt(mContext.getContentResolver(),
                Settings.Secure.INET_CONDITION_DEBOUNCE_DOWN_DELAY, 3000);
            }
            mInetConditionChangeInFlight = true;
            mHandler.sendMessageDelayed(mHandler.obtainMessage(EVENT_INET_CONDITION_HOLD_END,
                    mActiveDefaultNetwork, mDefaultConnectionSequence), delay);
        } else {
            // we've set the new condition, when this hold ends that will get
            // picked up
            if (DBG) Slog.d(TAG, "currently in hold - not setting new end evt");
        }
    }

    private void handleInetConditionHoldEnd(int netType, int sequence) {
        if (DBG) {
            Slog.d(TAG, "Inet hold end, net=" + netType +
                    ", condition =" + mDefaultInetCondition +
                    ", published condition =" + mDefaultInetConditionPublished);
        }
        mInetConditionChangeInFlight = false;

        if (mActiveDefaultNetwork == -1) {
            if (DBG) Slog.d(TAG, "no active default network - aborting");
            return;
        }
        if (mDefaultConnectionSequence != sequence) {
            if (DBG) Slog.d(TAG, "event hold for obsolete network - aborting");
            return;
        }
        if (mDefaultInetConditionPublished == mDefaultInetCondition) {
            if (DBG) Slog.d(TAG, "no change in condition - aborting");
            return;
        }
        NetworkInfo networkInfo = mNetTrackers[mActiveDefaultNetwork].getNetworkInfo();
        if (networkInfo.isConnected() == false) {
            if (DBG) Slog.d(TAG, "default network not connected - aborting");
            return;
        }
        mDefaultInetConditionPublished = mDefaultInetCondition;
        sendInetConditionBroadcast(networkInfo);
        return;
    }
}<|MERGE_RESOLUTION|>--- conflicted
+++ resolved
@@ -172,6 +172,13 @@
     private static final int EVENT_SET_MOBILE_DATA =
             MAX_NETWORK_STATE_TRACKER_EVENT + 7;
 
+    /**
+     * used internally to clear a wakelock when transitioning
+     * from one net to another
+     */
+    private static final int EVENT_CLEAR_NET_TRANSITION_WAKELOCK =
+            MAX_NETWORK_STATE_TRACKER_EVENT + 8;
+
     private Handler mHandler;
 
     // list of DeathRecipients used to make sure features are turned off when
@@ -715,18 +722,7 @@
                 network.reconnect();
                 return Phone.APN_REQUEST_STARTED;
             } else {
-<<<<<<< HEAD
                 return -1;
-=======
-                synchronized(this) {
-                    mFeatureUsers.add(f);
-                }
-                mHandler.sendMessageDelayed(mHandler.obtainMessage(EVENT_RESTORE_DEFAULT_NETWORK,
-                        f), getRestoreDefaultNetworkDelay());
-
-                return network.startUsingNetworkFeature(feature,
-                        getCallingPid(), getCallingUid());
->>>>>>> 2d457a32
             }
         }
         return Phone.APN_TYPE_NOT_AVAILABLE;
@@ -1351,7 +1347,7 @@
                 // new network
                 if (mNetTransitionWakeLock.isHeld()) {
                     mHandler.sendMessageDelayed(mHandler.obtainMessage(
-                            NetworkStateTracker.EVENT_CLEAR_NET_TRANSITION_WAKELOCK,
+                            EVENT_CLEAR_NET_TRANSITION_WAKELOCK,
                             mNetTransitionWakeLockSerialNumber, 0),
                             1000);
                 }
@@ -1789,12 +1785,7 @@
                     type = info.getType();
                     handleDnsConfigurationChange(type);
                     break;
-<<<<<<< HEAD
-                case NetworkStateTracker.EVENT_RESTORE_DEFAULT_NETWORK:
-                    FeatureUser u = (FeatureUser)msg.obj;
-                    u.expire();
-                    break;
-                case NetworkStateTracker.EVENT_CLEAR_NET_TRANSITION_WAKELOCK:
+                case EVENT_CLEAR_NET_TRANSITION_WAKELOCK:
                     String causedBy = null;
                     synchronized (ConnectivityService.this) {
                         if (msg.arg1 == mNetTransitionWakeLockSerialNumber &&
@@ -1808,50 +1799,6 @@
                                 causedBy + " released by timeout");
                     }
                     break;
-                case NetworkStateTracker.EVENT_INET_CONDITION_CHANGE:
-                    if (DBG) {
-                        Slog.d(TAG, "Inet connectivity change, net=" +
-                                msg.arg1 + ", condition=" + msg.arg2 +
-                                ",mActiveDefaultNetwork=" + mActiveDefaultNetwork);
-                    }
-                    if (mActiveDefaultNetwork == -1) {
-                        if (DBG) Slog.d(TAG, "no active default network - aborting");
-                        break;
-                    }
-                    if (mActiveDefaultNetwork != msg.arg1) {
-                        if (DBG) Slog.d(TAG, "given net not default - aborting");
-                        break;
-                    }
-                    mDefaultInetCondition = msg.arg2;
-                    int delay;
-                    if (mInetConditionChangeInFlight == false) {
-                        if (DBG) Slog.d(TAG, "starting a change hold");
-                        // setup a new hold to debounce this
-                        if (mDefaultInetCondition > 50) {
-                            delay = Settings.Secure.getInt(mContext.getContentResolver(),
-                                    Settings.Secure.INET_CONDITION_DEBOUNCE_UP_DELAY, 500);
-                        } else {
-                            delay = Settings.Secure.getInt(mContext.getContentResolver(),
-                                    Settings.Secure.INET_CONDITION_DEBOUNCE_DOWN_DELAY, 3000);
-                        }
-                        mInetConditionChangeInFlight = true;
-                        sendMessageDelayed(obtainMessage(
-                                NetworkStateTracker.EVENT_INET_CONDITION_HOLD_END,
-                                mActiveDefaultNetwork, mDefaultConnectionSequence), delay);
-                    } else {
-                        // we've set the new condition, when this hold ends that will get
-                        // picked up
-                        if (DBG) Slog.d(TAG, "currently in hold - not setting new end evt");
-                    }
-=======
-
-                case NetworkStateTracker.EVENT_ROAMING_CHANGED:
-                    // fill me in
-                    break;
-
-                case NetworkStateTracker.EVENT_NETWORK_SUBTYPE_CHANGED:
-                    // fill me in
-                    break;
                 case EVENT_RESTORE_DEFAULT_NETWORK:
                     FeatureUser u = (FeatureUser)msg.obj;
                     u.expire();
@@ -1861,7 +1808,6 @@
                     int netType = msg.arg1;
                     int condition = msg.arg2;
                     handleInetConditionChange(netType, condition);
->>>>>>> 2d457a32
                     break;
                 }
                 case EVENT_INET_CONDITION_HOLD_END:
@@ -1995,7 +1941,7 @@
             mNetTransitionWakeLockCausedBy = forWhom;
         }
         mHandler.sendMessageDelayed(mHandler.obtainMessage(
-                NetworkStateTracker.EVENT_CLEAR_NET_TRANSITION_WAKELOCK,
+                EVENT_CLEAR_NET_TRANSITION_WAKELOCK,
                 mNetTransitionWakeLockSerialNumber, 0),
                 mNetTransitionWakeLockTimeout);
         return;
