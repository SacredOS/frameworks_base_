/*
 * Copyright (C) 2012 The Android Open Source Project
 *
 * Licensed under the Apache License, Version 2.0 (the "License");
 * you may not use this file except in compliance with the License.
 * You may obtain a copy of the License at
 *
 *      http://www.apache.org/licenses/LICENSE-2.0
 *
 * Unless required by applicable law or agreed to in writing, software
 * distributed under the License is distributed on an "AS IS" BASIS,
 * WITHOUT WARRANTIES OR CONDITIONS OF ANY KIND, either express or implied.
 * See the License for the specific language governing permissions and
 * limitations under the License.
 */

package android.security;

import com.android.org.conscrypt.NativeCrypto;

import android.content.Context;
import android.text.TextUtils;

import java.math.BigInteger;
import java.security.NoSuchAlgorithmException;
import java.security.PrivateKey;
import java.security.cert.Certificate;
import java.security.spec.AlgorithmParameterSpec;
import java.security.spec.DSAParameterSpec;
import java.security.spec.RSAKeyGenParameterSpec;
import java.util.Date;

import javax.security.auth.x500.X500Principal;

/**
 * This provides the required parameters needed for initializing the
 * {@code KeyPairGenerator} that works with
 * <a href="{@docRoot}guide/topics/security/keystore.html">Android KeyStore
 * facility</a>. The Android KeyStore facility is accessed through a
 * {@link java.security.KeyPairGenerator} API using the {@code AndroidKeyStore}
 * provider. The {@code context} passed in may be used to pop up some UI to ask
 * the user to unlock or initialize the Android KeyStore facility.
 * <p>
 * After generation, the {@code keyStoreAlias} is used with the
 * {@link java.security.KeyStore#getEntry(String, java.security.KeyStore.ProtectionParameter)}
 * interface to retrieve the {@link PrivateKey} and its associated
 * {@link Certificate} chain.
 * <p>
 * The KeyPair generator will create a self-signed certificate with the subject
 * as its X.509v3 Subject Distinguished Name and as its X.509v3 Issuer
 * Distinguished Name along with the other parameters specified with the
 * {@link Builder}.
 * <p>
 * The self-signed X.509 certificate may be replaced at a later time by a
 * certificate signed by a real Certificate Authority.
 */
public final class KeyPairGeneratorSpec implements AlgorithmParameterSpec {
    /*
     * These must be kept in sync with system/security/keystore/defaults.h
     */

    /* DSA */
    private static final int DSA_DEFAULT_KEY_SIZE = 1024;
    private static final int DSA_MIN_KEY_SIZE = 512;
    private static final int DSA_MAX_KEY_SIZE = 8192;

    /* EC */
    private static final int EC_DEFAULT_KEY_SIZE = 256;
    private static final int EC_MIN_KEY_SIZE = 192;
    private static final int EC_MAX_KEY_SIZE = 521;

    /* RSA */
    private static final int RSA_DEFAULT_KEY_SIZE = 2048;
    private static final int RSA_MIN_KEY_SIZE = 512;
    private static final int RSA_MAX_KEY_SIZE = 8192;

    private final Context mContext;

    private final String mKeystoreAlias;

    private final String mKeyType;

    private final int mKeySize;

    private final AlgorithmParameterSpec mSpec;

    private final X500Principal mSubjectDN;

    private final BigInteger mSerialNumber;

    private final Date mStartDate;

    private final Date mEndDate;

    private final int mFlags;

    /**
     * Parameter specification for the "{@code AndroidKeyPairGenerator}"
     * instance of the {@link java.security.KeyPairGenerator} API. The
     * {@code context} passed in may be used to pop up some UI to ask the user
     * to unlock or initialize the Android keystore facility.
     * <p>
     * After generation, the {@code keyStoreAlias} is used with the
     * {@link java.security.KeyStore#getEntry(String, java.security.KeyStore.ProtectionParameter)}
     * interface to retrieve the {@link PrivateKey} and its associated
     * {@link Certificate} chain.
     * <p>
     * The KeyPair generator will create a self-signed certificate with the
     * properties of {@code subjectDN} as its X.509v3 Subject Distinguished Name
     * and as its X.509v3 Issuer Distinguished Name, using the specified
     * {@code serialNumber}, and the validity date starting at {@code startDate}
     * and ending at {@code endDate}.
     *
     * @param context Android context for the activity
     * @param keyStoreAlias name to use for the generated key in the Android
     *            keystore
     * @param keyType key algorithm to use (RSA, DSA, EC)
     * @param keySize size of key to generate
     * @param spec the underlying key type parameters
     * @param subjectDN X.509 v3 Subject Distinguished Name
     * @param serialNumber X509 v3 certificate serial number
     * @param startDate the start of the self-signed certificate validity period
     * @param endDate the end date of the self-signed certificate validity
     *            period
     * @throws IllegalArgumentException when any argument is {@code null} or
     *             {@code endDate} is before {@code startDate}.
     * @hide should be built with KeyPairGeneratorSpecBuilder
     */
    public KeyPairGeneratorSpec(Context context, String keyStoreAlias, String keyType, int keySize,
            AlgorithmParameterSpec spec, X500Principal subjectDN, BigInteger serialNumber,
            Date startDate, Date endDate, int flags) {
        if (context == null) {
            throw new IllegalArgumentException("context == null");
        } else if (TextUtils.isEmpty(keyStoreAlias)) {
            throw new IllegalArgumentException("keyStoreAlias must not be empty");
        } else if (subjectDN == null) {
            throw new IllegalArgumentException("subjectDN == null");
        } else if (serialNumber == null) {
            throw new IllegalArgumentException("serialNumber == null");
        } else if (startDate == null) {
            throw new IllegalArgumentException("startDate == null");
        } else if (endDate == null) {
            throw new IllegalArgumentException("endDate == null");
        } else if (endDate.before(startDate)) {
            throw new IllegalArgumentException("endDate < startDate");
        }

        final int keyTypeInt = KeyStore.getKeyTypeForAlgorithm(keyType);
        if (keySize == -1) {
            keySize = getDefaultKeySizeForType(keyTypeInt);
        }
        checkCorrectParametersSpec(keyTypeInt, keySize, spec);
        checkValidKeySize(keyTypeInt, keySize);

        mContext = context;
        mKeystoreAlias = keyStoreAlias;
        mKeyType = keyType;
        mKeySize = keySize;
        mSpec = spec;
        mSubjectDN = subjectDN;
        mSerialNumber = serialNumber;
        mStartDate = startDate;
        mEndDate = endDate;
        mFlags = flags;
    }

    private static int getDefaultKeySizeForType(int keyType) {
        if (keyType == NativeCrypto.EVP_PKEY_DSA) {
            return DSA_DEFAULT_KEY_SIZE;
        } else if (keyType == NativeCrypto.EVP_PKEY_EC) {
            return EC_DEFAULT_KEY_SIZE;
        } else if (keyType == NativeCrypto.EVP_PKEY_RSA) {
            return RSA_DEFAULT_KEY_SIZE;
        }
        throw new IllegalArgumentException("Invalid key type " + keyType);
    }

    private static void checkValidKeySize(int keyType, int keySize) {
        if (keyType == NativeCrypto.EVP_PKEY_DSA) {
            if (keySize < DSA_MIN_KEY_SIZE || keySize > DSA_MAX_KEY_SIZE) {
                throw new IllegalArgumentException("DSA keys must be >= " + DSA_MIN_KEY_SIZE
                        + " and <= " + DSA_MAX_KEY_SIZE);
            }
        } else if (keyType == NativeCrypto.EVP_PKEY_EC) {
            if (keySize < EC_MIN_KEY_SIZE || keySize > EC_MAX_KEY_SIZE) {
                throw new IllegalArgumentException("EC keys must be >= " + EC_MIN_KEY_SIZE
                        + " and <= " + EC_MAX_KEY_SIZE);
            }
        } else if (keyType == NativeCrypto.EVP_PKEY_RSA) {
            if (keySize < RSA_MIN_KEY_SIZE || keySize > RSA_MAX_KEY_SIZE) {
                throw new IllegalArgumentException("RSA keys must be >= " + RSA_MIN_KEY_SIZE
                        + " and <= " + RSA_MAX_KEY_SIZE);
            }
        } else {
            throw new IllegalArgumentException("Invalid key type " + keyType);
        }
    }

    private static void checkCorrectParametersSpec(int keyType, int keySize,
            AlgorithmParameterSpec spec) {
        if (keyType == NativeCrypto.EVP_PKEY_DSA && spec != null) {
            if (!(spec instanceof DSAParameterSpec)) {
                throw new IllegalArgumentException("DSA keys must have DSAParameterSpec specified");
            }
        } else if (keyType == NativeCrypto.EVP_PKEY_RSA && spec != null) {
            if (spec instanceof RSAKeyGenParameterSpec) {
                RSAKeyGenParameterSpec rsaSpec = (RSAKeyGenParameterSpec) spec;
                if (keySize != -1 && keySize != rsaSpec.getKeysize()) {
                    throw new IllegalArgumentException("RSA key size must match: " + keySize
                            + " vs " + rsaSpec.getKeysize());
                }
            } else {
                throw new IllegalArgumentException("RSA may only use RSAKeyGenParameterSpec");
            }
        }
    }

    /**
     * Gets the Android context used for operations with this instance.
     */
    public Context getContext() {
        return mContext;
    }

    /**
     * Returns the alias that will be used in the {@code java.security.KeyStore}
     * in conjunction with the {@code AndroidKeyStore}.
     */
    public String getKeystoreAlias() {
        return mKeystoreAlias;
    }

    /**
     * Returns the key type (e.g., "RSA", "DSA", "EC") specified by this
     * parameter.
<<<<<<< HEAD
     * @hide
=======
>>>>>>> 7e0609eb
     */
    public String getKeyType() {
        return mKeyType;
    }

    /**
     * Returns the key size specified by this parameter. For instance, for RSA
     * this will return the modulus size and for EC it will return the field
     * size.
<<<<<<< HEAD
     * @hide
=======
>>>>>>> 7e0609eb
     */
    public int getKeySize() {
        return mKeySize;
    }

    /**
     * Returns the {@link AlgorithmParameterSpec} that will be used for creation
     * of the key pair.
<<<<<<< HEAD
     * @hide
=======
>>>>>>> 7e0609eb
     */
    public AlgorithmParameterSpec getAlgorithmParameterSpec() {
        return mSpec;
    }

    /**
     * Gets the subject distinguished name to be used on the X.509 certificate
     * that will be put in the {@link java.security.KeyStore}.
     */
    public X500Principal getSubjectDN() {
        return mSubjectDN;
    }

    /**
     * Gets the serial number to be used on the X.509 certificate that will be
     * put in the {@link java.security.KeyStore}.
     */
    public BigInteger getSerialNumber() {
        return mSerialNumber;
    }

    /**
     * Gets the start date to be used on the X.509 certificate that will be put
     * in the {@link java.security.KeyStore}.
     */
    public Date getStartDate() {
        return mStartDate;
    }

    /**
     * Gets the end date to be used on the X.509 certificate that will be put in
     * the {@link java.security.KeyStore}.
     */
    public Date getEndDate() {
        return mEndDate;
    }

    /**
     * @hide
     */
    int getFlags() {
        return mFlags;
    }

    /**
     * Returns {@code true} if this parameter will require generated keys to be
     * encrypted in the {@link java.security.KeyStore}.
     */
    public boolean isEncryptionRequired() {
        return (mFlags & KeyStore.FLAG_ENCRYPTED) != 0;
    }

    /**
     * Builder class for {@link KeyPairGeneratorSpec} objects.
     * <p>
     * This will build a parameter spec for use with the <a href="{@docRoot}
     * guide/topics/security/keystore.html">Android KeyStore facility</a>.
     * <p>
     * The required fields must be filled in with the builder.
     * <p>
     * Example:
     *
     * <pre class="prettyprint">
     * Calendar start = new Calendar();
     * Calendar end = new Calendar();
     * end.add(1, Calendar.YEAR);
     *
     * KeyPairGeneratorSpec spec =
     *         new KeyPairGeneratorSpec.Builder(mContext).setAlias(&quot;myKey&quot;)
     *                 .setSubject(new X500Principal(&quot;CN=myKey&quot;)).setSerial(BigInteger.valueOf(1337))
     *                 .setStartDate(start.getTime()).setEndDate(end.getTime()).build();
     * </pre>
     */
    public final static class Builder {
        private final Context mContext;

        private String mKeystoreAlias;

        private String mKeyType = "RSA";

        private int mKeySize = -1;

        private AlgorithmParameterSpec mSpec;

        private X500Principal mSubjectDN;

        private BigInteger mSerialNumber;

        private Date mStartDate;

        private Date mEndDate;

        private int mFlags;

        /**
         * Creates a new instance of the {@code Builder} with the given
         * {@code context}. The {@code context} passed in may be used to pop up
         * some UI to ask the user to unlock or initialize the Android KeyStore
         * facility.
         */
        public Builder(Context context) {
            if (context == null) {
                throw new NullPointerException("context == null");
            }
            mContext = context;
        }

        /**
         * Sets the alias to be used to retrieve the key later from a
         * {@link java.security.KeyStore} instance using the
         * {@code AndroidKeyStore} provider.
         */
        public Builder setAlias(String alias) {
            if (alias == null) {
                throw new NullPointerException("alias == null");
            }
            mKeystoreAlias = alias;
            return this;
        }

        /**
         * Sets the key type (e.g., RSA, DSA, EC) of the keypair to be created.
<<<<<<< HEAD
         * @hide
=======
>>>>>>> 7e0609eb
         */
        public Builder setKeyType(String keyType) throws NoSuchAlgorithmException {
            if (keyType == null) {
                throw new NullPointerException("keyType == null");
            } else {
                try {
                    KeyStore.getKeyTypeForAlgorithm(keyType);
                } catch (IllegalArgumentException e) {
                    throw new NoSuchAlgorithmException("Unsupported key type: " + keyType);
                }
            }
            mKeyType = keyType;
            return this;
        }

        /**
         * Sets the key size for the keypair to be created. For instance, for a
         * key type of RSA this will set the modulus size and for a key type of
         * EC it will select a curve with a matching field size.
<<<<<<< HEAD
         * @hide
=======
>>>>>>> 7e0609eb
         */
        public Builder setKeySize(int keySize) {
            if (keySize < 0) {
                throw new IllegalArgumentException("keySize < 0");
            }
            mKeySize = keySize;
            return this;
        }

        /**
         * Sets the underlying key type's parameters. This is required for DSA
         * where you must set this to an instance of
         * {@link java.security.spec.DSAParameterSpec}.
<<<<<<< HEAD
         * @hide
=======
>>>>>>> 7e0609eb
         */
        public Builder setAlgorithmParameterSpec(AlgorithmParameterSpec spec) {
            if (spec == null) {
                throw new NullPointerException("spec == null");
            }
            mSpec = spec;
            return this;
        }

        /**
         * Sets the subject used for the self-signed certificate of the
         * generated key pair.
         */
        public Builder setSubject(X500Principal subject) {
            if (subject == null) {
                throw new NullPointerException("subject == null");
            }
            mSubjectDN = subject;
            return this;
        }

        /**
         * Sets the serial number used for the self-signed certificate of the
         * generated key pair.
         */
        public Builder setSerialNumber(BigInteger serialNumber) {
            if (serialNumber == null) {
                throw new NullPointerException("serialNumber == null");
            }
            mSerialNumber = serialNumber;
            return this;
        }

        /**
         * Sets the start of the validity period for the self-signed certificate
         * of the generated key pair.
         */
        public Builder setStartDate(Date startDate) {
            if (startDate == null) {
                throw new NullPointerException("startDate == null");
            }
            mStartDate = startDate;
            return this;
        }

        /**
         * Sets the end of the validity period for the self-signed certificate
         * of the generated key pair.
         */
        public Builder setEndDate(Date endDate) {
            if (endDate == null) {
                throw new NullPointerException("endDate == null");
            }
            mEndDate = endDate;
            return this;
        }

        /**
         * Indicates that this key must be encrypted at rest on storage. Note
         * that enabling this will require that the user enable a strong lock
         * screen (e.g., PIN, password) before creating or using the generated
         * key is successful.
         */
        public Builder setEncryptionRequired() {
            mFlags |= KeyStore.FLAG_ENCRYPTED;
            return this;
        }

        /**
         * Builds the instance of the {@code KeyPairGeneratorSpec}.
         *
         * @throws IllegalArgumentException if a required field is missing
         * @return built instance of {@code KeyPairGeneratorSpec}
         */
        public KeyPairGeneratorSpec build() {
            return new KeyPairGeneratorSpec(mContext, mKeystoreAlias, mKeyType, mKeySize, mSpec,
                    mSubjectDN, mSerialNumber, mStartDate, mEndDate, mFlags);
        }
    }
}<|MERGE_RESOLUTION|>--- conflicted
+++ resolved
@@ -233,10 +233,6 @@
     /**
      * Returns the key type (e.g., "RSA", "DSA", "EC") specified by this
      * parameter.
-<<<<<<< HEAD
-     * @hide
-=======
->>>>>>> 7e0609eb
      */
     public String getKeyType() {
         return mKeyType;
@@ -246,10 +242,6 @@
      * Returns the key size specified by this parameter. For instance, for RSA
      * this will return the modulus size and for EC it will return the field
      * size.
-<<<<<<< HEAD
-     * @hide
-=======
->>>>>>> 7e0609eb
      */
     public int getKeySize() {
         return mKeySize;
@@ -258,10 +250,6 @@
     /**
      * Returns the {@link AlgorithmParameterSpec} that will be used for creation
      * of the key pair.
-<<<<<<< HEAD
-     * @hide
-=======
->>>>>>> 7e0609eb
      */
     public AlgorithmParameterSpec getAlgorithmParameterSpec() {
         return mSpec;
@@ -384,10 +372,6 @@
 
         /**
          * Sets the key type (e.g., RSA, DSA, EC) of the keypair to be created.
-<<<<<<< HEAD
-         * @hide
-=======
->>>>>>> 7e0609eb
          */
         public Builder setKeyType(String keyType) throws NoSuchAlgorithmException {
             if (keyType == null) {
@@ -407,10 +391,6 @@
          * Sets the key size for the keypair to be created. For instance, for a
          * key type of RSA this will set the modulus size and for a key type of
          * EC it will select a curve with a matching field size.
-<<<<<<< HEAD
-         * @hide
-=======
->>>>>>> 7e0609eb
          */
         public Builder setKeySize(int keySize) {
             if (keySize < 0) {
@@ -424,10 +404,6 @@
          * Sets the underlying key type's parameters. This is required for DSA
          * where you must set this to an instance of
          * {@link java.security.spec.DSAParameterSpec}.
-<<<<<<< HEAD
-         * @hide
-=======
->>>>>>> 7e0609eb
          */
         public Builder setAlgorithmParameterSpec(AlgorithmParameterSpec spec) {
             if (spec == null) {
