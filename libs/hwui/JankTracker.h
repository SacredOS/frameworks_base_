--- conflicted
+++ resolved
@@ -57,11 +57,7 @@
 // TODO: Replace DrawProfiler with this
 class JankTracker {
 public:
-<<<<<<< HEAD
-    explicit JankTracker(nsecs_t frameIntervalNanos);
-=======
-    JankTracker(const DisplayInfo& displayInfo);
->>>>>>> 67daab6a
+    explicit JankTracker(const DisplayInfo& displayInfo);
     ~JankTracker();
 
     void addFrame(const FrameInfo& frame);
