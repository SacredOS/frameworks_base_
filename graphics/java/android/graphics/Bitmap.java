--- conflicted
+++ resolved
@@ -1634,26 +1634,15 @@
                                                     long nativePaint,
                                                     int[] offsetXY);
 
-<<<<<<< HEAD
     private static native void nativePrepareToDraw(long nativeBitmap);
     private static native boolean nativeHasAlpha(long nativeBitmap);
-    private static native void nativeSetHasAlpha(long nativeBitmap, boolean hasAlpha);
+    private static native void nativeSetAlphaAndPremultiplied(long nativeBitmap, boolean hasAlpha,
+                                                              boolean isPremul);
     private static native boolean nativeHasMipMap(long nativeBitmap);
     private static native void nativeSetHasMipMap(long nativeBitmap, boolean hasMipMap);
     private static native boolean nativeSameAs(long nativeBitmap0, long nativeBitmap1);
 
     /* package */ final long ni() {
-=======
-    private static native void nativePrepareToDraw(int nativeBitmap);
-    private static native boolean nativeHasAlpha(int nativeBitmap);
-    private static native void nativeSetAlphaAndPremultiplied(int nBitmap, boolean hasAlpha,
-                                                              boolean isPremul);
-    private static native boolean nativeHasMipMap(int nativeBitmap);
-    private static native void nativeSetHasMipMap(int nBitmap, boolean hasMipMap);
-    private static native boolean nativeSameAs(int nb0, int nb1);
-    
-    /* package */ final int ni() {
->>>>>>> 8d3281f5
         return mNativeBitmap;
     }
 }